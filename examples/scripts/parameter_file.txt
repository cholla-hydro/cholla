--- conflicted
+++ resolved
@@ -12,23 +12,18 @@
 # final output time
 tout=200
 # time interval for output
-<<<<<<< HEAD
-outstep=20
-=======
 outstep=100
 n_hydro=1
 n_particle=2
 n_slice=3
 n_projection=4
 n_rotated_projection=5
->>>>>>> 363444c9
 # value of gamma
 gamma=1.66666667
 # name of initial conditions
 init=Disk_3D_particles
 #init=Disk_3D
 bc_potential_type=1
-#nfull=100
 # domain properties
 xmin=-2
 ymin=-2
