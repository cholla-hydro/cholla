<<<<<<< HEAD
#ifdef PARTICLES 
=======
#ifdef PARTICLES
>>>>>>> 363444c9

#include <unistd.h>
#include <stdio.h>
#include <stdlib.h>
#include <math.h>
#include "../utils/gpu.hpp"
#include "../global/global.h"
#include "../global/global_cuda.h"
#include "particles_3D.h"

#ifdef GRAVITY_GPU
#include "../grid/grid3D.h"
#endif

#ifdef PARTICLES_GPU

//Copy the potential from host to device
void Particles_3D::Copy_Potential_To_GPU( Real *potential_host, Real *potential_dev, int n_cells_potential ){
  CudaSafeCall( cudaMemcpy( potential_dev, potential_host, n_cells_potential*sizeof(Real), cudaMemcpyHostToDevice) );
}


//Kernel to compute the gradient of the potential
__global__ void Get_Gravity_Field_Particles_Kernel(  Real *potential_dev, Real *gravity_x_dev, Real *gravity_y_dev, Real *gravity_z_dev, int nx, int ny, int nz, int n_ghost_particles_grid, int n_ghost_potential, Real dx, Real dy, Real dz ){

  int tid_x = blockIdx.x * blockDim.x + threadIdx.x;
  int tid_y = blockIdx.y * blockDim.y + threadIdx.y;
  int tid_z = blockIdx.z * blockDim.z + threadIdx.z;

  int nx_grav, ny_grav, nz_grav;
  nx_grav = nx + 2*n_ghost_particles_grid;
  ny_grav = ny + 2*n_ghost_particles_grid;
  nz_grav = nz + 2*n_ghost_particles_grid;

  if (tid_x >= nx_grav || tid_y >= ny_grav || tid_z >= nz_grav ) return;
  int tid = tid_x + tid_y*nx_grav + tid_z*nx_grav*ny_grav;

  int nx_pot, ny_pot;
  nx_pot = nx + 2*n_ghost_potential;
  ny_pot = ny + 2*n_ghost_potential;

  // if (tid == 0) printf( "potential: %f\n", potential_dev[tid]  );

  int nGHST = n_ghost_potential - n_ghost_particles_grid;

  Real phi_l, phi_r;
  int id_l, id_r;
  #ifdef GRAVITY_5_POINTS_GRADIENT
  Real phi_ll, phi_rr;
  int id_ll, id_rr;
  #endif

  // Get Potential Gradient X
  id_l = (tid_x-1 + nGHST) + (tid_y + nGHST)*nx_pot + (tid_z + nGHST)*ny_pot*nx_pot;
  id_r = (tid_x+1 + nGHST) + (tid_y + nGHST)*nx_pot + (tid_z + nGHST)*ny_pot*nx_pot;
  phi_l = potential_dev[id_l];
  phi_r = potential_dev[id_r];
  #ifdef GRAVITY_5_POINTS_GRADIENT
  id_ll = (tid_x-2 + nGHST) + (tid_y + nGHST)*nx_pot + (tid_z + nGHST)*ny_pot*nx_pot;
  id_rr = (tid_x+2 + nGHST) + (tid_y + nGHST)*nx_pot + (tid_z + nGHST)*ny_pot*nx_pot;
  phi_ll = potential_dev[id_ll];
  phi_rr = potential_dev[id_rr];
  gravity_x_dev[tid] = -1 * ( -phi_rr + 8*phi_r - 8*phi_l + phi_ll) / (12*dx);
  #else
  gravity_x_dev[tid] = -0.5 * ( phi_r - phi_l ) / dx;
  #endif

  // Get Potential Gradient Y
  id_l = (tid_x + nGHST) + (tid_y-1 + nGHST)*nx_pot + (tid_z + nGHST)*ny_pot*nx_pot;
  id_r = (tid_x + nGHST) + (tid_y+1 + nGHST)*nx_pot + (tid_z + nGHST)*ny_pot*nx_pot;
  phi_l = potential_dev[id_l];
  phi_r = potential_dev[id_r];
  #ifdef GRAVITY_5_POINTS_GRADIENT
  id_ll = (tid_x + nGHST) + (tid_y-2 + nGHST)*nx_pot + (tid_z + nGHST)*ny_pot*nx_pot;
  id_rr = (tid_x + nGHST) + (tid_y+2 + nGHST)*nx_pot + (tid_z + nGHST)*ny_pot*nx_pot;
  phi_ll = potential_dev[id_ll];
  phi_rr = potential_dev[id_rr];
  gravity_y_dev[tid] = -1 * ( -phi_rr + 8*phi_r - 8*phi_l + phi_ll) / (12*dy);
  #else
  gravity_y_dev[tid] = -0.5 * ( phi_r - phi_l ) / dy;
  #endif

  // Get Potential Gradient Z
  id_l = (tid_x + nGHST) + (tid_y + nGHST)*nx_pot + (tid_z-1 + nGHST)*ny_pot*nx_pot;
  id_r = (tid_x + nGHST) + (tid_y + nGHST)*nx_pot + (tid_z+1 + nGHST)*ny_pot*nx_pot;
  phi_l = potential_dev[id_l];
  phi_r = potential_dev[id_r];
  #ifdef GRAVITY_5_POINTS_GRADIENT
  id_ll = (tid_x + nGHST) + (tid_y + nGHST)*nx_pot + (tid_z-2 + nGHST)*ny_pot*nx_pot;
  id_rr = (tid_x + nGHST) + (tid_y + nGHST)*nx_pot + (tid_z+2 + nGHST)*ny_pot*nx_pot;
  phi_ll = potential_dev[id_ll];
  phi_rr = potential_dev[id_rr];
  gravity_z_dev[tid] = -1 * ( -phi_rr + 8*phi_r - 8*phi_l + phi_ll) / (12*dz);
  #else
  gravity_z_dev[tid] = -0.5 * ( phi_r - phi_l ) / dz;
  #endif
  
  /*
  if (tid_x < 10 && tid_y == (ny_grav/2) && tid_z == (nz_grav/2)) {
    printf("gravity_x_dev[%d, %d, %d] = %.4e\n", tid_x, tid_y, tid_z, gravity_x_dev[tid]);
    //printf("analytic_d[%d, %d, %d] = %.4e\n", tid_x, tid_y, tid_z, analytic_d[tid]);
  }
  */
}


//Call the kernel to compute the gradient of the potential
void Particles_3D::Get_Gravity_Field_Particles_GPU_function( int nx_local, int ny_local, int nz_local, int n_ghost_particles_grid, int n_cells_potential, Real dx, Real dy, Real dz,  Real *potential_host, Real *potential_dev, Real *gravity_x_dev, Real *gravity_y_dev, Real *gravity_z_dev  ){

  #ifndef GRAVITY_GPU
  Copy_Potential_To_GPU( potential_host, potential_dev, n_cells_potential );
  #endif

  int nx_g, ny_g, nz_g;
  nx_g = nx_local + 2*N_GHOST_POTENTIAL;
  ny_g = ny_local + 2*N_GHOST_POTENTIAL;
  nz_g = nz_local + 2*N_GHOST_POTENTIAL;

  // set values for GPU kernels
  int tpb_x = 8;
  int tpb_y = 8;
  int tpb_z = 8;
  int ngrid_x =  (nx_g + tpb_x - 1) / tpb_x;
  int ngrid_y =  (ny_g + tpb_y - 1) / tpb_y;
  int ngrid_z =  (nz_g + tpb_z - 1) / tpb_z;
  // number of blocks per 1D grid
  dim3 dim3dGrid(ngrid_x, ngrid_y, ngrid_z);
  //  number of threads per 1D block
  dim3 dim3dBlock(tpb_x, tpb_y, tpb_z);


  hipLaunchKernelGGL(Get_Gravity_Field_Particles_Kernel, dim3dGrid, dim3dBlock, 0, 0,  potential_dev, gravity_x_dev, gravity_y_dev, gravity_z_dev, nx_local, ny_local, nz_local, n_ghost_particles_grid, N_GHOST_POTENTIAL, dx, dy, dz );
  CudaCheckError();

  /*
  gpuFor(10, 
    GPU_LAMBDA(const int i) {
        printf("potential_final[%d, %d, %d] = %.4e\n", i, ny_g/2, nz_g/2, potential_dev[i + nx_g*ny_g/2 + nx_g*ny_g*nz_g/2]);
    }
  );*/
}


//Get CIC indexes from the particles positions
__device__ void Get_Indexes_CIC_Gravity( Real xMin, Real yMin, Real zMin, Real dx, Real dy, Real dz, Real pos_x, Real pos_y, Real pos_z, int &indx_x, int &indx_y, int &indx_z ){
  indx_x = (int) floor( ( pos_x - xMin - 0.5*dx ) / dx );
  indx_y = (int) floor( ( pos_y - yMin - 0.5*dy ) / dy );
  indx_z = (int) floor( ( pos_z - zMin - 0.5*dz ) / dz );
}

//Kernel to compute the gravitational field at the particles positions via Cloud-In-Cell
__global__ void Get_Gravity_CIC_Kernel( part_int_t n_local, Real *gravity_x_dev, Real *gravity_y_dev, Real *gravity_z_dev, Real *pos_x_dev, Real *pos_y_dev, Real *pos_z_dev, Real *grav_x_dev, Real *grav_y_dev, Real *grav_z_dev,  Real xMin, Real yMin, Real zMin, Real xMax, Real yMax, Real zMax, Real dx, Real dy, Real dz, int nx, int ny, int nz, int n_ghost, part_int_t *partIDs_dev  ){

  part_int_t tid = blockIdx.x * blockDim.x + threadIdx.x ;

  if ( tid >= n_local) return;

  int nx_g, ny_g;
  nx_g = nx + 2*n_ghost;
  ny_g = ny + 2*n_ghost;

  Real pos_x, pos_y, pos_z;
  Real cell_center_x, cell_center_y, cell_center_z;
  Real delta_x, delta_y, delta_z;
  Real g_x_bl, g_x_br, g_x_bu, g_x_bru, g_x_tl, g_x_tr, g_x_tu, g_x_tru;
  Real g_y_bl, g_y_br, g_y_bu, g_y_bru, g_y_tl, g_y_tr, g_y_tu, g_y_tru;
  Real g_z_bl, g_z_br, g_z_bu, g_z_bru, g_z_tl, g_z_tr, g_z_tu, g_z_tru;
  Real g_x, g_y, g_z;

  pos_x = pos_x_dev[tid];
  pos_y = pos_y_dev[tid];
  pos_z = pos_z_dev[tid];


  int indx_x, indx_y, indx_z, indx;
  Get_Indexes_CIC_Gravity( xMin, yMin, zMin, dx, dy, dz, pos_x, pos_y, pos_z, indx_x, indx_y, indx_z );

  bool in_local = true;

  if ( pos_x < xMin || pos_x >= xMax ) in_local = false;
  if ( pos_y < yMin || pos_y >= yMax ) in_local = false;
  if ( pos_z < zMin || pos_z >= zMax ) in_local = false;
  if ( ! in_local  ) {
    #ifndef HIDE_CIC_ERRORS
    printf(" Gravity CIC Error: Particle outside local domain");
    #endif
    return;
  }

  cell_center_x = xMin + indx_x*dx + 0.5*dx;
  cell_center_y = yMin + indx_y*dy + 0.5*dy;
  cell_center_z = zMin + indx_z*dz + 0.5*dz;
  delta_x = 1 - ( pos_x - cell_center_x ) / dx;
  delta_y = 1 - ( pos_y - cell_center_y ) / dy;
  delta_z = 1 - ( pos_z - cell_center_z ) / dz;
  indx_x += n_ghost;
  indx_y += n_ghost;
  indx_z += n_ghost;

  indx = indx_x + indx_y*nx_g + indx_z*nx_g*ny_g;
  g_x_bl = gravity_x_dev[indx];
  g_y_bl = gravity_y_dev[indx];
  g_z_bl = gravity_z_dev[indx];

  indx = (indx_x+1) + (indx_y)*nx_g + (indx_z)*nx_g*ny_g;
  g_x_br = gravity_x_dev[indx];
  g_y_br = gravity_y_dev[indx];
  g_z_br = gravity_z_dev[indx];

  indx = (indx_x) + (indx_y+1)*nx_g + (indx_z)*nx_g*ny_g;
  g_x_bu = gravity_x_dev[indx];
  g_y_bu = gravity_y_dev[indx];
  g_z_bu = gravity_z_dev[indx];

  indx = (indx_x+1) + (indx_y+1)*nx_g + (indx_z)*nx_g*ny_g;
  g_x_bru = gravity_x_dev[indx];
  g_y_bru = gravity_y_dev[indx];
  g_z_bru = gravity_z_dev[indx];

  indx = (indx_x) + (indx_y)*nx_g + (indx_z+1)*nx_g*ny_g;
  g_x_tl = gravity_x_dev[indx];
  g_y_tl = gravity_y_dev[indx];
  g_z_tl = gravity_z_dev[indx];

  indx = (indx_x+1) + (indx_y)*nx_g + (indx_z+1)*nx_g*ny_g;
  g_x_tr = gravity_x_dev[indx];
  g_y_tr = gravity_y_dev[indx];
  g_z_tr = gravity_z_dev[indx];

  indx = (indx_x) + (indx_y+1)*nx_g + (indx_z+1)*nx_g*ny_g;
  g_x_tu = gravity_x_dev[indx];
  g_y_tu = gravity_y_dev[indx];
  g_z_tu = gravity_z_dev[indx];

  indx = (indx_x+1) + (indx_y+1)*nx_g + (indx_z+1)*nx_g*ny_g;
  g_x_tru = gravity_x_dev[indx];
  g_y_tru = gravity_y_dev[indx];
  g_z_tru = gravity_z_dev[indx];

  g_x = g_x_bl*(delta_x)*(delta_y)*(delta_z)     + g_x_br*(1-delta_x)*(delta_y)*(delta_z) +
        g_x_bu*(delta_x)*(1-delta_y)*(delta_z  ) + g_x_bru*(1-delta_x)*(1-delta_y)*(delta_z) +
        g_x_tl*(delta_x)*(delta_y)*(1-delta_z)   + g_x_tr*(1-delta_x)*(delta_y)*(1-delta_z) +
        g_x_tu*(delta_x)*(1-delta_y)*(1-delta_z) + g_x_tru*(1-delta_x)*(1-delta_y)*(1-delta_z);

  g_y = g_y_bl*(delta_x)*(delta_y)*(delta_z)     + g_y_br*(1-delta_x)*(delta_y)*(delta_z) +
        g_y_bu*(delta_x)*(1-delta_y)*(delta_z)   + g_y_bru*(1-delta_x)*(1-delta_y)*(delta_z) +
        g_y_tl*(delta_x)*(delta_y)*(1-delta_z)   + g_y_tr*(1-delta_x)*(delta_y)*(1-delta_z) +
        g_y_tu*(delta_x)*(1-delta_y)*(1-delta_z) + g_y_tru*(1-delta_x)*(1-delta_y)*(1-delta_z);

  g_z = g_z_bl*(delta_x)*(delta_y)*(delta_z)     + g_z_br*(1-delta_x)*(delta_y)*(delta_z) +
        g_z_bu*(delta_x)*(1-delta_y)*(delta_z)   + g_z_bru*(1-delta_x)*(1-delta_y)*(delta_z) +
        g_z_tl*(delta_x)*(delta_y)*(1-delta_z)   + g_z_tr*(1-delta_x)*(delta_y)*(1-delta_z) +
        g_z_tu*(delta_x)*(1-delta_y)*(1-delta_z) + g_z_tru*(1-delta_x)*(1-delta_y)*(1-delta_z);

  grav_x_dev[tid] = g_x;
  grav_y_dev[tid] = g_y;
  grav_z_dev[tid] = g_z;

  /*
  if (partIDs_dev[tid] == 15) {
    //printf("    (g_x_bl, g_y_bl) (%.4e, %.4e)\n", g_x_bl, g_y_bl);
    //printf("    (g_x_br, g_y_br) (%.4e, %.4e)\n", g_x_br, g_y_br);
    //printf("    (g_x_bu, g_y_bu) (%.4e, %.4e)\n", g_x_bu, g_y_bu);
    //printf("    (g_x_bru, g_y_bru) (%.4e, %.4e)\n", g_x_bru, g_y_bru);
    //printf("    (g_x_tl, g_y_tl) (%.4e, %.4e)\n", g_x_tl, g_y_tl);
    //printf("    (g_x_tr, g_y_tr) (%.4e, %.4e)\n", g_x_tr, g_y_tr);
    //printf("    (g_x_tu, g_y_tu) (%.4e, %.4e)\n", g_x_tu, g_y_tu);
    //printf("    (x, y) -> (%f, %f)\n", pos_x, pos_y);
    //printf("    (g_x_tru, g_y_tru) (%.4e, %.4e)\n", g_x_tru, g_y_tru);
    printf("    -------->ID 15: pos (%f, %f), grav (%.4e, %.4e)\n", pos_x, pos_y, g_x, g_y);
  }*/
}


//Call the kernel to compote the gravitational field at the particles positions ( CIC )
void Particles_3D::Get_Gravity_CIC_GPU_function( part_int_t n_local, int nx_local, int ny_local, int nz_local, int n_ghost_particles_grid, Real xMin, Real xMax, Real yMin, Real yMax, Real zMin,  Real zMax, Real dx, Real dy, Real dz,   Real *pos_x_dev, Real *pos_y_dev, Real *pos_z_dev, Real *grav_x_dev,  Real *grav_y_dev,  Real *grav_z_dev, Real *gravity_x_dev, Real *gravity_y_dev, Real *gravity_z_dev, part_int_t *partIDs_dev ){

  // set values for GPU kernels
  int ngrid =  (n_local + TPB_PARTICLES - 1) / TPB_PARTICLES;
  // number of blocks per 1D grid
  dim3 dim1dGrid(ngrid, 1, 1);
  //  number of threads per 1D block
  dim3 dim1dBlock(TPB_PARTICLES, 1, 1);

<<<<<<< HEAD
  hipLaunchKernelGGL(Get_Gravity_CIC_Kernel, dim1dGrid, dim1dBlock, 0, 0,  n_local, gravity_x_dev, gravity_y_dev, gravity_z_dev, pos_x_dev, pos_y_dev, pos_z_dev, grav_x_dev, grav_y_dev, grav_z_dev, xMin, yMin, zMin, xMax, yMax, zMax, dx, dy, dz, nx_local, ny_local, nz_local, n_ghost_particles_grid, partIDs_dev );
  CHECK(cudaDeviceSynchronize());

  //CudaCheckError();
=======
  // Only runs if there are local particles
  if (n_local > 0) {
    hipLaunchKernelGGL(Get_Gravity_CIC_Kernel, dim1dGrid, dim1dBlock, 0, 0,  n_local, gravity_x_dev, gravity_y_dev, gravity_z_dev, pos_x_dev, pos_y_dev, pos_z_dev, grav_x_dev, grav_y_dev, grav_z_dev, xMin, yMin, zMin, xMax, yMax, zMax, dx, dy, dz, nx_local, ny_local, nz_local, n_ghost_particles_grid );
    CudaCheckError();
  }
>>>>>>> 363444c9

}

#endif //PARTICLES_GPU

#ifdef GRAVITY_GPU

void __global__ Copy_Particles_Density_Kernel( Real *dst_density, Real *src_density, int nx_local, int ny_local, int nz_local, int n_ghost ){

  int tid_x, tid_y, tid_z, tid_CIC, tid_dens;
  tid_x = blockIdx.x * blockDim.x + threadIdx.x;
  tid_y = blockIdx.y * blockDim.y + threadIdx.y;
  tid_z = blockIdx.z * blockDim.z + threadIdx.z;

  if (tid_x >= nx_local || tid_y >= ny_local || tid_z >= nz_local ) return;

  tid_dens = tid_x + tid_y*nx_local + tid_z*nx_local*ny_local;

  tid_x += n_ghost;
  tid_y += n_ghost;
  tid_z += n_ghost;

  int nx_CIC, ny_CIC;
  nx_CIC = nx_local + 2*n_ghost;
  ny_CIC = ny_local + 2*n_ghost;
  tid_CIC = tid_x + tid_y*nx_CIC + tid_z*nx_CIC*ny_CIC;

  dst_density[tid_dens] = src_density[tid_CIC];

}



//Copy the particles density to the density array in Grav to compute the potential
void Grid3D::Copy_Particles_Density_GPU( ){

  int nx_local, ny_local, nz_local, n_ghost;
  n_ghost  = Particles.G.n_ghost_particles_grid;
  nx_local = Grav.nx_local;
  ny_local = Grav.ny_local;
  nz_local = Grav.nz_local;

  // set values for GPU kernels
  int tpb_x = 16;
  int tpb_y = 8;
  int tpb_z = 8;
  int ngrid_x = (nx_local - 1) / tpb_x + 1;
  int ngrid_y = (ny_local - 1) / tpb_y + 1;
  int ngrid_z = (nz_local - 1) / tpb_z + 1;
  // number of blocks per 1D grid
  dim3 dim3dGrid(ngrid_x, ngrid_y, ngrid_z);
  //  number of threads per 1D block
  dim3 dim3dBlock(tpb_x, tpb_y, tpb_z);

  hipLaunchKernelGGL( Copy_Particles_Density_Kernel, dim3dGrid, dim3dBlock, 0, 0, Grav.F.density_d, Particles.G.density_dev, nx_local, ny_local, nz_local, n_ghost );
}


#endif//GRAVITY_GPU

#endif//PARTICLES<|MERGE_RESOLUTION|>--- conflicted
+++ resolved
@@ -1,8 +1,4 @@
-<<<<<<< HEAD
-#ifdef PARTICLES 
-=======
 #ifdef PARTICLES
->>>>>>> 363444c9
 
 #include <unistd.h>
 #include <stdio.h>
@@ -186,9 +182,7 @@
   if ( pos_y < yMin || pos_y >= yMax ) in_local = false;
   if ( pos_z < zMin || pos_z >= zMax ) in_local = false;
   if ( ! in_local  ) {
-    #ifndef HIDE_CIC_ERRORS
     printf(" Gravity CIC Error: Particle outside local domain");
-    #endif
     return;
   }
 
@@ -287,18 +281,14 @@
   //  number of threads per 1D block
   dim3 dim1dBlock(TPB_PARTICLES, 1, 1);
 
-<<<<<<< HEAD
-  hipLaunchKernelGGL(Get_Gravity_CIC_Kernel, dim1dGrid, dim1dBlock, 0, 0,  n_local, gravity_x_dev, gravity_y_dev, gravity_z_dev, pos_x_dev, pos_y_dev, pos_z_dev, grav_x_dev, grav_y_dev, grav_z_dev, xMin, yMin, zMin, xMax, yMax, zMax, dx, dy, dz, nx_local, ny_local, nz_local, n_ghost_particles_grid, partIDs_dev );
-  CHECK(cudaDeviceSynchronize());
-
-  //CudaCheckError();
-=======
   // Only runs if there are local particles
   if (n_local > 0) {
-    hipLaunchKernelGGL(Get_Gravity_CIC_Kernel, dim1dGrid, dim1dBlock, 0, 0,  n_local, gravity_x_dev, gravity_y_dev, gravity_z_dev, pos_x_dev, pos_y_dev, pos_z_dev, grav_x_dev, grav_y_dev, grav_z_dev, xMin, yMin, zMin, xMax, yMax, zMax, dx, dy, dz, nx_local, ny_local, nz_local, n_ghost_particles_grid );
+    hipLaunchKernelGGL(Get_Gravity_CIC_Kernel, dim1dGrid, dim1dBlock, 0, 0,  n_local, gravity_x_dev,
+            gravity_y_dev, gravity_z_dev, pos_x_dev, pos_y_dev, pos_z_dev, grav_x_dev, grav_y_dev, grav_z_dev,
+            xMin, yMin, zMin, xMax, yMax, zMax, dx, dy, dz, nx_local, ny_local, nz_local,
+            n_ghost_particles_grid, partIDs_dev );
     CudaCheckError();
   }
->>>>>>> 363444c9
 
 }
 
