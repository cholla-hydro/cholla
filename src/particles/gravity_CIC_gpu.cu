--- conflicted
+++ resolved
@@ -254,14 +254,10 @@
 
   // Only runs if there are local particles
   if (n_local > 0) {
-<<<<<<< HEAD
-    hipLaunchKernelGGL(Get_Gravity_CIC_Kernel, dim1dGrid, dim1dBlock, 0, 0,  n_local, gravity_x_dev, gravity_y_dev, gravity_z_dev, pos_x_dev, pos_y_dev, pos_z_dev, grav_x_dev, grav_y_dev, grav_z_dev, xMin, yMin, zMin, xMax, yMax, zMax, dx, dy, dz, nx_local, ny_local, nz_local, n_ghost_particles_grid );
-=======
     hipLaunchKernelGGL(Get_Gravity_CIC_Kernel, dim1dGrid, dim1dBlock, 0, 0,  n_local, gravity_x_dev,
             gravity_y_dev, gravity_z_dev, pos_x_dev, pos_y_dev, pos_z_dev, grav_x_dev, grav_y_dev, grav_z_dev,
             xMin, yMin, zMin, xMax, yMax, zMax, dx, dy, dz, nx_local, ny_local, nz_local,
             n_ghost_particles_grid);
->>>>>>> 6fb50f8f
     CudaCheckError();
   }
 
