#ifdef PARTICLES

#include <unistd.h>
#include <algorithm>
#include <iostream>
#include "../grid/grid3D.h"
#include "../io/io.h"
#include "particles_3D.h"

#ifdef MPI_CHOLLA
#include "../mpi/mpi_routines.h"
#ifdef PARTICLES_GPU
<<<<<<< HEAD
#include "../particles/particles_boundaries_gpu.h"
=======
#include "particles_boundaries_gpu.h"
>>>>>>> 6fb50f8f
#include "../utils/gpu_arrays_functions.h"
#endif//PARTICLES_GPU
#endif//MPI_CHOLLA


//Transfer the particles that moved outside the local domain
void Grid3D::Transfer_Particles_Boundaries( struct parameters P ){

  CudaCheckError();
  //Transfer Particles Boundaries
  Particles.TRANSFER_PARTICLES_BOUNDARIES = true;
  #ifdef CPU_TIME
  Timer.Part_Boundaries.Start();
  #endif
  Set_Boundary_Conditions(P);
  #ifdef CPU_TIME
  Timer.Part_Boundaries.End();
  #endif
  Particles.TRANSFER_PARTICLES_BOUNDARIES = false;
  CudaCheckError();
}

#ifdef MPI_CHOLLA
//Remove the particles that were transferred outside the local domain
void Grid3D::Finish_Particles_Transfer( void ){

  #ifdef PARTICLES_CPU
  Particles.Remove_Transfered_Particles();
  #endif

}


//Wait for the MPI request and unload the transferred particles
void Grid3D::Wait_and_Unload_MPI_Comm_Particles_Buffers_BLOCK(int dir, int *flags)
{

  int iwait;
  int index = 0;
  int wait_max=0;
  MPI_Status status;


  //find out how many recvs we need to wait for
  if (dir==0) {
    if(flags[0] == 5) //there is communication on this face
      wait_max++;   //so we'll need to wait for its comm
    if(flags[1] == 5) //there is communication on this face
      wait_max++;   //so we'll need to wait for its comm
  }
  if (dir==1) {
    if(flags[2] == 5) //there is communication on this face
      wait_max++;   //so we'll need to wait for its comm
    if(flags[3] == 5) //there is communication on this face
      wait_max++;   //so we'll need to wait for its comm
  }
  if (dir==2) {
    if(flags[4] == 5) //there is communication on this face
      wait_max++;   //so we'll need to wait for its comm
    if(flags[5] == 5) //there is communication on this face
      wait_max++;   //so we'll need to wait for its comm
  }

  //wait for any receives to complete
  for(iwait=0;iwait<wait_max;iwait++)
  {
    //wait for recv completion
    MPI_Waitany(wait_max,recv_request_particles_transfer,&index,&status);
    //depending on which face arrived, load the buffer into the ghost grid
    Unload_Particles_From_Buffers_BLOCK(status.MPI_TAG, flags );
  }
}

//Unload the particles after MPI tranfer for a single index ( axis and side )
void Grid3D::Unload_Particles_From_Buffers_BLOCK(int index, int *flags ){

  // Make sure not to unload when not transfering particles
  if ( Particles.TRANSFER_DENSITY_BOUNDARIES ) return;
  if ( H.TRANSFER_HYDRO_BOUNDARIES ) return;
  if ( Grav.TRANSFER_POTENTIAL_BOUNDARIES ) return;

  if( index == 0) Unload_Particles_from_Buffer_X0( flags );
  if( index == 1) Unload_Particles_from_Buffer_X1( flags );
  if( index == 2) Unload_Particles_from_Buffer_Y0( flags );
  if( index == 3) Unload_Particles_from_Buffer_Y1( flags );
  if( index == 4) Unload_Particles_from_Buffer_Z0( flags );
  if( index == 5) Unload_Particles_from_Buffer_Z1( flags );
}


//Wait for the Number of particles that will be transferred, and request the MPI_Recv to receive the MPI buffer
void Grid3D::Wait_NTransfer_and_Request_Recv_Particles_Transfer_BLOCK(int dir, int *flags)
{
  #ifdef PARTICLES
  if ( !Particles.TRANSFER_PARTICLES_BOUNDARIES ) return;
  #endif

  int iwait;
  int index = 0;
  int wait_max=0;
  MPI_Status status;

  //find out how many recvs we need to wait for
  if (dir==0) {
    if(flags[0] == 5) //there is communication on this face
      wait_max++;   //so we'll need to wait for its comm
    if(flags[1] == 5) //there is communication on this face
      wait_max++;   //so we'll need to wait for its comm
  }
  if (dir==1) {
    if(flags[2] == 5) //there is communication on this face
      wait_max++;   //so we'll need to wait for its comm
    if(flags[3] == 5) //there is communication on this face
      wait_max++;   //so we'll need to wait for its comm
  }
  if (dir==2) {
    if(flags[4] == 5) //there is communication on this face
      wait_max++;   //so we'll need to wait for its comm
    if(flags[5] == 5) //there is communication on this face
      wait_max++;   //so we'll need to wait for its comm
  }

  int ireq_particles_transfer = 0;
  //wait for any receives to complete
  for(iwait=0;iwait<wait_max;iwait++)
  {
    //wait for recv completion
    MPI_Waitany(wait_max,recv_request_n_particles,&index,&status);
    //depending on which face arrived, load the buffer into the ghost grid
    Load_NTtransfer_and_Request_Receive_Particles_Transfer(status.MPI_TAG, &ireq_particles_transfer);
  }
}

//Load the Number of particles that will be received (Particles.n_recv) and make the MPI_Irecv request for that buffer size
void Grid3D::Load_NTtransfer_and_Request_Receive_Particles_Transfer(int index, int *ireq_particles_transfer){

  int buffer_length;

  #ifdef PARTICLES_GPU
    #ifdef MPI_GPU
    Real *recv_buffer_x0_particles = d_recv_buffer_x0_particles;
    Real *recv_buffer_x1_particles = d_recv_buffer_x1_particles;
    Real *recv_buffer_y0_particles = d_recv_buffer_y0_particles;
    Real *recv_buffer_y1_particles = d_recv_buffer_y1_particles;
    Real *recv_buffer_z0_particles = d_recv_buffer_z0_particles;
    Real *recv_buffer_z1_particles = d_recv_buffer_z1_particles;
    #else
    Real *recv_buffer_x0_particles = h_recv_buffer_x0_particles;
    Real *recv_buffer_x1_particles = h_recv_buffer_x1_particles;
    Real *recv_buffer_y0_particles = h_recv_buffer_y0_particles;
    Real *recv_buffer_y1_particles = h_recv_buffer_y1_particles;
    Real *recv_buffer_z0_particles = h_recv_buffer_z0_particles;
    Real *recv_buffer_z1_particles = h_recv_buffer_z1_particles;
    #endif
  #endif

  #ifdef PARTICLES_CPU
  Real *recv_buffer_x0_particles = h_recv_buffer_x0_particles;
  Real *recv_buffer_x1_particles = h_recv_buffer_x1_particles;
  Real *recv_buffer_y0_particles = h_recv_buffer_y0_particles;
  Real *recv_buffer_y1_particles = h_recv_buffer_y1_particles;
  Real *recv_buffer_z0_particles = h_recv_buffer_z0_particles;
  Real *recv_buffer_z1_particles = h_recv_buffer_z1_particles;
  #endif

  if ( index == 0){
    buffer_length = Particles.n_recv_x0 * N_DATA_PER_PARTICLE_TRANSFER;
    #ifdef PARTICLES_GPU
    #ifdef MPI_GPU 
    if ( buffer_length > Particles.G.recv_buffer_size_x0 ){
      printf( "Extending Particles Transfer Buffer  ");
<<<<<<< HEAD
      Extend_GPU_Array_Real( &recv_buffer_x0_particles, Particles.G.recv_buffer_size_x0, Particles.G.gpu_allocation_factor*buffer_length, true );
=======
      Extend_GPU_Array( &recv_buffer_x0_particles, Particles.G.recv_buffer_size_x0, Particles.G.gpu_allocation_factor*buffer_length, true );
>>>>>>> 6fb50f8f
      Particles.G.recv_buffer_size_x0 = (part_int_t) Particles.G.gpu_allocation_factor*buffer_length;
    }
    #else
    Check_and_Grow_Particles_Buffer( &recv_buffer_x0_particles , &buffer_length_particles_x0_recv, buffer_length );
    #endif
    #endif
    #ifdef PARTICLES_CPU
    Check_and_Grow_Particles_Buffer( &recv_buffer_x0_particles , &buffer_length_particles_x0_recv, buffer_length );
    #endif
    // if ( Particles.n_recv_x0 > 0 ) std::cout << " Recv X0: " << Particles.n_recv_x0 << std::endl;
    MPI_Irecv(recv_buffer_x0_particles, buffer_length, MPI_CHREAL, source[0], 0, world, &recv_request_particles_transfer[*ireq_particles_transfer]);
  }
  if ( index == 1){
    buffer_length = Particles.n_recv_x1 * N_DATA_PER_PARTICLE_TRANSFER;
    #ifdef PARTICLES_GPU
    #ifdef MPI_GPU 
    if ( buffer_length > Particles.G.recv_buffer_size_x1 ){
      printf( "Extending Particles Transfer Buffer  ");
<<<<<<< HEAD
      Extend_GPU_Array_Real( &recv_buffer_x1_particles, Particles.G.recv_buffer_size_x1, Particles.G.gpu_allocation_factor*buffer_length, true  );
=======
      Extend_GPU_Array( &recv_buffer_x1_particles, Particles.G.recv_buffer_size_x1, Particles.G.gpu_allocation_factor*buffer_length, true  );
>>>>>>> 6fb50f8f
      Particles.G.recv_buffer_size_x1 = (part_int_t) Particles.G.gpu_allocation_factor*buffer_length;
    }
    #else
    Check_and_Grow_Particles_Buffer( &recv_buffer_x1_particles , &buffer_length_particles_x1_recv, buffer_length );
    #endif
    #endif
    #ifdef PARTICLES_CPU
    Check_and_Grow_Particles_Buffer( &recv_buffer_x1_particles , &buffer_length_particles_x1_recv, buffer_length );
    #endif
    // if ( Particles.n_recv_x1 > 0 ) if ( Particles.n_recv_x1 > 0 ) std::cout << " Recv X1:  " << Particles.n_recv_x1 <<  "  " << procID <<  "  from "  <<  source[1] <<  std::endl;
    MPI_Irecv(recv_buffer_x1_particles, buffer_length, MPI_CHREAL, source[1], 1, world, &recv_request_particles_transfer[*ireq_particles_transfer]);
  }
  if ( index == 2){
    buffer_length = Particles.n_recv_y0 * N_DATA_PER_PARTICLE_TRANSFER;
    #ifdef PARTICLES_GPU
    #ifdef MPI_GPU 
    if ( buffer_length > Particles.G.recv_buffer_size_y0 ){
      printf( "Extending Particles Transfer Buffer  ");
<<<<<<< HEAD
      Extend_GPU_Array_Real( &recv_buffer_y0_particles, Particles.G.recv_buffer_size_y0, Particles.G.gpu_allocation_factor*buffer_length, true  );
      Particles.G.recv_buffer_size_y0 = (part_int_t) Particles.G.gpu_allocation_factor*buffer_length;
    }
    #else
    Check_and_Grow_Particles_Buffer( &recv_buffer_y0_particles , &buffer_length_particles_y0_recv, buffer_length );
    #endif
    #endif
    #ifdef PARTICLES_CPU
    Check_and_Grow_Particles_Buffer( &recv_buffer_y0_particles , &buffer_length_particles_y0_recv, buffer_length );
    #endif
=======
      Extend_GPU_Array( &recv_buffer_y0_particles, Particles.G.recv_buffer_size_y0, Particles.G.gpu_allocation_factor*buffer_length, true  );
      Particles.G.recv_buffer_size_y0 = (part_int_t) Particles.G.gpu_allocation_factor*buffer_length;
    }
    #else
    Check_and_Grow_Particles_Buffer( &recv_buffer_y0_particles , &buffer_length_particles_y0_recv, buffer_length );
    #endif
    #endif
    #ifdef PARTICLES_CPU
    Check_and_Grow_Particles_Buffer( &recv_buffer_y0_particles , &buffer_length_particles_y0_recv, buffer_length );
    #endif
>>>>>>> 6fb50f8f
    // if ( Particles.n_recv_y0 > 0 ) std::cout << " Recv Y0: " << Particles.n_recv_y0 << std::endl;
    MPI_Irecv(recv_buffer_y0_particles, buffer_length, MPI_CHREAL, source[2], 2, world, &recv_request_particles_transfer[*ireq_particles_transfer]);
  }
  if ( index == 3){
    buffer_length = Particles.n_recv_y1 * N_DATA_PER_PARTICLE_TRANSFER;
    #ifdef PARTICLES_GPU
    #ifdef MPI_GPU
    if ( buffer_length > Particles.G.recv_buffer_size_y1 ){ 
      printf( "Extending Particles Transfer Buffer  ");
<<<<<<< HEAD
      Extend_GPU_Array_Real( &recv_buffer_y1_particles, Particles.G.recv_buffer_size_y1, Particles.G.gpu_allocation_factor*buffer_length, true  );
      Particles.G.recv_buffer_size_y1 = (part_int_t) Particles.G.gpu_allocation_factor*buffer_length;
    }
    #else
    Check_and_Grow_Particles_Buffer( &recv_buffer_y1_particles , &buffer_length_particles_y1_recv, buffer_length );
    #endif
    #endif
    #ifdef PARTICLES_CPU
    Check_and_Grow_Particles_Buffer( &recv_buffer_y1_particles , &buffer_length_particles_y1_recv, buffer_length );
    #endif
=======
      Extend_GPU_Array( &recv_buffer_y1_particles, Particles.G.recv_buffer_size_y1, Particles.G.gpu_allocation_factor*buffer_length, true  );
      Particles.G.recv_buffer_size_y1 = (part_int_t) Particles.G.gpu_allocation_factor*buffer_length;
    }
    #else
    Check_and_Grow_Particles_Buffer( &recv_buffer_y1_particles , &buffer_length_particles_y1_recv, buffer_length );
    #endif
    #endif
    #ifdef PARTICLES_CPU
    Check_and_Grow_Particles_Buffer( &recv_buffer_y1_particles , &buffer_length_particles_y1_recv, buffer_length );
    #endif
>>>>>>> 6fb50f8f
    // if ( Particles.n_recv_y1 > 0 ) std::cout << " Recv Y1: " << Particles.n_recv_y1 << std::endl;
    MPI_Irecv(recv_buffer_y1_particles, buffer_length, MPI_CHREAL, source[3], 3, world, &recv_request_particles_transfer[*ireq_particles_transfer]);
  }
  if ( index == 4){
    buffer_length = Particles.n_recv_z0 * N_DATA_PER_PARTICLE_TRANSFER;
    #ifdef PARTICLES_GPU
    #ifdef MPI_GPU 
    if ( buffer_length > Particles.G.recv_buffer_size_z0 ){
      printf( "Extending Particles Transfer Buffer  ");
<<<<<<< HEAD
      Extend_GPU_Array_Real( &recv_buffer_z0_particles, Particles.G.recv_buffer_size_z0, Particles.G.gpu_allocation_factor*buffer_length, true  );
      Particles.G.recv_buffer_size_z0 = (part_int_t) Particles.G.gpu_allocation_factor*buffer_length;
    }
    #else
    Check_and_Grow_Particles_Buffer( &recv_buffer_z0_particles , &buffer_length_particles_z0_recv, buffer_length );
    #endif
    #endif
    #ifdef PARTICLES_CPU
    Check_and_Grow_Particles_Buffer( &recv_buffer_z0_particles , &buffer_length_particles_z0_recv, buffer_length );
    #endif
=======
      Extend_GPU_Array( &recv_buffer_z0_particles, Particles.G.recv_buffer_size_z0, Particles.G.gpu_allocation_factor*buffer_length, true  );
      Particles.G.recv_buffer_size_z0 = (part_int_t) Particles.G.gpu_allocation_factor*buffer_length;
    }
    #else
    Check_and_Grow_Particles_Buffer( &recv_buffer_z0_particles , &buffer_length_particles_z0_recv, buffer_length );
    #endif
    #endif
    #ifdef PARTICLES_CPU
    Check_and_Grow_Particles_Buffer( &recv_buffer_z0_particles , &buffer_length_particles_z0_recv, buffer_length );
    #endif
>>>>>>> 6fb50f8f
    // if ( Particles.n_recv_z0 > 0 ) std::cout << " Recv Z0: " << Particles.n_recv_z0 << std::endl;
    MPI_Irecv(recv_buffer_z0_particles, buffer_length, MPI_CHREAL, source[4], 4, world, &recv_request_particles_transfer[*ireq_particles_transfer]);
  }
  if ( index == 5){
    buffer_length = Particles.n_recv_z1 * N_DATA_PER_PARTICLE_TRANSFER;
    #ifdef PARTICLES_GPU
    #ifdef MPI_GPU 
    if ( buffer_length > Particles.G.recv_buffer_size_z1 ){
      printf( "Extending Particles Transfer Buffer  ");
<<<<<<< HEAD
      Extend_GPU_Array_Real( &recv_buffer_z1_particles, Particles.G.recv_buffer_size_z1, Particles.G.gpu_allocation_factor*buffer_length, true  );
=======
      Extend_GPU_Array( &recv_buffer_z1_particles, Particles.G.recv_buffer_size_z1, Particles.G.gpu_allocation_factor*buffer_length, true  );
>>>>>>> 6fb50f8f
      Particles.G.recv_buffer_size_z1 = (part_int_t) Particles.G.gpu_allocation_factor*buffer_length;
    }
    #else
    Check_and_Grow_Particles_Buffer( &recv_buffer_z1_particles , &buffer_length_particles_z1_recv, buffer_length );
    #endif
    #endif
    #ifdef PARTICLES_CPU
    Check_and_Grow_Particles_Buffer( &recv_buffer_z1_particles , &buffer_length_particles_z1_recv, buffer_length );
    #endif
    // if ( Particles.n_recv_z1 >0 ) std::cout << " Recv Z1: " << Particles.n_recv_z1 << std::endl;
    MPI_Irecv(recv_buffer_z1_particles, buffer_length, MPI_CHREAL, source[5], 5, world, &recv_request_particles_transfer[*ireq_particles_transfer]);
  }

  *ireq_particles_transfer += 1;
}


//Make Send and Receive request for the number of particles that will be transferred, and then load and send the transfer particles
void Grid3D::Load_and_Send_Particles_X0( int ireq_n_particles, int ireq_particles_transfer ){
  int buffer_length;
  Real *send_buffer_x0_particles;

  #ifdef PARTICLES_GPU
  send_buffer_x0_particles = d_send_buffer_x0_particles;
  Particles.Load_Particles_to_Buffer_GPU(0, 0, send_buffer_x0_particles,  buffer_length_particles_x0_send );
  #endif //PARTICLES_GPU

  MPI_Irecv(&Particles.n_recv_x0, 1, MPI_PART_INT, source[0], 0, world, &recv_request_n_particles[ireq_n_particles]);
  MPI_Isend(&Particles.n_send_x0, 1, MPI_PART_INT, dest[0],   1, world, &send_request_n_particles[0]);
  MPI_Request_free(send_request_n_particles);
  // if ( Particles.n_send_x0 > 0 )   if ( Particles.n_send_x0 > 0 ) std::cout << " Sent X0:  " << Particles.n_send_x0 <<  "  " << procID <<  "  to  "  <<  dest[0] <<  std::endl;
  buffer_length = Particles.n_send_x0 * N_DATA_PER_PARTICLE_TRANSFER;
  #ifdef PARTICLES_CPU
  send_buffer_x0_particles = h_send_buffer_x0_particles;
  Check_and_Grow_Particles_Buffer( &send_buffer_x0_particles , &buffer_length_particles_x0_send, buffer_length );
  Particles.Load_Particles_to_Buffer_CPU( 0, 0, send_buffer_x0_particles,  buffer_length_particles_x0_send );
  #endif //PARTICLES_CPU

  #if defined(PARTICLES_GPU) && !defined(MPI_GPU)
  cudaMemcpy(h_send_buffer_x0_particles, d_send_buffer_x0_particles,
             buffer_length*sizeof(Real), cudaMemcpyDeviceToHost);
  send_buffer_x0_particles = h_send_buffer_x0_particles;
  #endif

  MPI_Isend(send_buffer_x0_particles, buffer_length, MPI_CHREAL, dest[0],   1, world, &send_request_particles_transfer[ireq_particles_transfer]);
  MPI_Request_free(send_request_particles_transfer+ireq_particles_transfer);
}

void Grid3D::Load_and_Send_Particles_X1( int ireq_n_particles, int ireq_particles_transfer ){
  int buffer_length;
  Real *send_buffer_x1_particles;

  #ifdef PARTICLES_GPU
  send_buffer_x1_particles = d_send_buffer_x1_particles;
  Particles.Load_Particles_to_Buffer_GPU(0, 1, send_buffer_x1_particles,  buffer_length_particles_x1_send );
  #endif //PARTICLES_GPU

  MPI_Irecv(&Particles.n_recv_x1, 1, MPI_PART_INT, source[1], 1, world, &recv_request_n_particles[ireq_n_particles]);
  MPI_Isend(&Particles.n_send_x1, 1, MPI_PART_INT, dest[1],   0, world, &send_request_n_particles[1]);
  MPI_Request_free(send_request_n_particles+1);
  // if ( Particles.n_send_x1 > 0 )  std::cout << " Sent X1: " << Particles.n_send_x1 << std::endl;
  buffer_length = Particles.n_send_x1 * N_DATA_PER_PARTICLE_TRANSFER;
  #ifdef PARTICLES_CPU
  send_buffer_x1_particles = h_send_buffer_x1_particles;
  Check_and_Grow_Particles_Buffer( &send_buffer_x1_particles , &buffer_length_particles_x1_send, buffer_length );
  Particles.Load_Particles_to_Buffer_CPU( 0, 1, send_buffer_x1_particles,  buffer_length_particles_x1_send  );
  #endif //PARTICLES_CPU

  #if defined(PARTICLES_GPU) && !defined(MPI_GPU)
  cudaMemcpy(h_send_buffer_x1_particles, d_send_buffer_x1_particles,
             buffer_length*sizeof(Real), cudaMemcpyDeviceToHost);
  send_buffer_x1_particles = h_send_buffer_x1_particles;
  #endif

  MPI_Isend(send_buffer_x1_particles, buffer_length, MPI_CHREAL, dest[1],   0, world, &send_request_particles_transfer[ireq_particles_transfer]);\
  MPI_Request_free(send_request_particles_transfer+ireq_particles_transfer);
}

void Grid3D::Load_and_Send_Particles_Y0( int ireq_n_particles, int ireq_particles_transfer ){
  int buffer_length;
  Real *send_buffer_y0_particles;

  #ifdef PARTICLES_GPU
  send_buffer_y0_particles = d_send_buffer_y0_particles;
  Particles.Load_Particles_to_Buffer_GPU(1, 0, send_buffer_y0_particles,  buffer_length_particles_y0_send );
  #endif //PARTICLES_GPU

  MPI_Isend(&Particles.n_send_y0, 1, MPI_PART_INT, dest[2],   3, world, &send_request_n_particles[0]);
  MPI_Request_free(send_request_n_particles);
  MPI_Irecv(&Particles.n_recv_y0, 1, MPI_PART_INT, source[2], 2, world, &recv_request_n_particles[ireq_n_particles]);
  // if ( Particles.n_send_y0 > 0 )   std::cout << " Sent Y0: " << Particles.n_send_y0 << std::endl;
  buffer_length = Particles.n_send_y0 * N_DATA_PER_PARTICLE_TRANSFER;
  #ifdef PARTICLES_CPU
  send_buffer_y0_particles = h_send_buffer_y0_particles;
  Check_and_Grow_Particles_Buffer( &send_buffer_y0_particles , &buffer_length_particles_y0_send, buffer_length );
  Particles.Load_Particles_to_Buffer_CPU( 1, 0, send_buffer_y0_particles,  buffer_length_particles_y0_send  );
  #endif //PARTICLES_CPU

  #if defined(PARTICLES_GPU) && !defined(MPI_GPU)
  cudaMemcpy(h_send_buffer_y0_particles, d_send_buffer_y0_particles,
             buffer_length*sizeof(Real), cudaMemcpyDeviceToHost);
  send_buffer_y0_particles = h_send_buffer_y0_particles;
  #endif

  MPI_Isend(send_buffer_y0_particles, buffer_length, MPI_CHREAL, dest[2],   3, world, &send_request_particles_transfer[ireq_particles_transfer]);
  MPI_Request_free(send_request_particles_transfer+ireq_particles_transfer);
}

void Grid3D::Load_and_Send_Particles_Y1( int ireq_n_particles, int ireq_particles_transfer ){
  int buffer_length;
  Real *send_buffer_y1_particles;

  #ifdef PARTICLES_GPU
  send_buffer_y1_particles = d_send_buffer_y1_particles;
  Particles.Load_Particles_to_Buffer_GPU(1, 1, send_buffer_y1_particles,  buffer_length_particles_y1_send );
  #endif //PARTICLES_GPU

  MPI_Isend(&Particles.n_send_y1, 1, MPI_PART_INT, dest[3],   2, world, &send_request_n_particles[1]);
  MPI_Request_free(send_request_n_particles+1);
  MPI_Irecv(&Particles.n_recv_y1, 1, MPI_PART_INT, source[3], 3, world, &recv_request_n_particles[ireq_n_particles]);
  // if ( Particles.n_send_y1 > 0 )  std::cout << " Sent Y1: " << Particles.n_send_y1 << std::endl;
  buffer_length = Particles.n_send_y1 * N_DATA_PER_PARTICLE_TRANSFER;
  #ifdef PARTICLES_CPU
  send_buffer_y1_particles = h_send_buffer_y1_particles;
  Check_and_Grow_Particles_Buffer( &send_buffer_y1_particles , &buffer_length_particles_y1_send, buffer_length );
  Particles.Load_Particles_to_Buffer_CPU( 1, 1, send_buffer_y1_particles,  buffer_length_particles_y1_send  );
  #endif //PARTICLES_CPU

  #if defined(PARTICLES_GPU) && !defined(MPI_GPU)
  cudaMemcpy(h_send_buffer_y1_particles, d_send_buffer_y1_particles,
             buffer_length*sizeof(Real), cudaMemcpyDeviceToHost);
  send_buffer_y1_particles = h_send_buffer_y1_particles;
  #endif

  MPI_Isend(send_buffer_y1_particles, buffer_length, MPI_CHREAL, dest[3],   2, world, &send_request_particles_transfer[ireq_particles_transfer]);
  MPI_Request_free(send_request_particles_transfer+ireq_particles_transfer);
}

void Grid3D::Load_and_Send_Particles_Z0( int ireq_n_particles, int ireq_particles_transfer ){
  int buffer_length;
  Real *send_buffer_z0_particles;

  #ifdef PARTICLES_GPU
  send_buffer_z0_particles = d_send_buffer_z0_particles;
  Particles.Load_Particles_to_Buffer_GPU(2, 0, send_buffer_z0_particles,  buffer_length_particles_z0_send );
  #endif //PARTICLES_GPU

  MPI_Isend(&Particles.n_send_z0, 1, MPI_PART_INT, dest[4],   5, world, &send_request_n_particles[0]);
  MPI_Request_free(send_request_n_particles);
  MPI_Irecv(&Particles.n_recv_z0, 1, MPI_PART_INT, source[4], 4, world, &recv_request_n_particles[ireq_n_particles]);
  // if ( Particles.n_send_z0 > 0 )   std::cout << " Sent Z0: " << Particles.n_send_z0 << std::endl;
  buffer_length = Particles.n_send_z0 * N_DATA_PER_PARTICLE_TRANSFER;
  #ifdef PARTICLES_CPU
  send_buffer_z0_particles = h_send_buffer_z0_particles;
  Check_and_Grow_Particles_Buffer( &send_buffer_z0_particles , &buffer_length_particles_z0_send, buffer_length );
  Particles.Load_Particles_to_Buffer_CPU( 2, 0, send_buffer_z0_particles,  buffer_length_particles_z0_send  );
  #endif //PARTICLES_CPU

  #if defined(PARTICLES_GPU) && !defined(MPI_GPU)
  cudaMemcpy(h_send_buffer_z0_particles, d_send_buffer_z0_particles,
             buffer_length*sizeof(Real), cudaMemcpyDeviceToHost);
  send_buffer_z0_particles = h_send_buffer_z0_particles;
  #endif

  MPI_Isend(send_buffer_z0_particles, buffer_length, MPI_CHREAL, dest[4],   5, world, &send_request_particles_transfer[ireq_particles_transfer]);
  MPI_Request_free(send_request_particles_transfer+ireq_particles_transfer);
}

void Grid3D::Load_and_Send_Particles_Z1( int ireq_n_particles, int ireq_particles_transfer ){
  int buffer_length;
  Real *send_buffer_z1_particles;

  #ifdef PARTICLES_GPU
  send_buffer_z1_particles = d_send_buffer_z1_particles;
  Particles.Load_Particles_to_Buffer_GPU(2, 1, send_buffer_z1_particles,  buffer_length_particles_z1_send );
  #endif //PARTICLES_GPU

  MPI_Isend(&Particles.n_send_z1, 1, MPI_PART_INT, dest[5],   4, world, &send_request_n_particles[1]);
  MPI_Request_free(send_request_n_particles+1);
  MPI_Irecv(&Particles.n_recv_z1, 1, MPI_PART_INT, source[5], 5, world, &recv_request_n_particles[ireq_n_particles]);
  // if ( Particles.n_send_z1 > 0 )   std::cout << " Sent Z1: " << Particles.n_send_z1 << std::endl;
  buffer_length = Particles.n_send_z1 * N_DATA_PER_PARTICLE_TRANSFER;
  #ifdef PARTICLES_CPU
  send_buffer_z1_particles = h_send_buffer_z1_particles;
  Check_and_Grow_Particles_Buffer( &send_buffer_z1_particles , &buffer_length_particles_z1_send, buffer_length );
  Particles.Load_Particles_to_Buffer_CPU( 2, 1, send_buffer_z1_particles,  buffer_length_particles_z1_send  );
  #endif //PARTICLES_CPU

  #if defined(PARTICLES_GPU) && !defined(MPI_GPU)
  cudaMemcpy(h_send_buffer_z1_particles, d_send_buffer_z1_particles,
             buffer_length*sizeof(Real), cudaMemcpyDeviceToHost);
  send_buffer_z1_particles = h_send_buffer_z1_particles;
  #endif

  MPI_Isend(send_buffer_z1_particles, buffer_length, MPI_CHREAL, dest[5],   4, world, &send_request_particles_transfer[ireq_particles_transfer]);
  MPI_Request_free(send_request_particles_transfer+ireq_particles_transfer);
}

//Unload the Transferred particles from the MPI_buffer, after buffer was received
void Grid3D::Unload_Particles_from_Buffer_X0( int *flags ){
  #ifdef PARTICLES_CPU
  Particles.Unload_Particles_from_Buffer_CPU( 0, 0, h_recv_buffer_x0_particles, Particles.n_recv_x0,
      h_send_buffer_y0_particles, h_send_buffer_y1_particles, h_send_buffer_z0_particles,
      h_send_buffer_z1_particles, buffer_length_particles_y0_send, buffer_length_particles_y1_send,
      buffer_length_particles_z0_send, buffer_length_particles_z1_send, flags);
  #endif//PARTICLES_CPU
  #ifdef PARTICLES_GPU
  #ifndef MPI_GPU
  cudaMemcpy(d_recv_buffer_x0_particles, h_recv_buffer_x0_particles,
             buffer_length_particles_x0_recv*sizeof(Real),
             cudaMemcpyHostToDevice);
  #endif
  Particles.Unload_Particles_from_Buffer_GPU( 0, 0, d_recv_buffer_x0_particles, Particles.n_recv_x0 );
  #endif//PARTICLES_GPU
}

void Grid3D::Unload_Particles_from_Buffer_X1( int *flags  ){
  #ifdef PARTICLES_CPU
  Particles.Unload_Particles_from_Buffer_CPU( 0, 1, h_recv_buffer_x1_particles, Particles.n_recv_x1,
      h_send_buffer_y0_particles, h_send_buffer_y1_particles, h_send_buffer_z0_particles,
      h_send_buffer_z1_particles, buffer_length_particles_y0_send, buffer_length_particles_y1_send,
      buffer_length_particles_z0_send, buffer_length_particles_z1_send, flags);
  #endif//PARTICLES_CPU
  #ifdef PARTICLES_GPU
  #ifndef MPI_GPU
  cudaMemcpy(d_recv_buffer_x1_particles, h_recv_buffer_x1_particles,
             buffer_length_particles_x1_recv*sizeof(Real),
             cudaMemcpyHostToDevice);
  #endif
  Particles.Unload_Particles_from_Buffer_GPU( 0, 1, d_recv_buffer_x1_particles, Particles.n_recv_x1 );
  #endif//PARTICLES_GPU
}

void Grid3D::Unload_Particles_from_Buffer_Y0( int *flags ){
  #ifdef PARTICLES_CPU
  Particles.Unload_Particles_from_Buffer_CPU( 1, 0, h_recv_buffer_y0_particles, Particles.n_recv_y0,
      h_send_buffer_y0_particles, h_send_buffer_y1_particles, h_send_buffer_z0_particles,
      h_send_buffer_z1_particles, buffer_length_particles_y0_send , buffer_length_particles_y1_send,
      buffer_length_particles_z0_send, buffer_length_particles_z1_send, flags);
  #endif//PARTICLES_CPU
  #ifdef PARTICLES_GPU
  #ifndef MPI_GPU
  cudaMemcpy(d_recv_buffer_y0_particles, h_recv_buffer_y0_particles,
             buffer_length_particles_y0_recv*sizeof(Real),
             cudaMemcpyHostToDevice);
  #endif
  Particles.Unload_Particles_from_Buffer_GPU( 1, 0, d_recv_buffer_y0_particles, Particles.n_recv_y0 );
  #endif//PARTICLES_GPU
}

void Grid3D::Unload_Particles_from_Buffer_Y1( int *flags  ){
  #ifdef PARTICLES_CPU
  Particles.Unload_Particles_from_Buffer_CPU( 1, 1, h_recv_buffer_y1_particles, Particles.n_recv_y1,
      h_send_buffer_y0_particles, h_send_buffer_y1_particles, h_send_buffer_z0_particles,
      h_send_buffer_z1_particles, buffer_length_particles_y0_send , buffer_length_particles_y1_send,
      buffer_length_particles_z0_send, buffer_length_particles_z1_send, flags);
  #endif//PARTICLES_CPU
  #ifdef PARTICLES_GPU
  #ifndef MPI_GPU
  cudaMemcpy(d_recv_buffer_y1_particles, h_recv_buffer_y1_particles,
             buffer_length_particles_y1_recv*sizeof(Real),
             cudaMemcpyHostToDevice);
  #endif
  Particles.Unload_Particles_from_Buffer_GPU( 1, 1, d_recv_buffer_y1_particles, Particles.n_recv_y1 );
  #endif//PARTICLES_GPU
}

void Grid3D::Unload_Particles_from_Buffer_Z0( int *flags ){
  #ifdef PARTICLES_CPU
  Particles.Unload_Particles_from_Buffer_CPU( 2, 0, h_recv_buffer_z0_particles, Particles.n_recv_z0,
      h_send_buffer_y0_particles, h_send_buffer_y1_particles, h_send_buffer_z0_particles,
      h_send_buffer_z1_particles, buffer_length_particles_y0_send , buffer_length_particles_y1_send,
      buffer_length_particles_z0_send, buffer_length_particles_z1_send, flags);
  #endif//PARTICLES_CPU
  #ifdef PARTICLES_GPU
  #ifndef MPI_GPU
  cudaMemcpy(d_recv_buffer_z0_particles, h_recv_buffer_z0_particles,
             buffer_length_particles_z0_recv*sizeof(Real),
             cudaMemcpyHostToDevice);
  #endif
  Particles.Unload_Particles_from_Buffer_GPU( 2, 0, d_recv_buffer_z0_particles, Particles.n_recv_z0 );
  #endif//PARTICLES_GPU
}

void Grid3D::Unload_Particles_from_Buffer_Z1( int *flags ){
  #ifdef PARTICLES_CPU
  Particles.Unload_Particles_from_Buffer_CPU( 2, 1, h_recv_buffer_z1_particles, Particles.n_recv_z1,
      h_send_buffer_y0_particles, h_send_buffer_y1_particles, h_send_buffer_z0_particles,
      h_send_buffer_z1_particles, buffer_length_particles_y0_send , buffer_length_particles_y1_send,
      buffer_length_particles_z0_send, buffer_length_particles_z1_send, flags);
  #endif//PARTICLES_CPU
  #ifdef PARTICLES_GPU
  #ifndef MPI_GPU
  cudaMemcpy(d_recv_buffer_z1_particles, h_recv_buffer_z1_particles,
             buffer_length_particles_z1_recv*sizeof(Real),
             cudaMemcpyHostToDevice);
  #endif
  Particles.Unload_Particles_from_Buffer_GPU( 2, 1, d_recv_buffer_z1_particles, Particles.n_recv_z1 );
  #endif//PARTICLES_GPU
}


//Find the particles that moved outside the local domain in order to transfer them.
void Particles_3D::Select_Particles_to_Transfer_All( int *flags ){

  #ifdef PARTICLES_CPU
  Select_Particles_to_Transfer_All_CPU( flags );
  #endif//PARTICLES_CPU

  // When using PARTICLES_GPU the particles that need to be Transferred
  // are selected on the Load_Buffer_GPU functions

}


void Particles_3D::Clear_Particles_For_Transfer( void ){

  //Set the number of transferred particles to 0.
  n_transfer_x0 = 0;
  n_transfer_x1 = 0;
  n_transfer_y0 = 0;
  n_transfer_y1 = 0;
  n_transfer_z0 = 0;
  n_transfer_z1 = 0;

  //Set the number of send particles to 0.
  n_send_x0 = 0;
  n_send_x1 = 0;
  n_send_y0 = 0;
  n_send_y1 = 0;
  n_send_z0 = 0;
  n_send_z1 = 0;

  //Set the number of received particles to 0.
  n_recv_x0 = 0;
  n_recv_x1 = 0;
  n_recv_y0 = 0;
  n_recv_y1 = 0;
  n_recv_z0 = 0;
  n_recv_z1 = 0;

  //Set the number of particles in transfer buffers to 0.
  n_in_buffer_x0 = 0;
  n_in_buffer_x1 = 0;
  n_in_buffer_y0 = 0;
  n_in_buffer_y1 = 0;
  n_in_buffer_z0 = 0;
  n_in_buffer_z1 = 0;


  #ifdef PARTICLES_CPU
  //Clear the particles indices that were transferred during the previous timestep
  Clear_Vectors_For_Transfers();
  #endif //PARTICLES_CPU

}

#ifdef PARTICLES_GPU

int Particles_3D::Select_Particles_to_Transfer_GPU( int direction, int side ){

  int n_transfer;
  Real *pos;
  Real domainMin, domainMax;

  if ( direction == 0 ){
    pos = pos_x_dev;
    domainMax = G.xMax;
    domainMin = G.xMin;
  }
  if ( direction == 1 ){
    pos = pos_y_dev;
    domainMax = G.yMax;
    domainMin = G.yMin;
  }
  if ( direction == 2 ){
    pos = pos_z_dev;
    domainMax = G.zMax;
    domainMin = G.zMin;
  }
  //chprintf("n_local=%d SELECT PARTICLES: %d dir, %d side. Max/Min %.4e/%.4e \n", n_local, direction, side, domainMax, domainMin);
  //Set the number of particles that will be sent and load the particles data into the transfer buffers
  n_transfer = Select_Particles_to_Transfer_GPU_function(  n_local, side, domainMin, domainMax, pos, G.n_transfer_d, G.n_transfer_h, G.transfer_particles_flags_d, G.transfer_particles_indices_d, G.replace_particles_indices_d, G.transfer_particles_prefix_sum_d, G.transfer_particles_prefix_sum_blocks_d  );
  CHECK(cudaDeviceSynchronize());

  return n_transfer;
}

void Particles_3D::Copy_Transfer_Particles_to_Buffer_GPU(int n_transfer, int direction, int side, Real *send_buffer_h, int buffer_length  ){

  part_int_t *n_send;
  int *buffer_size;
  int n_fields_to_transfer;
  Real *pos, *send_buffer_d;
  Real domainMin, domainMax;
  int bt_pos_x, bt_pos_y, bt_pos_z, bt_non_pos;
  int field_id = -1;

  bt_pos_x = -1;
  bt_pos_y = -1;
  bt_pos_z = -1;
  bt_non_pos = -1;

  if ( direction == 0 ){
    pos = pos_x_dev;
    domainMin = G.domainMin_x;
    domainMax = G.domainMax_x;
    if ( side == 0 ){
      n_send = &n_send_x0;
      buffer_size = &G.send_buffer_size_x0;
      send_buffer_d = G.send_buffer_x0_d;
      bt_pos_x = G.boundary_type_x0;
    }
    if ( side == 1 ){
      n_send = &n_send_x1;
      buffer_size = &G.send_buffer_size_x1;
      send_buffer_d = G.send_buffer_x1_d;
      bt_pos_x = G.boundary_type_x1;
    }
  }
  if ( direction == 1 ){
    pos = pos_y_dev;
    domainMin = G.domainMin_y;
    domainMax = G.domainMax_y;
    if ( side == 0 ){
      n_send = &n_send_y0;
      buffer_size = &G.send_buffer_size_y0;
      send_buffer_d = G.send_buffer_y0_d;
      bt_pos_y = G.boundary_type_y0;
    }
    if ( side == 1 ){
      n_send = &n_send_y1;
      buffer_size = &G.send_buffer_size_y1;
      send_buffer_d = G.send_buffer_y1_d;
      bt_pos_y = G.boundary_type_y1;
    }
  }
  if ( direction == 2 ){
    pos = pos_z_dev;
    domainMin = G.domainMin_z;
    domainMax = G.domainMax_z;
    if ( side == 0 ){
      n_send = &n_send_z0;
      buffer_size = &G.send_buffer_size_z0;
      send_buffer_d = G.send_buffer_z0_d;
      bt_pos_z = G.boundary_type_z0;
    }
    if ( side == 1 ){
      n_send = &n_send_z1;
      buffer_size = &G.send_buffer_size_z1;
      send_buffer_d = G.send_buffer_z1_d;
      bt_pos_z = G.boundary_type_z1;
    }
  }

<<<<<<< HEAD


  // If the number of particles in the array exceeds the size of the array, extend the array
  if ( (*n_send + n_transfer)*N_DATA_PER_PARTICLE_TRANSFER > *buffer_size  ){
    printf( "Extending Particles Transfer Buffer  ");
    Extend_GPU_Array_Real( &send_buffer_d, *buffer_size,  G.gpu_allocation_factor*(*n_send + n_transfer)*N_DATA_PER_PARTICLE_TRANSFER, true  );
=======
  // If the number of particles in the array exceeds the size of the array, extend the array
  if ( (*n_send + n_transfer)*N_DATA_PER_PARTICLE_TRANSFER > *buffer_size  ){
    printf( "Extending Particles Transfer Buffer  ");
    Extend_GPU_Array( &send_buffer_d, *buffer_size,  G.gpu_allocation_factor*(*n_send + n_transfer)*N_DATA_PER_PARTICLE_TRANSFER, true  );
>>>>>>> 6fb50f8f
    *buffer_size = (part_int_t) G.gpu_allocation_factor*(*n_send + n_transfer)*N_DATA_PER_PARTICLE_TRANSFER;
  }

  // Load the particles that will be transferred into the buffers
  n_fields_to_transfer = N_DATA_PER_PARTICLE_TRANSFER;
  Load_Particles_to_Transfer_GPU_function( n_transfer, ++field_id, n_fields_to_transfer, pos_x_dev, G.transfer_particles_indices_d, send_buffer_d, domainMin, domainMax, bt_pos_x );
  Load_Particles_to_Transfer_GPU_function( n_transfer, ++field_id, n_fields_to_transfer, pos_y_dev, G.transfer_particles_indices_d, send_buffer_d, domainMin, domainMax, bt_pos_y );
  Load_Particles_to_Transfer_GPU_function( n_transfer, ++field_id, n_fields_to_transfer, pos_z_dev, G.transfer_particles_indices_d, send_buffer_d, domainMin, domainMax, bt_pos_z );
  Load_Particles_to_Transfer_GPU_function( n_transfer, ++field_id, n_fields_to_transfer, vel_x_dev, G.transfer_particles_indices_d, send_buffer_d, domainMin, domainMax, bt_non_pos );
  Load_Particles_to_Transfer_GPU_function( n_transfer, ++field_id, n_fields_to_transfer, vel_y_dev, G.transfer_particles_indices_d, send_buffer_d, domainMin, domainMax, bt_non_pos );
  Load_Particles_to_Transfer_GPU_function( n_transfer, ++field_id, n_fields_to_transfer, vel_z_dev, G.transfer_particles_indices_d, send_buffer_d, domainMin, domainMax, bt_non_pos );
  #ifndef SINGLE_PARTICLE_MASS
  Load_Particles_to_Transfer_GPU_function( n_transfer, ++field_id, n_fields_to_transfer, mass_dev, G.transfer_particles_indices_d, send_buffer_d, domainMin, domainMax, bt_non_pos );
  #endif
  #ifdef PARTICLE_IDS
  Load_Particles_to_Transfer_Int_GPU_function( n_transfer, ++field_id, n_fields_to_transfer, partIDs_dev, G.transfer_particles_indices_d, send_buffer_d, domainMin, domainMax, bt_non_pos );
  #endif
  #ifdef PARTICLE_AGE
  Load_Particles_to_Transfer_GPU_function( n_transfer, ++field_id, n_fields_to_transfer, age_dev, G.transfer_particles_indices_d, send_buffer_d, domainMin, domainMax, bt_non_pos );
  #endif
  CHECK(cudaDeviceSynchronize());

  *n_send += n_transfer;
  // if ( *n_send > 0 ) printf( "###Transfered %ld  particles\n", *n_send);
}



void Particles_3D::Replace_Tranfered_Particles_GPU( int n_transfer ){

  // Replace the particles that were transferred
  Replace_Transfered_Particles_GPU_function( n_transfer, pos_x_dev, G.transfer_particles_indices_d, G.replace_particles_indices_d, false );
  Replace_Transfered_Particles_GPU_function( n_transfer, pos_y_dev, G.transfer_particles_indices_d, G.replace_particles_indices_d, false );
  Replace_Transfered_Particles_GPU_function( n_transfer, pos_z_dev, G.transfer_particles_indices_d, G.replace_particles_indices_d, false );
  Replace_Transfered_Particles_GPU_function( n_transfer, vel_x_dev, G.transfer_particles_indices_d, G.replace_particles_indices_d, false );
  Replace_Transfered_Particles_GPU_function( n_transfer, vel_y_dev, G.transfer_particles_indices_d, G.replace_particles_indices_d, false );
  Replace_Transfered_Particles_GPU_function( n_transfer, vel_z_dev, G.transfer_particles_indices_d, G.replace_particles_indices_d, false );
  #ifndef SINGLE_PARTICLE_MASS
  Replace_Transfered_Particles_GPU_function( n_transfer, mass_dev, G.transfer_particles_indices_d, G.replace_particles_indices_d, false );
  #endif
  #ifdef PARTICLE_IDS
  Replace_Transfered_Particles_Int_GPU_function( n_transfer, partIDs_dev, G.transfer_particles_indices_d, G.replace_particles_indices_d, false );
  #endif
  #ifdef PARTICLE_AGE
  Replace_Transfered_Particles_GPU_function( n_transfer, age_dev, G.transfer_particles_indices_d, G.replace_particles_indices_d, false );
  #endif

  CHECK(cudaDeviceSynchronize());
  // Update the local number of particles
  n_local -= n_transfer;

}


void Particles_3D::Load_Particles_to_Buffer_GPU( int direction, int side, Real *send_buffer_h, int buffer_length ){
  int n_transfer;
  n_transfer = Select_Particles_to_Transfer_GPU( direction, side );

  Copy_Transfer_Particles_to_Buffer_GPU( n_transfer, direction, side, send_buffer_h, buffer_length );

  Replace_Tranfered_Particles_GPU( n_transfer );
}


/** 
 * Open boundary conditions follows the same logic as Load_Particles_to_Buffer_GPU, except that the particles that are selected for transfer are
 * not moved into any buffer (Copy_Transfer_Particles_to_Buffer_GPU step is skipped).  Also the domainMix/domainMax are the global min/max values.
 */
void Particles_3D::Set_Particles_Open_Boundary_GPU( int dir, int side ){
  int n_transfer;
  /*Real *pos;
  Real domainMin, domainMax;

  if ( dir == 0 ){
    domainMin = G.domainMin_x;
    domainMax = G.domainMax_x;
  }
  if ( dir == 1 ){
    domainMin = G.domainMin_y;
    domainMax = G.domainMax_y;
  }
  if ( dir == 2 ){
    domainMin = G.domainMin_z;
    domainMax = G.domainMax_z;
  }*/
  n_transfer = Select_Particles_to_Transfer_GPU(dir, side);
  //n_transfer = Select_Particles_to_Transfer_GPU_function(  n_local, side, domainMin, domainMax, pos, G.n_transfer_d, G.n_transfer_h, G.transfer_particles_flags_d, G.transfer_particles_indices_d, G.replace_particles_indices_d, G.transfer_particles_prefix_sum_d, G.transfer_particles_prefix_sum_blocks_d  );
  //CHECK(cudaDeviceSynchronize());
  //chprintf("OPEN condition: removing %d\n", n_transfer);
  Replace_Tranfered_Particles_GPU( n_transfer );
}


void Particles_3D::Copy_Transfer_Particles_from_Buffer_GPU(int n_recv, Real *recv_buffer_d ){
  int n_fields_to_transfer;

  part_int_t n_local_after = n_local + n_recv;
  if ( n_local_after > particles_array_size ){
    printf(" Reallocating GPU particles arrays. N local particles: %ld \n", n_local_after );
    int new_size = G.gpu_allocation_factor * n_local_after;
<<<<<<< HEAD
    Extend_GPU_Array_Real( &pos_x_dev,  (int) particles_array_size, new_size, true  );
    Extend_GPU_Array_Real( &pos_y_dev,  (int) particles_array_size, new_size, false );
    Extend_GPU_Array_Real( &pos_z_dev,  (int) particles_array_size, new_size, false );
    Extend_GPU_Array_Real( &vel_x_dev,  (int) particles_array_size, new_size, false );
    Extend_GPU_Array_Real( &vel_y_dev,  (int) particles_array_size, new_size, false );
    Extend_GPU_Array_Real( &vel_z_dev,  (int) particles_array_size, new_size, false );
    Extend_GPU_Array_Real( &grav_x_dev, (int) particles_array_size, new_size, false );
    Extend_GPU_Array_Real( &grav_y_dev, (int) particles_array_size, new_size, false );
    Extend_GPU_Array_Real( &grav_z_dev, (int) particles_array_size, new_size, false );
=======
    Extend_GPU_Array( &pos_x_dev,  (int) particles_array_size, new_size, true  );
    Extend_GPU_Array( &pos_y_dev,  (int) particles_array_size, new_size, false );
    Extend_GPU_Array( &pos_z_dev,  (int) particles_array_size, new_size, false );
    Extend_GPU_Array( &vel_x_dev,  (int) particles_array_size, new_size, false );
    Extend_GPU_Array( &vel_y_dev,  (int) particles_array_size, new_size, false );
    Extend_GPU_Array( &vel_z_dev,  (int) particles_array_size, new_size, false );
    Extend_GPU_Array( &grav_x_dev, (int) particles_array_size, new_size, false );
    Extend_GPU_Array( &grav_y_dev, (int) particles_array_size, new_size, false );
    Extend_GPU_Array( &grav_z_dev, (int) particles_array_size, new_size, false );
    #ifndef SINGLE_PARTICLE_MASS
    Extend_GPU_Array( &mass_dev,   (int)particles_array_size, new_size, false );
    #endif
    #ifdef PARTICLE_IDS
    Extend_GPU_Array( &partIDs_dev, (int)particles_array_size, new_size, false );
    #endif
    #ifdef PARTICLE_AGE
    Extend_GPU_Array( &age_dev, (int)particles_array_size, new_size, false );
    #endif
>>>>>>> 6fb50f8f
    particles_array_size = (part_int_t) new_size;
    ReAllocate_Memory_GPU_MPI();
  }

  // Unload the particles that were transferred from the buffers
  int field_id = -1;
  n_fields_to_transfer = N_DATA_PER_PARTICLE_TRANSFER;
  Unload_Particles_to_Transfer_GPU_function( n_local, n_recv, ++field_id, n_fields_to_transfer, pos_x_dev, recv_buffer_d  );
  Unload_Particles_to_Transfer_GPU_function( n_local, n_recv, ++field_id, n_fields_to_transfer, pos_y_dev, recv_buffer_d  );
  Unload_Particles_to_Transfer_GPU_function( n_local, n_recv, ++field_id, n_fields_to_transfer, pos_z_dev, recv_buffer_d  );
  Unload_Particles_to_Transfer_GPU_function( n_local, n_recv, ++field_id, n_fields_to_transfer, vel_x_dev, recv_buffer_d  );
  Unload_Particles_to_Transfer_GPU_function( n_local, n_recv, ++field_id, n_fields_to_transfer, vel_y_dev, recv_buffer_d  );
  Unload_Particles_to_Transfer_GPU_function( n_local, n_recv, ++field_id, n_fields_to_transfer, vel_z_dev, recv_buffer_d  );
  #ifndef SINGLE_PARTICLE_MASS
  Unload_Particles_to_Transfer_GPU_function( n_local, n_recv, ++field_id, n_fields_to_transfer, mass_dev, recv_buffer_d  );
  #endif
  #ifdef PARTICLE_IDS
  Unload_Particles_Int_to_Transfer_GPU_function( n_local, n_recv, ++field_id, n_fields_to_transfer, partIDs_dev, recv_buffer_d  );
  #endif
  #ifdef PARTICLE_AGE
  Unload_Particles_to_Transfer_GPU_function( n_local, n_recv, ++field_id, n_fields_to_transfer, age_dev, recv_buffer_d  );
  #endif

  n_local += n_recv;
  // if ( n_recv > 0 ) printf( "###Unloaded %d  particles\n", n_recv );
}



void Particles_3D::Unload_Particles_from_Buffer_GPU( int direction, int side , Real *recv_buffer_h, int n_recv ){

  int buffer_size;
  Real domainMin, domainMax;
  Real *recv_buffer_d;

  if ( direction == 0 ){
    domainMin = G.domainMin_x;
    domainMin = G.domainMax_x;
    if ( side == 0 ){
      buffer_size   = G.recv_buffer_size_x0;
      recv_buffer_d = G.recv_buffer_x0_d;
    }
    if ( side == 1 ){
      buffer_size   = G.recv_buffer_size_x1;
      recv_buffer_d = G.recv_buffer_x1_d;
    }
  }
  if ( direction == 1 ){
    domainMin = G.domainMin_y;
    domainMin = G.domainMax_y;
    if ( side == 0 ){
      buffer_size   = G.recv_buffer_size_y0;
      recv_buffer_d = G.recv_buffer_y0_d;
    }
    if ( side == 1 ){
      buffer_size   = G.recv_buffer_size_y1;
      recv_buffer_d = G.recv_buffer_y1_d;
    }
  }
  if ( direction == 2 ){
    domainMin = G.domainMin_z;
    domainMin = G.domainMax_z;
    if ( side == 0 ){
      buffer_size   = G.recv_buffer_size_z0;
      recv_buffer_d = G.recv_buffer_z0_d;
    }
    if ( side == 1 ){
      buffer_size   = G.recv_buffer_size_z1;
      recv_buffer_d = G.recv_buffer_z1_d;
    }
  }

  CudaCheckError();

  Copy_Transfer_Particles_from_Buffer_GPU( n_recv, recv_buffer_d );

}

#endif //PARTICLES_GPU


#endif //MPI_CHOLLA
#endif //PARTICLES<|MERGE_RESOLUTION|>--- conflicted
+++ resolved
@@ -10,11 +10,7 @@
 #ifdef MPI_CHOLLA
 #include "../mpi/mpi_routines.h"
 #ifdef PARTICLES_GPU
-<<<<<<< HEAD
-#include "../particles/particles_boundaries_gpu.h"
-=======
 #include "particles_boundaries_gpu.h"
->>>>>>> 6fb50f8f
 #include "../utils/gpu_arrays_functions.h"
 #endif//PARTICLES_GPU
 #endif//MPI_CHOLLA
@@ -186,11 +182,7 @@
     #ifdef MPI_GPU 
     if ( buffer_length > Particles.G.recv_buffer_size_x0 ){
       printf( "Extending Particles Transfer Buffer  ");
-<<<<<<< HEAD
-      Extend_GPU_Array_Real( &recv_buffer_x0_particles, Particles.G.recv_buffer_size_x0, Particles.G.gpu_allocation_factor*buffer_length, true );
-=======
       Extend_GPU_Array( &recv_buffer_x0_particles, Particles.G.recv_buffer_size_x0, Particles.G.gpu_allocation_factor*buffer_length, true );
->>>>>>> 6fb50f8f
       Particles.G.recv_buffer_size_x0 = (part_int_t) Particles.G.gpu_allocation_factor*buffer_length;
     }
     #else
@@ -209,11 +201,7 @@
     #ifdef MPI_GPU 
     if ( buffer_length > Particles.G.recv_buffer_size_x1 ){
       printf( "Extending Particles Transfer Buffer  ");
-<<<<<<< HEAD
-      Extend_GPU_Array_Real( &recv_buffer_x1_particles, Particles.G.recv_buffer_size_x1, Particles.G.gpu_allocation_factor*buffer_length, true  );
-=======
       Extend_GPU_Array( &recv_buffer_x1_particles, Particles.G.recv_buffer_size_x1, Particles.G.gpu_allocation_factor*buffer_length, true  );
->>>>>>> 6fb50f8f
       Particles.G.recv_buffer_size_x1 = (part_int_t) Particles.G.gpu_allocation_factor*buffer_length;
     }
     #else
@@ -232,8 +220,7 @@
     #ifdef MPI_GPU 
     if ( buffer_length > Particles.G.recv_buffer_size_y0 ){
       printf( "Extending Particles Transfer Buffer  ");
-<<<<<<< HEAD
-      Extend_GPU_Array_Real( &recv_buffer_y0_particles, Particles.G.recv_buffer_size_y0, Particles.G.gpu_allocation_factor*buffer_length, true  );
+      Extend_GPU_Array( &recv_buffer_y0_particles, Particles.G.recv_buffer_size_y0, Particles.G.gpu_allocation_factor*buffer_length, true  );
       Particles.G.recv_buffer_size_y0 = (part_int_t) Particles.G.gpu_allocation_factor*buffer_length;
     }
     #else
@@ -243,18 +230,6 @@
     #ifdef PARTICLES_CPU
     Check_and_Grow_Particles_Buffer( &recv_buffer_y0_particles , &buffer_length_particles_y0_recv, buffer_length );
     #endif
-=======
-      Extend_GPU_Array( &recv_buffer_y0_particles, Particles.G.recv_buffer_size_y0, Particles.G.gpu_allocation_factor*buffer_length, true  );
-      Particles.G.recv_buffer_size_y0 = (part_int_t) Particles.G.gpu_allocation_factor*buffer_length;
-    }
-    #else
-    Check_and_Grow_Particles_Buffer( &recv_buffer_y0_particles , &buffer_length_particles_y0_recv, buffer_length );
-    #endif
-    #endif
-    #ifdef PARTICLES_CPU
-    Check_and_Grow_Particles_Buffer( &recv_buffer_y0_particles , &buffer_length_particles_y0_recv, buffer_length );
-    #endif
->>>>>>> 6fb50f8f
     // if ( Particles.n_recv_y0 > 0 ) std::cout << " Recv Y0: " << Particles.n_recv_y0 << std::endl;
     MPI_Irecv(recv_buffer_y0_particles, buffer_length, MPI_CHREAL, source[2], 2, world, &recv_request_particles_transfer[*ireq_particles_transfer]);
   }
@@ -264,8 +239,7 @@
     #ifdef MPI_GPU
     if ( buffer_length > Particles.G.recv_buffer_size_y1 ){ 
       printf( "Extending Particles Transfer Buffer  ");
-<<<<<<< HEAD
-      Extend_GPU_Array_Real( &recv_buffer_y1_particles, Particles.G.recv_buffer_size_y1, Particles.G.gpu_allocation_factor*buffer_length, true  );
+      Extend_GPU_Array( &recv_buffer_y1_particles, Particles.G.recv_buffer_size_y1, Particles.G.gpu_allocation_factor*buffer_length, true  );
       Particles.G.recv_buffer_size_y1 = (part_int_t) Particles.G.gpu_allocation_factor*buffer_length;
     }
     #else
@@ -275,18 +249,6 @@
     #ifdef PARTICLES_CPU
     Check_and_Grow_Particles_Buffer( &recv_buffer_y1_particles , &buffer_length_particles_y1_recv, buffer_length );
     #endif
-=======
-      Extend_GPU_Array( &recv_buffer_y1_particles, Particles.G.recv_buffer_size_y1, Particles.G.gpu_allocation_factor*buffer_length, true  );
-      Particles.G.recv_buffer_size_y1 = (part_int_t) Particles.G.gpu_allocation_factor*buffer_length;
-    }
-    #else
-    Check_and_Grow_Particles_Buffer( &recv_buffer_y1_particles , &buffer_length_particles_y1_recv, buffer_length );
-    #endif
-    #endif
-    #ifdef PARTICLES_CPU
-    Check_and_Grow_Particles_Buffer( &recv_buffer_y1_particles , &buffer_length_particles_y1_recv, buffer_length );
-    #endif
->>>>>>> 6fb50f8f
     // if ( Particles.n_recv_y1 > 0 ) std::cout << " Recv Y1: " << Particles.n_recv_y1 << std::endl;
     MPI_Irecv(recv_buffer_y1_particles, buffer_length, MPI_CHREAL, source[3], 3, world, &recv_request_particles_transfer[*ireq_particles_transfer]);
   }
@@ -296,8 +258,7 @@
     #ifdef MPI_GPU 
     if ( buffer_length > Particles.G.recv_buffer_size_z0 ){
       printf( "Extending Particles Transfer Buffer  ");
-<<<<<<< HEAD
-      Extend_GPU_Array_Real( &recv_buffer_z0_particles, Particles.G.recv_buffer_size_z0, Particles.G.gpu_allocation_factor*buffer_length, true  );
+      Extend_GPU_Array( &recv_buffer_z0_particles, Particles.G.recv_buffer_size_z0, Particles.G.gpu_allocation_factor*buffer_length, true  );
       Particles.G.recv_buffer_size_z0 = (part_int_t) Particles.G.gpu_allocation_factor*buffer_length;
     }
     #else
@@ -307,18 +268,6 @@
     #ifdef PARTICLES_CPU
     Check_and_Grow_Particles_Buffer( &recv_buffer_z0_particles , &buffer_length_particles_z0_recv, buffer_length );
     #endif
-=======
-      Extend_GPU_Array( &recv_buffer_z0_particles, Particles.G.recv_buffer_size_z0, Particles.G.gpu_allocation_factor*buffer_length, true  );
-      Particles.G.recv_buffer_size_z0 = (part_int_t) Particles.G.gpu_allocation_factor*buffer_length;
-    }
-    #else
-    Check_and_Grow_Particles_Buffer( &recv_buffer_z0_particles , &buffer_length_particles_z0_recv, buffer_length );
-    #endif
-    #endif
-    #ifdef PARTICLES_CPU
-    Check_and_Grow_Particles_Buffer( &recv_buffer_z0_particles , &buffer_length_particles_z0_recv, buffer_length );
-    #endif
->>>>>>> 6fb50f8f
     // if ( Particles.n_recv_z0 > 0 ) std::cout << " Recv Z0: " << Particles.n_recv_z0 << std::endl;
     MPI_Irecv(recv_buffer_z0_particles, buffer_length, MPI_CHREAL, source[4], 4, world, &recv_request_particles_transfer[*ireq_particles_transfer]);
   }
@@ -328,11 +277,7 @@
     #ifdef MPI_GPU 
     if ( buffer_length > Particles.G.recv_buffer_size_z1 ){
       printf( "Extending Particles Transfer Buffer  ");
-<<<<<<< HEAD
-      Extend_GPU_Array_Real( &recv_buffer_z1_particles, Particles.G.recv_buffer_size_z1, Particles.G.gpu_allocation_factor*buffer_length, true  );
-=======
       Extend_GPU_Array( &recv_buffer_z1_particles, Particles.G.recv_buffer_size_z1, Particles.G.gpu_allocation_factor*buffer_length, true  );
->>>>>>> 6fb50f8f
       Particles.G.recv_buffer_size_z1 = (part_int_t) Particles.G.gpu_allocation_factor*buffer_length;
     }
     #else
@@ -788,19 +733,10 @@
     }
   }
 
-<<<<<<< HEAD
-
-
-  // If the number of particles in the array exceeds the size of the array, extend the array
-  if ( (*n_send + n_transfer)*N_DATA_PER_PARTICLE_TRANSFER > *buffer_size  ){
-    printf( "Extending Particles Transfer Buffer  ");
-    Extend_GPU_Array_Real( &send_buffer_d, *buffer_size,  G.gpu_allocation_factor*(*n_send + n_transfer)*N_DATA_PER_PARTICLE_TRANSFER, true  );
-=======
   // If the number of particles in the array exceeds the size of the array, extend the array
   if ( (*n_send + n_transfer)*N_DATA_PER_PARTICLE_TRANSFER > *buffer_size  ){
     printf( "Extending Particles Transfer Buffer  ");
     Extend_GPU_Array( &send_buffer_d, *buffer_size,  G.gpu_allocation_factor*(*n_send + n_transfer)*N_DATA_PER_PARTICLE_TRANSFER, true  );
->>>>>>> 6fb50f8f
     *buffer_size = (part_int_t) G.gpu_allocation_factor*(*n_send + n_transfer)*N_DATA_PER_PARTICLE_TRANSFER;
   }
 
@@ -901,17 +837,6 @@
   if ( n_local_after > particles_array_size ){
     printf(" Reallocating GPU particles arrays. N local particles: %ld \n", n_local_after );
     int new_size = G.gpu_allocation_factor * n_local_after;
-<<<<<<< HEAD
-    Extend_GPU_Array_Real( &pos_x_dev,  (int) particles_array_size, new_size, true  );
-    Extend_GPU_Array_Real( &pos_y_dev,  (int) particles_array_size, new_size, false );
-    Extend_GPU_Array_Real( &pos_z_dev,  (int) particles_array_size, new_size, false );
-    Extend_GPU_Array_Real( &vel_x_dev,  (int) particles_array_size, new_size, false );
-    Extend_GPU_Array_Real( &vel_y_dev,  (int) particles_array_size, new_size, false );
-    Extend_GPU_Array_Real( &vel_z_dev,  (int) particles_array_size, new_size, false );
-    Extend_GPU_Array_Real( &grav_x_dev, (int) particles_array_size, new_size, false );
-    Extend_GPU_Array_Real( &grav_y_dev, (int) particles_array_size, new_size, false );
-    Extend_GPU_Array_Real( &grav_z_dev, (int) particles_array_size, new_size, false );
-=======
     Extend_GPU_Array( &pos_x_dev,  (int) particles_array_size, new_size, true  );
     Extend_GPU_Array( &pos_y_dev,  (int) particles_array_size, new_size, false );
     Extend_GPU_Array( &pos_z_dev,  (int) particles_array_size, new_size, false );
@@ -930,7 +855,6 @@
     #ifdef PARTICLE_AGE
     Extend_GPU_Array( &age_dev, (int)particles_array_size, new_size, false );
     #endif
->>>>>>> 6fb50f8f
     particles_array_size = (part_int_t) new_size;
     ReAllocate_Memory_GPU_MPI();
   }
