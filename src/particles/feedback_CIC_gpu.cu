#if defined(SUPERNOVA) && defined(PARTICLES_GPU) && defined(PARTICLE_AGE) && defined(PARTICLE_IDS)

  #include <math.h>
  #include <stdio.h>
  #include <stdlib.h>
  #include <unistd.h>

  #include <cstring>
  #include <fstream>
  #include <sstream>
  #include <vector>

  #include "../global/global.h"
  #include "../global/global_cuda.h"
  #include "../grid/grid3D.h"
  #include "../io/io.h"
  #include "supernova.h"

  #define TPB_FEEDBACK   128
  #define FEED_INFO_N    6
  #define I_RES          1  // unused
  #define I_UNRES        2  // unused
  #define I_ENERGY       3  // unused
  #define I_MOMENTUM     4  // unused
  #define I_UNRES_ENERGY 5  // used

typedef curandStateMRG32k3a_t FeedbackPrng;
// typedef curandStatePhilox4_32_10_t FeedbackPrng;

namespace supernova
{
FeedbackPrng* randStates;
part_int_t n_states;
Real *dev_snr, snr_dt, time_sn_start, time_sn_end;
int snr_n;
}  // namespace supernova

  #ifndef O_HIP
// NOLINTNEXTLINE(readability-identifier-naming)
__device__ double atomicMax(double* address, double val)
{
  auto* address_as_ull       = (unsigned long long int*)address;
  unsigned long long int old = *address_as_ull, assumed;
  do {
    assumed = old;
    old     = atomicCAS(address_as_ull, assumed, __double_as_longlong(fmax(val, __longlong_as_double(assumed))));
  } while (assumed != old);
  return __longlong_as_double(old);
}
  #endif  // O_HIP

<<<<<<< HEAD
__global__ void Init_State_Kernel(unsigned int seed, feedback_prng_t* states)
=======
__global__ void initState_kernel(unsigned int seed, FeedbackPrng* states)
>>>>>>> 8c555b62
{
  int id = blockIdx.x * blockDim.x + threadIdx.x;
  curand_init(seed, id, 0, &states[id]);
}

/**
 * @brief Does 2 things:
 * -# Read in SN rate data from Starburst 99. If no file exists, assume a
 * constant rate.
 * -# Initialize the cuRAND state, which is analogous to the concept of
 * generators in CPU code. The state object maintains configuration and status
 * the cuRAND context for each thread on the GPU. Initialize more than the
 * number of local particles since the latter will change through MPI transfers.
 *
 * @param P pointer to parameters struct. Passes in starburst 99 filename and
 * random number gen seed.
 * @param n_local  number of local particles on the GPU
 * @param allocation_factor
 */
void supernova::initState(struct parameters* P, part_int_t n_local, Real allocation_factor)
{
  chprintf("supernova::initState start\n");
  std::string snr_filename(P->snr_filename);
  if (not snr_filename.empty()) {
    chprintf("Specified a SNR filename %s.\n", snr_filename.data());

    // read in array of supernova rate values.
    std::ifstream snr_in(snr_filename);
    if (!snr_in.is_open()) {
      chprintf("ERROR: but couldn't read SNR file.\n");
      exit(-1);
    }

    std::vector<Real> snr_time;
    std::vector<Real> snr;

    const int N_HEADER    = 7;    // S'99 has 7 rows of header information
    const char* s99_delim = " ";  // S'99 data separator
    std::string line;
    int line_counter = 0;

    while (snr_in.good()) {
      std::getline(snr_in, line);
      if (line_counter++ < N_HEADER) {
        continue;
      }  // skip header processing

      int i      = 0;
      char* data = strtok(line.data(), s99_delim);
      while (data != nullptr) {
        if (i == 0) {
          // in the following divide by # years per kyr (1000)
          snr_time.push_back(std::stof(std::string(data)) / 1000);
        } else if (i == 1) {
          snr.push_back(pow(10, std::stof(std::string(data))) / 1000);
        }
        if (i > 0) {
          break;  // only care about the first 2 items.  Once i = 1 can break
        }         // here.

        data = strtok(nullptr, s99_delim);
        i++;
      }
    }

    time_sn_end   = snr_time[snr_time.size() - 1];
    time_sn_start = snr_time[0];
    // the following is the time interval between data points
    // (i.e. assumes regular temporal spacing)
    snr_dt = (time_sn_end - time_sn_start) / (snr.size() - 1);

    CHECK(cudaMalloc((void**)&dev_snr, snr.size() * sizeof(Real)));
    CHECK(cudaMemcpy(dev_snr, snr.data(), snr.size() * sizeof(Real), cudaMemcpyHostToDevice));

  } else {
    chprintf("No SN rate file specified.  Using constant rate\n");
    time_sn_start = DEFAULT_SN_START;
    time_sn_end   = DEFAULT_SN_END;
  }

  // Now initialize the poisson random number generator state.
  n_states = n_local * allocation_factor;
  cudaMalloc((void**)&randStates, n_states * sizeof(FeedbackPrng));

  int ngrid = (n_states - 1) / TPB_FEEDBACK + 1;
  dim3 grid(ngrid);
  dim3 block(TPB_FEEDBACK);

  hipLaunchKernelGGL(Init_State_Kernel, grid, block, 0, 0, P->prng_seed, randStates);
  CHECK(cudaDeviceSynchronize());
  chprintf("supernova::initState end: n_states=%ld, ngrid=%d, threads=%d\n", n_states, ngrid, TPB_FEEDBACK);
}

__device__ Real GetSNRate(Real t, Real* dev_snr, Real snr_dt, Real t_start, Real t_end)
{
  if (t < t_start || t >= t_end) {
    return 0;
  }
  if (dev_snr == nullptr) {
    return supernova::DEFAULT_SNR;
  }

  int index = (int)((t - t_start) / snr_dt);
  return dev_snr[index] + (t - index * snr_dt) * (dev_snr[index + 1] - dev_snr[index]) / snr_dt;
}

__device__ Real Calc_Timestep(Real gamma, Real* density, Real* momentum_x, Real* momentum_y, Real* momentum_z,
                              Real* energy, int index, Real dx, Real dy, Real dz)
{
  Real dens  = fmax(density[index], DENS_FLOOR);
  Real d_inv = 1.0 / dens;
  Real vx    = momentum_x[index] * d_inv;
  Real vy    = momentum_y[index] * d_inv;
  Real vz    = momentum_z[index] * d_inv;
  Real P     = fmax((energy[index] - 0.5 * dens * (vx * vx + vy * vy + vz * vz)) * (gamma - 1.0), TINY_NUMBER);
  Real cs    = sqrt(gamma * P * d_inv);
  return fmax(fmax((fabs(vx) + cs) / dx, (fabs(vy) + cs) / dy), (fabs(vz) + cs) / dz);
}

/** the prescription for dividing a scalar quantity between 3x3x3 cells is done
   by imagining a 2x2x2 cell volume around the SN.  These fractions, then,
   represent the linear extent of this volume into the cell in question. For i=0
   this should be 1*1/2. For i=-1 this should be (1-dx)*1/2. For i=+1 this
   should be dx*1/2. In the above the 1/2 factor is normalize over 2
   cells/direction.
  */
__device__ Real Frac(int i, Real dx) { return (-0.5 * i * i - 0.5 * i + 1 + i * dx) * 0.5; }

__device__ Real D_Fr(int i, Real dx)
{
  return (dx > 0.5) * i * (1 - 2 * dx) + ((i + 1) * dx + 0.5 * (i - 1)) - 3 * (i - 1) * (i + 1) * (0.5 - dx);
}

__device__ Real GetAverageDensity(Real* density, int xi, int yi, int zi, int nx_grid, int ny_grid, int n_ghost)
{
  Real d_average = 0.0;
  for (int i = -1; i < 2; i++) {
    for (int j = -1; j < 2; j++) {
      for (int k = -1; k < 2; k++) {
        d_average +=
            density[(xi + n_ghost + i) + (yi + n_ghost + j) * nx_grid + (zi + n_ghost + k) * nx_grid * ny_grid];
      }
    }
  }
  return d_average / 27;
}

__device__ Real GetAverageNumberDensity_CGS(Real* density, int xi, int yi, int zi, int nx_grid, int ny_grid,
                                            int n_ghost)
{
  return GetAverageDensity(density, xi, yi, zi, nx_grid, ny_grid, n_ghost) * DENSITY_UNIT / (supernova::MU * MP);
}

__device__ bool Particle_Is_Alone(Real* pos_x_dev, Real* pos_y_dev, Real* pos_z_dev, part_int_t n_local, int gtid,
                                  Real dx)
{
  Real x0 = pos_x_dev[gtid];
  Real y0 = pos_y_dev[gtid];
  Real z0 = pos_z_dev[gtid];
  // Brute force loop to see if particle is alone
  for (int i = 0; i < n_local; i++) {
    if (i == gtid) {
      continue;
    }
    if (abs(x0 - pos_x_dev[i]) > dx) {
      continue;
    }
    if (abs(y0 - pos_y_dev[i]) > dx) {
      continue;
    }
    if (abs(z0 - pos_z_dev[i]) > dx) {
      continue;
    }
    // If we made it here, something is too close.
    return false;
  }
  return true;
}

__global__ void Cluster_Feedback_Kernel(part_int_t n_local, part_int_t* id, Real* pos_x_dev, Real* pos_y_dev,
                                        Real* pos_z_dev, Real* mass_dev, Real* age_dev, Real xMin, Real yMin, Real zMin,
                                        Real xMax, Real yMax, Real zMax, Real dx, Real dy, Real dz, int nx_g, int ny_g,
                                        int nz_g, int n_ghost, Real t, Real dt, Real* dti, Real* info, Real* density,
                                        Real* gasEnergy, Real* energy, Real* momentum_x, Real* momentum_y,
                                        Real* momentum_z, Real gamma, FeedbackPrng* states, Real* prev_dens,
                                        int* prev_N, short direction, Real* dev_snr, Real snr_dt, Real time_sn_start,
                                        Real time_sn_end, int n_step)
{
  __shared__ Real s_info[FEED_INFO_N * TPB_FEEDBACK];  // for collecting SN feedback information, like #
                                                       // of SNe or # resolved.
  int tid  = threadIdx.x;
  int gtid = blockIdx.x * blockDim.x + tid;

  s_info[FEED_INFO_N * tid]     = 0;  // number of supernovae
  s_info[FEED_INFO_N * tid + 1] = 0;  // number of resolved events
  s_info[FEED_INFO_N * tid + 2] = 0;  // number of unresolved events
  s_info[FEED_INFO_N * tid + 3] = 0;  // resolved energy
  s_info[FEED_INFO_N * tid + 4] = 0;  // unresolved momentum
  s_info[FEED_INFO_N * tid + 5] = 0;  // unresolved KE added via momentum injection

  if (gtid < n_local) {
    Real pos_x, pos_y, pos_z;
    Real cell_center_x, cell_center_y, cell_center_z;
    Real delta_x, delta_y, delta_z;
    Real x_frac, y_frac, z_frac;
    Real px, py, pz, d;
    // Real t_b, t_a, v_1, v_2, d_b, d_a, p_b, p_a, e;
    Real feedback_energy = 0, feedback_density = 0, feedback_momentum = 0, n_0, shell_radius;
    bool is_resolved = false;
    Real dV          = dx * dy * dz;
    Real local_dti   = 0.0;

    pos_x = pos_x_dev[gtid];
    pos_y = pos_y_dev[gtid];
    pos_z = pos_z_dev[gtid];
    // kernel_printf("(%d): pos:(%.4e, %.4e, %.4e)\n", gtid, pos_x, pos_y,
    // pos_z); kernel_printf("(%d): MIN:(%.4e, %.4e, %.4e)\n", gtid, xMin, yMin,
    // xMin);

    bool in_local =
        (pos_x >= xMin && pos_x < xMax) && (pos_y >= yMin && pos_y < yMax) && (pos_z >= zMin && pos_z < zMax);
    if (!in_local) {
      kernel_printf(
          " Feedback GPU: Particle outside local domain [%f  %f  %f]  [%f %f] "
          "[%f %f] [%f %f]\n ",
          pos_x, pos_y, pos_z, xMin, xMax, yMin, yMax, zMin, zMax);
    }

    int indx_x = (int)floor((pos_x - xMin) / dx);
    int indx_y = (int)floor((pos_y - yMin) / dy);
    int indx_z = (int)floor((pos_z - zMin) / dz);
    // kernel_printf("(%d): indx:(%d, %d, %d)\n", gtid, indx_x, indx_y, indx_z);

    bool ignore = indx_x < 0 || indx_y < 0 || indx_z < 0 || indx_x >= nx_g - 2 * n_ghost ||
                  indx_y >= ny_g - 2 * n_ghost || indx_z >= nz_g - 2 * n_ghost;
    if (ignore) {
      kernel_printf(
          " Feedback GPU: Particle CIC index err [%f  %f  %f]  [%d %d %d] [%d "
          "%d %d] \n ",
          pos_x, pos_y, pos_z, indx_x, indx_y, indx_z, nx_g, ny_g, nz_g);
    }

    // Avoid overlap issues for now
    // bool is_alone = Particle_Is_Alone(pos_x_dev, pos_y_dev, pos_z_dev,
    // n_local,
    //                                  gtid, 6 * dx);

    if (!ignore && in_local) {
      int N = 0;
      // only calculate this if there will be SN feedback
      if ((t - age_dev[gtid]) <= time_sn_end) {
        if (direction == -1) {
          N = -prev_N[gtid];
        } else {
          Real average_num_sn =
              GetSNRate(t - age_dev[gtid], dev_snr, snr_dt, time_sn_start, time_sn_end) * mass_dev[gtid] * dt;

          // N = (int) (average_num_sn + 0.5);

          FeedbackPrng state;  // = states[0]; // load initial state

          curand_init(42, 0, 0, &state);
          unsigned long long skip = n_step * 10000 + id[gtid];
          skipahead(skip, &state);  // provided by curand
          // unsigned int debug_state = curand(&state);

          N = (int)curand_poisson(&state, average_num_sn);

          // states[gtid] = state; // don't write back to state, keep it
          // pristine
          prev_N[gtid] = N;
        }
        if (N != 0) {
          mass_dev[gtid] -= N * supernova::MASS_PER_SN;
          feedback_energy  = N * supernova::ENERGY_PER_SN / dV;
          feedback_density = N * supernova::MASS_PER_SN / dV;
          if (direction == -1) {
            n_0 = prev_dens[gtid];
          } else {
            n_0             = GetAverageNumberDensity_CGS(density, indx_x, indx_y, indx_z, nx_g, ny_g, n_ghost);
            prev_dens[gtid] = n_0;
          }
          // int devcount;
          // cudaGetDeviceCount(&devcount);
          // int devId;
          // cudaGetDevice(&devId);
          // kernel_printf("[%d: %d] N: %d, time: %.4e, dt: %.4e, e: %.4e, n_0:
          // %.4e\n", devId, gtid, N, t, dt, feedback_energy, n_0);

          feedback_momentum = direction * supernova::FINAL_MOMENTUM * pow(n_0, -0.17) * pow(fabsf(N), 0.93) / dV;
          shell_radius      = supernova::R_SH * pow(n_0, -0.46) * pow(fabsf(N), 0.29);
          is_resolved       = 3 * max(dx, max(dy, dz)) <= shell_radius;
          if (!is_resolved) {
            kernel_printf(
                "UR[%f] at (%d, %d, %d)  id=%d, N=%d, shell_rad=%0.4e, "
                "n_0=%0.4e\n",
                t, indx_x + n_ghost, indx_y + n_ghost, indx_z + n_ghost, (int)id[gtid], N, shell_radius, n_0);
          }

          s_info[FEED_INFO_N * tid] = 1. * N;
          if (is_resolved) {
            s_info[FEED_INFO_N * tid + 1] = direction * 1.0;
          } else {
            s_info[FEED_INFO_N * tid + 2] = direction * 1.0;
          }

          int indx;

          if (is_resolved) {  // if resolved inject energy and density
            s_info[FEED_INFO_N * tid + 3] = feedback_energy * dV;

            indx_x = (int)floor((pos_x - xMin - 0.5 * dx) / dx);
            indx_y = (int)floor((pos_y - yMin - 0.5 * dy) / dy);
            indx_z = (int)floor((pos_z - zMin - 0.5 * dz) / dz);

            cell_center_x = xMin + indx_x * dx + 0.5 * dx;
            cell_center_y = yMin + indx_y * dy + 0.5 * dy;
            cell_center_z = zMin + indx_z * dz + 0.5 * dz;

            delta_x = 1 - (pos_x - cell_center_x) / dx;
            delta_y = 1 - (pos_y - cell_center_y) / dy;
            delta_z = 1 - (pos_z - cell_center_z) / dz;
            indx_x += n_ghost;
            indx_y += n_ghost;
            indx_z += n_ghost;

            for (int i = 0; i < 2; i++) {
              for (int j = 0; j < 2; j++) {
                for (int k = 0; k < 2; k++) {
                  indx = (indx_x + i) + (indx_y + j) * nx_g + (indx_z + k) * nx_g * ny_g;

                  if (abs(momentum_x[indx] / density[indx]) >= C_L) {
                    kernel_printf(
                        "%d, Rb: (%d, %d, %d) vx = %.3e, d = %.3e, n_0 = "
                        "%.3e\n",
                        direction, indx_x + i, indx_y + j, indx_z + k,
                        momentum_x[indx] / density[indx] * VELOCITY_UNIT * 1e-5,
                        density[indx] * DENSITY_UNIT / 0.6 / MP, n_0);
                  }
                  if (abs(momentum_y[indx] / density[indx]) >= C_L) {
                    kernel_printf(
                        "%d, Rb: (%d, %d, %d) vy = %.3e, d = %.3e, n_0 = "
                        "%.3e\n",
                        direction, indx_x + i, indx_y + j, indx_z + k,
                        momentum_y[indx] / density[indx] * VELOCITY_UNIT * 1e-5,
                        density[indx] * DENSITY_UNIT / 0.6 / MP, n_0);
                  }
                  if (abs(momentum_z[indx] / density[indx]) >= C_L) {
                    kernel_printf(
                        "%d, Rb: (%d, %d, %d) vz = %.3e, d = %.3e, n_0 = "
                        "%.3e\n",
                        direction, indx_x + i, indx_y + j, indx_z + k,
                        momentum_z[indx] / density[indx] * VELOCITY_UNIT * 1e-5,
                        density[indx] * DENSITY_UNIT / 0.6 / MP, n_0);
                  }

                  // i_frac are the fractions of energy/density to be allocated
                  // to each of the 8 cells.
                  x_frac = i * (1 - delta_x) + (1 - i) * delta_x;
                  y_frac = j * (1 - delta_y) + (1 - j) * delta_y;
                  z_frac = k * (1 - delta_z) + (1 - k) * delta_z;

                  atomicAdd(&density[indx], x_frac * y_frac * z_frac * feedback_density);
                  atomicAdd(&gasEnergy[indx], x_frac * y_frac * z_frac * feedback_energy);
                  atomicAdd(&energy[indx], x_frac * y_frac * z_frac * feedback_energy);

                  if (abs(momentum_x[indx] / density[indx]) >= C_L) {
                    kernel_printf(
                        "%d, Ra: (%d, %d, %d) vx = %.3e, d = %.3e, n_0 = "
                        "%.3e\n",
                        direction, indx_x + i, indx_y + j, indx_z + k,
                        momentum_x[indx] / density[indx] * VELOCITY_UNIT * 1e-5,
                        density[indx] * DENSITY_UNIT / 0.6 / MP, n_0);
                  }
                  if (abs(momentum_y[indx] / density[indx]) >= C_L) {
                    kernel_printf(
                        "%d, Ra: (%d, %d, %d) vy = %.3e, d = %.3e, n_0 = "
                        "%.3e\n",
                        direction, indx_x + i, indx_y + j, indx_z + k,
                        momentum_y[indx] / density[indx] * VELOCITY_UNIT * 1e-5,
                        density[indx] * DENSITY_UNIT / 0.6 / MP, n_0);
                  }
                  if (abs(momentum_z[indx] / density[indx]) >= C_L) {
                    kernel_printf(
                        "%d, Ra: (%d, %d, %d) vz = %.3e, d = %.3e, n_0 = "
                        "%.3e\n",
                        direction, indx_x + i, indx_y + j, indx_z + k,
                        momentum_z[indx] / density[indx] * VELOCITY_UNIT * 1e-5,
                        density[indx] * DENSITY_UNIT / 0.6 / MP, n_0);
                  }

                  if (direction > 0) {
                    local_dti = fmax(local_dti, Calc_Timestep(gamma, density, momentum_x, momentum_y, momentum_z,
                                                              energy, indx, dx, dy, dz));
                  }
                }
              }
            }
          } else {  // if not resolved, inject momentum and density
            s_info[FEED_INFO_N * tid + 4] = feedback_momentum * dV;

            delta_x = (pos_x - xMin - indx_x * dx) / dx;
            delta_y = (pos_y - yMin - indx_y * dy) / dy;
            delta_z = (pos_z - zMin - indx_z * dz) / dz;
            // kernel_printf("(%d):indx:(%d, %d, %d)\n", gtid, indx_x, indx_y,
            // indx_z); kernel_printf("(%d): pos:(%.4e, %.4e, %.4e), delta_x
            // (%.2e, %.2e,
            // %.2e)\n", gtid, pos_x, pos_y, pos_z, delta_x, delta_y, delta_z);

            indx_x += n_ghost;
            indx_y += n_ghost;
            indx_z += n_ghost;

            if (abs(feedback_momentum / feedback_density * VELOCITY_UNIT * 1e-5) >
                40000) {  // injected speeds are greater than 4e4 km/s
              kernel_printf("**** (%d, %d, %d) injected speeds are %.3e km/s\n", indx_x, indx_y, indx_z,
                            feedback_momentum / feedback_density * VELOCITY_UNIT * 1e-5);
            }
            feedback_momentum /= sqrt(3.0);

            for (int i = -1; i < 2; i++) {
              for (int j = -1; j < 2; j++) {
                for (int k = -1; k < 2; k++) {
                  // index in array of conserved quantities
                  indx = (indx_x + i) + (indx_y + j) * nx_g + (indx_z + k) * nx_g * ny_g;

                  x_frac = D_Fr(i, delta_x) * Frac(j, delta_y) * Frac(k, delta_z);
                  y_frac = Frac(i, delta_x) * D_Fr(j, delta_y) * Frac(k, delta_z);
                  z_frac = Frac(i, delta_x) * Frac(j, delta_y) * D_Fr(k, delta_z);

                  px = x_frac * feedback_momentum;
                  py = y_frac * feedback_momentum;
                  pz = z_frac * feedback_momentum;
                  d  = (abs(x_frac) + abs(y_frac) + abs(z_frac)) / 6 * feedback_density +
                      n_0 * supernova::MU * MP / DENSITY_UNIT;

                  // d  = frac(i, delta_x) * frac(j, delta_y) * frac(k, delta_z)
                  // * feedback_density; e  = frac(i, delta_x) * frac(j,
                  // delta_y) * frac(k, delta_z) * feedback_energy;
                  // kernel_printf("(%d, %d, %d): delta:(%.4e, %.4e, %.4e),
                  // frac: %.4e\n", indx_x, indx_y, indx_z, delta_x, delta_y,
                  // delta_z, frac(i, delta_x)*frac(j, delta_y)*frac(k,
                  // delta_z)); kernel_printf("(%d, %d, %d):(%d SN) (i:%d, j:%d,
                  // k:%d) before: %.4e\n", indx_x, indx_y, indx_z, N, i, j, k,
                  // density[indx]*DENSITY_UNIT/0.6/MP);

                  // v_1 = sqrt((momentum_x[indx]*momentum_x[indx] +
                  // momentum_y[indx]*momentum_y[indx] +
                  // momentum_z[indx]*momentum_z[indx])/density[indx]/density[indx])*VELOCITY_UNIT/1e5;
                  // t_b = gasEnergy[indx]*ENERGY_UNIT*(gamma -
                  // 1)/(density[indx]*DENSITY_UNIT/0.6/MP*KB); p_b =
                  // sqrt(momentum_x[indx]*momentum_x[indx] +
                  // momentum_y[indx]*momentum_y[indx] +
                  // momentum_z[indx]*momentum_z[indx])*VELOCITY_UNIT/1e5; d_b =
                  // density[indx]*DENSITY_UNIT/0.6/MP;

                  if (abs(momentum_x[indx] / density[indx]) >= C_L) {
                    kernel_printf(
                        "%d, Ub: (%d, %d, %d) vx = %.3e, d = %.3e, n_0 = "
                        "%.3e\n",
                        direction, indx_x + i, indx_y + j, indx_z + k,
                        momentum_x[indx] / density[indx] * VELOCITY_UNIT * 1e-5,
                        density[indx] * DENSITY_UNIT / 0.6 / MP, n_0);
                  }
                  if (abs(momentum_y[indx] / density[indx]) >= C_L) {
                    kernel_printf(
                        "%d, Ub: (%d, %d, %d) vy = %.3e, d = %.3e, n_0 = "
                        "%.3e\n",
                        direction, indx_x + i, indx_y + j, indx_z + k,
                        momentum_y[indx] / density[indx] * VELOCITY_UNIT * 1e-5,
                        density[indx] * DENSITY_UNIT / 0.6 / MP, n_0);
                  }
                  if (abs(momentum_z[indx] / density[indx]) >= C_L) {
                    kernel_printf(
                        "%d, Ub: (%d, %d, %d) vz = %.3e, d = %.3e, n_0 = "
                        "%.3e\n",
                        direction, indx_x + i, indx_y + j, indx_z + k,
                        momentum_z[indx] / density[indx] * VELOCITY_UNIT * 1e-5,
                        density[indx] * DENSITY_UNIT / 0.6 / MP, n_0);
                  }

                  atomicAdd(&momentum_x[indx], px);
                  atomicAdd(&momentum_y[indx], py);
                  atomicAdd(&momentum_z[indx], pz);

                  density[indx] = d;
                  energy[indx]  = (momentum_x[indx] * momentum_x[indx] + momentum_y[indx] * momentum_y[indx] +
                                  momentum_z[indx] * momentum_z[indx]) /
                                     2 / density[indx] +
                                 gasEnergy[indx];

                  // atomicAdd(    &energy[indx], e );
                  // atomicAdd(   &density[indx], d );

                  s_info[FEED_INFO_N * tid + I_UNRES_ENERGY] +=
                      direction * (px * px + py * py + pz * pz) / 2 / density[indx] * dV;

                  if (abs(momentum_x[indx] / density[indx]) >= C_L) {
                    kernel_printf(
                        "%d, Ua: (%d, %d, %d) vx = %.3e, d = %.3e, n_0 = "
                        "%.3e\n",
                        direction, indx_x + i, indx_y + j, indx_z + k,
                        momentum_x[indx] / density[indx] * VELOCITY_UNIT * 1e-5,
                        density[indx] * DENSITY_UNIT / 0.6 / MP, n_0);
                  }
                  if (abs(momentum_y[indx] / density[indx]) >= C_L) {
                    kernel_printf(
                        "%d, Ua: (%d, %d, %d) vy = %.3e, d = %.3e, n_0 = "
                        "%.3e\n",
                        direction, indx_x + i, indx_y + j, indx_z + k,
                        momentum_y[indx] / density[indx] * VELOCITY_UNIT * 1e-5,
                        density[indx] * DENSITY_UNIT / 0.6 / MP, n_0);
                  }
                  if (abs(momentum_z[indx] / density[indx]) >= C_L) {
                    kernel_printf(
                        "%d, Ua: (%d, %d, %d) vz = %.3e, d = %.3e, n_0 = "
                        "%.3e\n",
                        direction, indx_x + i, indx_y + j, indx_z + k,
                        momentum_z[indx] / density[indx] * VELOCITY_UNIT * 1e-5,
                        density[indx] * DENSITY_UNIT / 0.6 / MP, n_0);
                  }
                  // gasEnergy[indx] = energy[indx] -
                  // (momentum_x[indx]*momentum_x[indx] +
                  // momentum_y[indx]*momentum_y[indx] +
                  // momentum_z[indx]*momentum_z[indx])/2/density[indx]; v_2 =
                  // sqrt((momentum_x[indx]*momentum_x[indx] +
                  // momentum_y[indx]*momentum_y[indx] +
                  // momentum_z[indx]*momentum_z[indx])/density[indx]/density[indx])
                  // * VELOCITY_UNIT/1e5; t_a =
                  // gasEnergy[indx]*ENERGY_UNIT*(gamma -
                  // 1)/(density[indx]*DENSITY_UNIT/0.6/MP*KB); d_a =
                  // density[indx]*DENSITY_UNIT/0.6/MP; p_a =
                  // sqrt(momentum_x[indx]*momentum_x[indx] +
                  // momentum_y[indx]*momentum_y[indx] +
                  // momentum_z[indx]*momentum_z[indx])*VELOCITY_UNIT/1e5;

                  // kernel_printf("(%d, %d, %d):(CM: %.2e, SN: %d) (i:%d, j:%d,
                  // k:%d) v_1: %.5e v_2: %.5e   V_DIFF-> %.4f %%\n", indx_x,
                  // indx_y, indx_z, mass_dev[gtid], N, i, j, k, v_1, v_2,
                  // (v_2-v_1)/v_1*100); kernel_printf("   (%d, %d, %d):(%d SN)
                  // (i:%d, j:%d, k:%d) T_b: %.5e T_a: %.5e   T_DIFF-> %.4f
                  // %%\n", indx_x, indx_y, indx_z, N, i, j, k, t_b, t_a,
                  // (t_a-t_b)/t_b*100); kernel_printf("      (%d, %d, %d):(%d
                  // SN) (i:%d, j:%d, k:%d) d_b: %.5e d_a: %.5e   D_DIFF-> %.1f
                  // %%\n", indx_x, indx_y, indx_z, N, i, j, k, d_b, d_a,
                  // (d_a-d_b)/d_b*100); kernel_printf("         (%d, %d,
                  // %d):(%d SN) (i:%d, j:%d, k:%d) p_b: %.5e p_a: %.5e P_DIFF->
                  // %.4f
                  // %%\n", indx_x, indx_y, indx_z, N, i, j, k, p_b, p_a,
                  // (p_a-p_b)/p_b*100);

                  if (direction > 0) {
                    // kernel_printf("urs time:%.3e id:%d N:%d d:%.5e\n", t,
                    // id[gtid], N, n_0);
                    local_dti = fmax(local_dti, Calc_Timestep(gamma, density, momentum_x, momentum_y, momentum_z,
                                                              energy, indx, dx, dy, dz));
                  }
                }
              }
            }
          }
          if (direction > 0) {
            atomicMax(dti, local_dti);
          }
        }
      }
    }
  }

  __syncthreads();

  // reduce the info from all the threads in the block
  for (unsigned int s = blockDim.x / 2; s > 0; s >>= 1) {
    if (tid < s) {
      s_info[FEED_INFO_N * tid] += s_info[FEED_INFO_N * (tid + s)];
      s_info[FEED_INFO_N * tid + 1] += s_info[FEED_INFO_N * (tid + s) + 1];
      s_info[FEED_INFO_N * tid + 2] += s_info[FEED_INFO_N * (tid + s) + 2];
      s_info[FEED_INFO_N * tid + 3] += s_info[FEED_INFO_N * (tid + s) + 3];
      s_info[FEED_INFO_N * tid + 4] += s_info[FEED_INFO_N * (tid + s) + 4];
      s_info[FEED_INFO_N * tid + 5] += s_info[FEED_INFO_N * (tid + s) + 5];
    }
    __syncthreads();
  }

  if (tid == 0) {
    info[FEED_INFO_N * blockIdx.x]     = s_info[0];
    info[FEED_INFO_N * blockIdx.x + 1] = s_info[1];
    info[FEED_INFO_N * blockIdx.x + 2] = s_info[2];
    info[FEED_INFO_N * blockIdx.x + 3] = s_info[3];
    info[FEED_INFO_N * blockIdx.x + 4] = s_info[4];
    info[FEED_INFO_N * blockIdx.x + 5] = s_info[5];
  }
}

Real supernova::Cluster_Feedback(Grid3D& G, FeedbackAnalysis& analysis)
{
  #ifdef CPU_TIME
  G.Timer.Feedback.Start();
  #endif

  if (G.H.dt == 0) {
    return 0.0;
  }

  /*
  if (G.Particles.n_local > supernova::n_states) {
    printf("ERROR: not enough cuRAND states (%ld) for %ld local particles\n",
           supernova::n_states, G.Particles.n_local);
    exit(-1);
  }
  */

  Real h_dti = 0.0;
  int direction, ngrid;
  Real h_info[6] = {0, 0, 0, 0, 0, 0};
  Real info[6];
  Real *d_dti, *d_info;
  // require d_prev_dens & d_prev_N in case we have to undo feedback if the time
  // step is too large.
  Real* d_prev_dens;
  int* d_prev_N;

  if (G.Particles.n_local > 0) {
    CHECK(cudaMalloc(&d_dti, sizeof(Real)));
    CHECK(cudaMemcpy(d_dti, &h_dti, sizeof(Real), cudaMemcpyHostToDevice));
    CHECK(cudaMalloc(&d_prev_dens, G.Particles.n_local * sizeof(Real)));
    CHECK(cudaMalloc(&d_prev_N, G.Particles.n_local * sizeof(int)));
    CHECK(cudaMemset(d_prev_dens, 0, G.Particles.n_local * sizeof(Real)));
    CHECK(cudaMemset(d_prev_N, 0, G.Particles.n_local * sizeof(int)));

    ngrid = std::ceil((1. * G.Particles.n_local) / TPB_FEEDBACK);
    CHECK(cudaMalloc((void**)&d_info, FEED_INFO_N * ngrid * sizeof(Real)));
  }
  // TODO: info collection and max dti calculation
  // assumes ngrid is 1.  The reason being that reduction of
  // d_info is currently done on each block.  Only the first block reduction
  // is used

  do {
    direction = 1;
    if (G.Particles.n_local > 0) {
      hipLaunchKernelGGL(Cluster_Feedback_Kernel, ngrid, TPB_FEEDBACK, 0, 0, G.Particles.n_local,
                         G.Particles.partIDs_dev, G.Particles.pos_x_dev, G.Particles.pos_y_dev, G.Particles.pos_z_dev,
                         G.Particles.mass_dev, G.Particles.age_dev, G.H.xblocal, G.H.yblocal, G.H.zblocal,
                         G.H.xblocal_max, G.H.yblocal_max, G.H.zblocal_max, G.H.dx, G.H.dy, G.H.dz, G.H.nx, G.H.ny,
                         G.H.nz, G.H.n_ghost, G.H.t, G.H.dt, d_dti, d_info, G.C.d_density, G.C.d_GasEnergy,
                         G.C.d_Energy, G.C.d_momentum_x, G.C.d_momentum_y, G.C.d_momentum_z, gama,
                         supernova::randStates, d_prev_dens, d_prev_N, direction, dev_snr, snr_dt, time_sn_start,
                         time_sn_end, G.H.n_step);

      CHECK(cudaMemcpy(&h_dti, d_dti, sizeof(Real), cudaMemcpyDeviceToHost));
    }

  #ifdef MPI_CHOLLA
    h_dti = ReduceRealMax(h_dti);
    MPI_Barrier(world);
  #endif  // MPI_CHOLLA

    if (h_dti != 0 && (C_cfl / h_dti < G.H.dt)) {
      // timestep too big: need to undo the last operation
      direction = -1;
      if (G.Particles.n_local > 0) {
        hipLaunchKernelGGL(Cluster_Feedback_Kernel, ngrid, TPB_FEEDBACK, 0, 0, G.Particles.n_local,
                           G.Particles.partIDs_dev, G.Particles.pos_x_dev, G.Particles.pos_y_dev, G.Particles.pos_z_dev,
                           G.Particles.mass_dev, G.Particles.age_dev, G.H.xblocal, G.H.yblocal, G.H.zblocal,
                           G.H.xblocal_max, G.H.yblocal_max, G.H.zblocal_max, G.H.dx, G.H.dy, G.H.dz, G.H.nx, G.H.ny,
                           G.H.nz, G.H.n_ghost, G.H.t, G.H.dt, d_dti, d_info, G.C.d_density, G.C.d_GasEnergy,
                           G.C.d_Energy, G.C.d_momentum_x, G.C.d_momentum_y, G.C.d_momentum_z, gama,
                           supernova::randStates, d_prev_dens, d_prev_N, direction, dev_snr, snr_dt, time_sn_start,
                           time_sn_end, G.H.n_step);

        CHECK(cudaDeviceSynchronize());
      }
      G.H.dt = C_cfl / h_dti;
    }

  } while (direction == -1);

  if (G.Particles.n_local > 0) {
    CHECK(cudaMemcpy(&h_info, d_info, FEED_INFO_N * sizeof(Real), cudaMemcpyDeviceToHost));
    CHECK(cudaFree(d_dti));
    CHECK(cudaFree(d_info));
    CHECK(cudaFree(d_prev_dens));
    CHECK(cudaFree(d_prev_N));
  }

  #ifdef MPI_CHOLLA
  MPI_Reduce(&h_info, &info, FEED_INFO_N, MPI_CHREAL, MPI_SUM, root, world);
  #else
  info = h_info;
  #endif

  analysis.countSN += (int)info[supernova::SN];
  analysis.countResolved += (int)info[supernova::RESOLVED];
  analysis.countUnresolved += (int)info[supernova::NOT_RESOLVED];
  analysis.totalEnergy += info[supernova::ENERGY];
  analysis.totalMomentum += info[supernova::MOMENTUM];
  analysis.totalUnresEnergy += info[supernova::UNRES_ENERGY];

  Real resolved_ratio = 0.0;
  if (info[supernova::RESOLVED] > 0 || info[supernova::NOT_RESOLVED] > 0) {
    resolved_ratio = info[supernova::RESOLVED] / (info[supernova::RESOLVED] + info[supernova::NOT_RESOLVED]);
  }
  Real global_resolved_ratio = 0.0;
  if (analysis.countResolved > 0 || analysis.countUnresolved > 0) {
    global_resolved_ratio = (Real)(analysis.countResolved) / (Real)(analysis.countResolved + analysis.countUnresolved);
  }

  chprintf("iteration %d: number of SN: %d, ratio of resolved %.3e\n", G.H.n_step, (long)info[supernova::SN],
           resolved_ratio);
  chprintf(
      "    this iteration: energy: %.5e erg.  momentum: %.5e S.M. km/s  "
      "unres_energy: %.5e erg\n",
      info[supernova::ENERGY] * MASS_UNIT * LENGTH_UNIT * LENGTH_UNIT / TIME_UNIT / TIME_UNIT,
      info[supernova::MOMENTUM] * VELOCITY_UNIT / 1e5,
      info[supernova::UNRES_ENERGY] * MASS_UNIT * LENGTH_UNIT * LENGTH_UNIT / TIME_UNIT / TIME_UNIT);
  chprintf("    cummulative: #SN: %d, ratio of resolved (R: %d, UR: %d) = %.3e\n", (long)analysis.countSN,
           (long)analysis.countResolved, (long)analysis.countUnresolved, global_resolved_ratio);
  chprintf(
      "    energy: %.5e erg.  Total momentum: %.5e S.M. km/s, Total unres "
      "energy: %.5e\n",
      analysis.totalEnergy * MASS_UNIT * LENGTH_UNIT * LENGTH_UNIT / TIME_UNIT / TIME_UNIT,
      analysis.totalMomentum * VELOCITY_UNIT / 1e5,
      analysis.totalUnresEnergy * MASS_UNIT * LENGTH_UNIT * LENGTH_UNIT / TIME_UNIT / TIME_UNIT);

  #ifdef CPU_TIME
  G.Timer.Feedback.End();
  #endif

  return h_dti;
}

#endif  // SUPERNOVA & PARTICLES_GPU & PARTICLE_IDS & PARTICLE_AGE<|MERGE_RESOLUTION|>--- conflicted
+++ resolved
@@ -49,11 +49,7 @@
 }
   #endif  // O_HIP
 
-<<<<<<< HEAD
-__global__ void Init_State_Kernel(unsigned int seed, feedback_prng_t* states)
-=======
-__global__ void initState_kernel(unsigned int seed, FeedbackPrng* states)
->>>>>>> 8c555b62
+__global__ void Init_State_Kernel(unsigned int seed, FeedbackPrng* states)
 {
   int id = blockIdx.x * blockDim.x + threadIdx.x;
   curand_init(seed, id, 0, &states[id]);
