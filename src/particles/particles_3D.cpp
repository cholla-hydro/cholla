--- conflicted
+++ resolved
@@ -651,19 +651,11 @@
   std::uniform_real_distribution<Real> phiDist(0, 2 * M_PI);  // for generating phi
   std::normal_distribution<Real> speedDist(0, 1);             // for generating random speeds.
 
-<<<<<<< HEAD
-  Real M_d   = Galaxies::MW.getM_d();  // MW disk mass in M_sun (assumed to be all in stars)
-  Real R_d   = Galaxies::MW.getR_d();  // MW stellar disk scale length in kpc
-  Real Z_d   = Galaxies::MW.getZ_d();  // MW stellar height scale length in kpc
-  Real R_max = P->xlen / 2.0 - 0.2;
-  Real t_max = P->tout;
-=======
   Real M_d   = galaxies::MW.getM_d();  // MW disk mass in M_sun (assumed to be all in stars)
   Real R_d   = galaxies::MW.getR_d();  // MW stellar disk scale length in kpc
   Real Z_d   = galaxies::MW.getZ_d();  // MW stellar height scale length in kpc
-  Real R_max = sqrt(P->xlen * P->xlen + P->ylen * P->ylen) / 2;
-  R_max      = P->xlen / 2.0;
->>>>>>> 8478c9ed
+  Real R_max = P->xlen / 2.0 - 0.2;
+  Real t_max = P->tout;
 
   real_vector_t temp_pos_x;
   real_vector_t temp_pos_y;
@@ -684,7 +676,6 @@
   // unsigned long int N = (long int)(6.5e6 * 0.11258580827352116);  //2kpc
   // radius unsigned long int N = 13; //(long int)(6.5e6 * 0.9272485558395908);
   // // 15kpc radius
-<<<<<<< HEAD
   Real cumulative_mass = 0;
   Real SFR             = 2e3;   // global MW SFR: 2 SM / yr
   Real t_cluster       = -4e4;  // earliest cluster time
@@ -692,7 +683,7 @@
   part_int_t id        = -1;
 
   while (t_cluster < t_max) {
-    Real cluster_mass = Galaxies::MW.singleClusterMass(generator);
+    Real cluster_mass = galaxies::MW.singleClusterMass(generator);
 
     R = 2 * R_d * radialDist(generator);  // R_gas = 2 * R_d
     if (R > R_max) {
@@ -700,15 +691,6 @@
       continue;
     }
 
-=======
-  Real total_mass               = 0;
-  Real upper_limit_cluster_mass = 1e7;
-  long lost_particles           = 0;
-  part_int_t id                 = -1;
-  while (total_mass < upper_limit_cluster_mass) {
-    Real cluster_mass = galaxies::MW.singleClusterMass(generator);
-    total_mass += cluster_mass;
->>>>>>> 8478c9ed
     id += 1;  // do this here before we check whether the particle is in the MPI
               // domain, otherwise could end up with duplicated IDs
     phi = phiDist(generator);
