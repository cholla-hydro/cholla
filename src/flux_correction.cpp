--- conflicted
+++ resolved
@@ -58,14 +58,6 @@
           //printf("%3d %3d %3d BC: d: %e  E:%e  P:%e\n", i+nx_local_start, j+ny_local_start, k+nz_local_start, d_new, E_new, P_new);
           printf("%3d %3d %3d BC: d: %e  E:%e  P:%e\n", i, j, k, d_new, E_new, P_new);
 
-<<<<<<< HEAD
-          // Calculate the fluxes for each interface using piecewise constant reconstruction
-          // and update the conserved variables using the new first-order fluxes
-          first_order_update(C1, C2, i, j, k, dtodx, dtody, dtodz, nfields, nx, ny, nz, n_cells);
-
-          // density floor of n = 1.0e-3
-          //C2[id] = fmax(C2[id], 0.6*MP*1.0e-3/DENSITY_UNIT);
-=======
           // Do a half-step first order update for the affected cell and all surrounding cells
           // arrays to hold half-step conserved values
           Real C_i[nfields];
@@ -103,7 +95,6 @@
           // Now update the conserved variables for the affected cell and neighbors 
           // using the first-order fluxes
           first_order_fluxes(C1, C2, i, j, k, dtodx, dtody, dtodz, nfields, nx, ny, nz, n_cells);
->>>>>>> b757017b
 
           // Reset with the new values of the conserved variables
           d_new = C2[id];
@@ -116,12 +107,8 @@
           Real n = d_new*DENSITY_UNIT / (0.6 * MP);
           Real T_c = P_new*PRESSURE_UNIT / (n*KB);
           Real T_ie = C2[5*n_cells+id]*(gama-1.0)*PRESSURE_UNIT / (n*KB);
-<<<<<<< HEAD
           //printf("%3d %3d %3d AC: d: %e  E:%e  P:%e  T_cons: %e  T_ie: %e\n", i+nx_local_start, j+ny_local_start, k+nz_local_start, d_new, E_new, P_new, T_c, T_ie);
           printf("%3d %3d %3d AC: d: %e  E:%e  P:%e  T_cons: %e  T_ie: %e\n", i, j, k, d_new, E_new, P_new, T_c, T_ie);
-=======
-          printf("%3d %3d %3d AC: n: %e  E:%e  P:%e  T_cons: %e  T_ie: %e\n", i+nx_local_start, j+ny_local_start, k+nz_local_start, n, E_new, P_new, T_c, T_ie);
->>>>>>> b757017b
 
           // Apply gravity
           #ifdef STATIC_GRAV
@@ -205,15 +192,11 @@
           P_new = (E_new - 0.5*d_new*(vx_new*vx_new + vy_new*vy_new + vz_new*vz_new))*(gama-1.0);
           // recalculate the temperature
           T_c = P_new*PRESSURE_UNIT/(n*KB);
-<<<<<<< HEAD
           //printf("%3d %3d %3d FC  d: %e  E:%e  P:%e  T:%e\n", i+nx_local_start, j+ny_local_start, k+nz_local_start, d_new, E_new, P_new, T_c);
           printf("%3d %3d %3d FC  d: %e  E:%e  P:%e  T:%e\n", i, j, k, d_new, E_new, P_new, T_c);
           //if (d_new < 0.0 || d_new != d_new || P_new < 0.0 || P_new != P_new) printf("FLUX CORRECTION FAILED: %d %d %d %e %e\n", i+nx_local_start, j+ny_local_start, k+nz_local_start, d_new, P_new);
           if (d_new < 0.0 || d_new != d_new || P_new < 0.0 || P_new != P_new) printf("FLUX CORRECTION FAILED: %d %d %d %e %e\n", i, j, k, d_new, P_new);
 
-=======
-          printf("%3d %3d %3d FC  d: %e  E:%e  P:%e  T:%e\n", i+nx_local_start, j+ny_local_start, k+nz_local_start, d_new, E_new, P_new, T_c);
-          if (d_new < 0.0 || d_new != d_new || P_new < 0.0 || P_new != P_new) printf("FLUX CORRECTION FAILED: %d %d %d %e %e\n", i+nx_local_start, j+ny_local_start, k+nz_local_start, d_new, P_new);
           // calculate the timestep
           /*
           Real cs, max_dti;
@@ -225,7 +208,6 @@
           printf("FC dt: %e\n", 0.3/max_dti);
           */
           flag = 1;
->>>>>>> b757017b
         }
 
       }
