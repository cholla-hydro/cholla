--- conflicted
+++ resolved
@@ -354,13 +354,9 @@
 #ifdef N_STEPS_LIMIT
     // Exit the loop when reached the limit number of steps (optional)
     if (G.H.n_step == N_STEPS_LIMIT) {
-<<<<<<< HEAD
+  #ifdef OUTPUT
       Write_Data(G, P, nfile);
-=======
-  #ifdef OUTPUT
-      WriteData(G, P, nfile);
   #endif  // OUTPUT
->>>>>>> a16558a3
       break;
     }
 #endif
