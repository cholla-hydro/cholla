/*! \file main.cpp
 *  \brief Program to run the grid code. */

#ifdef MPI_CHOLLA
  #include <mpi.h>

  #include "mpi/mpi_routines.h"
#endif
#include <math.h>
#include <stdio.h>
#include <stdlib.h>
#include <string.h>

#include "global/global.h"
#include "grid/grid3D.h"
#include "io/io.h"
#include "utils/cuda_utilities.h"
#include "utils/error_handling.h"
<<<<<<< HEAD
#ifdef FEEDBACK
  #include "feedback/feedback.h"
=======

#ifdef SUPERNOVA
  #include "particles/supernova.h"
>>>>>>> 8478c9ed
  #ifdef ANALYSIS
    #include "analysis/feedback_analysis.h"
  #endif
#endif  // FEEDBACK
#ifdef STAR_FORMATION
  #include "particles/star_formation.h"
#endif
#ifdef MHD
  #include "mhd/magnetic_divergence.h"
#endif  // MHD

#include "grid/grid_enum.h"

int main(int argc, char *argv[])
{
  // timing variables
  double start_total, stop_total, start_step, stop_step;
#ifdef CPU_TIME
  double stop_init, init_min, init_max, init_avg;
  double start_bound, stop_bound, bound_min, bound_max, bound_avg;
  double start_hydro, stop_hydro, hydro_min, hydro_max, hydro_avg;
  double init, bound, hydro;
  init = bound = hydro = 0;
#endif  // CPU_TIME

  // start the total time
  start_total = Get_Time();

#ifdef MPI_CHOLLA
  /* Initialize MPI communication */
  InitializeChollaMPI(&argc, &argv);
#else
  // Initialize subset of global parallelism variables usually managed by MPI
  Init_Global_Parallel_Vars_No_MPI();
#endif /*MPI_CHOLLA*/

  Real dti = 0;  // inverse time step, 1.0 / dt

  // input parameter variables
  char *param_file;
  struct Parameters P;
  int nfile    = 0;  // number of output files
  Real outtime = 0;  // current output time

  // read in command line arguments
  if (argc < 2) {
    chprintf("usage: %s <parameter_file>\n", argv[0]);
    chprintf("Git Commit Hash = %s\n", GIT_HASH);
    chprintf("Macro Flags     = %s\n", MACRO_FLAGS);
    chexit(-1);
  } else {
    param_file = argv[1];
  }

  // create the grid
  Grid3D G;

  // read in the parameters
  Parse_Params(param_file, &P, argc, argv);
  // and output to screen
  chprintf("Git Commit Hash = %s\n", GIT_HASH);
  chprintf("Macro Flags     = %s\n", MACRO_FLAGS);
  chprintf(
      "Parameter values:  nx = %d, ny = %d, nz = %d, tout = %f, init = %s, "
      "boundaries = %d %d %d %d %d %d\n",
      P.nx, P.ny, P.nz, P.tout, P.init, P.xl_bcnd, P.xu_bcnd, P.yl_bcnd, P.yu_bcnd, P.zl_bcnd, P.zu_bcnd);

  bool is_restart = false;
  if (strcmp(P.init, "Read_Grid") == 0) {
    is_restart = true;
  }
  if (strcmp(P.init, "Read_Grid_Cat") == 0) {
    is_restart = true;
  }

  if (is_restart) {
    chprintf("Input directory:  %s\n", P.indir);
  }
  chprintf("Output directory:  %s\n", P.outdir);

  // Check the configuration
  Check_Configuration(P);

  // Create a Log file to output run-time messages and output the git hash and
  // macro flags used
  Create_Log_File(P);
  std::string message = "Git Commit Hash = " + std::string(GIT_HASH);
  Write_Message_To_Log_File(message.c_str());
  message = "Macro Flags     = " + std::string(MACRO_FLAGS);
  Write_Message_To_Log_File(message.c_str());

  // initialize the grid
  G.Initialize(&P);
  chprintf("Local number of grid cells: %d %d %d %d\n", G.H.nx_real, G.H.ny_real, G.H.nz_real, G.H.n_cells);

  message = "Initializing Simulation";
  Write_Message_To_Log_File(message.c_str());

  // Set initial conditions
  chprintf("Setting initial conditions...\n");
  G.Set_Initial_Conditions(P);
  chprintf("Initial conditions set.\n");
  // set main variables for Read_Grid and Read_Grid_Cat initial conditions
  if (is_restart) {
    outtime += G.H.t;
    nfile = P.nfile;
  }

#ifdef DE
  chprintf("\nUsing Dual Energy Formalism:\n eta_1: %0.3f   eta_2: %0.4f\n", DE_ETA_1, DE_ETA_2);
  message = " eta_1: " + std::to_string(DE_ETA_1) + "   eta_2: " + std::to_string(DE_ETA_2);
  Write_Message_To_Log_File(message.c_str());
#endif

#ifdef CPU_TIME
  G.Timer.Initialize();
#endif

#ifdef GRAVITY
  G.Initialize_Gravity(&P);
#endif

#ifdef PARTICLES
  G.Initialize_Particles(&P);
#endif

#ifdef COSMOLOGY
  G.Initialize_Cosmology(&P);
#endif

#ifdef COOLING_GRACKLE
  G.Initialize_Grackle(&P);
#endif

#ifdef CHEMISTRY_GPU
  G.Initialize_Chemistry(&P);
#endif

#ifdef ANALYSIS
  G.Initialize_AnalysisModule(&P);
  if (G.Analysis.Output_Now) {
    G.Compute_and_Output_Analysis(&P);
  }
#endif

#if defined(FEEDBACK) && defined(PARTICLE_AGE)
  FeedbackAnalysis sn_analysis(G, &P);
  #ifndef NO_SN_FEEDBACK
  feedback::Init_State(&P);
  #endif  // NO_SN_FEEDBACK
  #ifndef NO_WIND_FEEDBACK
  feedback::Init_Wind_State(&P);
  #endif
#endif  // FEEDBACK && PARTICLE_AGE

#ifdef STAR_FORMATION
  star_formation::Initialize(G);
#endif

#ifdef GRAVITY_ANALYTIC_COMP
  G.Setup_Analytic_Potential(&P);
#endif

#ifdef GRAVITY
  // Get the gravitational potential for the first timestep
  G.Compute_Gravitational_Potential(&P);
#endif

  // Set boundary conditions (assign appropriate values to ghost cells) for
  // hydro and potential
  chprintf("Setting boundary conditions...\n");
  G.Set_Boundary_Conditions_Grid(P);
  chprintf("Boundary conditions set.\n");

#ifdef GRAVITY_ANALYTIC_COMP
  G.Add_Analytic_Potential();
#endif

#ifdef PARTICLES
  // Get the particles acceleration for the first timestep
  G.Get_Particles_Acceleration();
#endif

  chprintf("Dimensions of each cell: dx = %f dy = %f dz = %f\n", G.H.dx, G.H.dy, G.H.dz);
  chprintf("Ratio of specific heats gamma = %f\n", gama);
  chprintf("Nstep = %d  Simulation time = %f\n", G.H.n_step, G.H.t);

#ifdef OUTPUT
  if (!is_restart || G.H.Output_Now) {
    // write the initial conditions to file
    chprintf("Writing initial conditions to file...\n");
    Write_Data(G, P, nfile);
  }
  // add one to the output file count
  nfile++;
#endif  // OUTPUT

#ifdef MHD
  // Check that the initial magnetic field has zero divergence
  mhd::checkMagneticDivergence(G);
#endif  // MHD

  // increment the next output time
  outtime += P.outstep;

#ifdef CPU_TIME
  stop_init = Get_Time();
  init      = stop_init - start_total;
  #ifdef MPI_CHOLLA
  init_min = ReduceRealMin(init);
  init_max = ReduceRealMax(init);
  init_avg = ReduceRealAvg(init);
  chprintf("Init  min: %9.4f  max: %9.4f  avg: %9.4f\n", init_min, init_max, init_avg);
  #else
  printf("Init %9.4f\n", init);
  #endif  // MPI_CHOLLA
#endif    // CPU_TIME

  // Evolve the grid, one timestep at a time
  chprintf("Starting calculations.\n");
  message = "Starting calculations.";
  Write_Message_To_Log_File(message.c_str());

  // Compute inverse timestep for the first time
  dti = G.Calc_Inverse_Timestep();

  while (G.H.t < P.tout) {
// get the start time
#ifdef CPU_TIME
    G.Timer.Total.Start();
#endif  // CPU_TIME
    start_step = Get_Time();

    // calculate the timestep by calling MPI_Allreduce
    G.set_dt(dti);

    // adjust timestep based on the next available scheduled time
    const Real next_scheduled_time = fmin(outtime, P.tout);
    if (G.H.t + G.H.dt > next_scheduled_time) {
      G.H.dt = next_scheduled_time - G.H.t;
    }

#if defined(FEEDBACK) && defined(PARTICLE_AGE)
    feedback::Cluster_Feedback(G, sn_analysis);
#endif  // FEEDBACK && PARTICLE_AGE

#ifdef PARTICLES
    // Advance the particles KDK( first step ): Velocities are updated by 0.5*dt
    // and positions are updated by dt
    G.Advance_Particles(1);
    // Transfer the particles that moved outside the local domain
    G.Transfer_Particles_Boundaries(P);
#endif

    // Advance the grid by one timestep
    dti = G.Update_Hydro_Grid();

    // update the simulation time ( t += dt )
    G.Update_Time();

#ifdef GRAVITY
    // Compute Gravitational potential for next step
    G.Compute_Gravitational_Potential(&P);
#endif

    // add one to the timestep count
    G.H.n_step++;

    // Set the Grid boundary conditions for next time step
    G.Set_Boundary_Conditions_Grid(P);

#ifdef GRAVITY_ANALYTIC_COMP
    G.Add_Analytic_Potential();
#endif

#ifdef PARTICLES
    /// Advance the particles KDK( second step ): Velocities are updated by
    /// 0.5*dt using the Accelerations at the new positions
    G.Advance_Particles(2);
#endif

#ifdef STAR_FORMATION
    star_formation::Star_Formation(G);
#endif

#ifdef CPU_TIME
    cuda_utilities::Print_GPU_Memory_Usage();
    G.Timer.Total.End();
#endif  // CPU_TIME

#ifdef CPU_TIME
    G.Timer.Print_Times();
#endif

    // get the time to compute the total timestep
    stop_step  = Get_Time();
    stop_total = Get_Time();
    G.H.t_wall = stop_total - start_total;
#ifdef MPI_CHOLLA
    G.H.t_wall = ReduceRealMax(G.H.t_wall);
#endif
    chprintf(
        "n_step: %d   sim time: %10.7f   sim timestep: %7.4e  timestep time = "
        "%9.3f ms   total time = %9.4f s\n\n",
        G.H.n_step, G.H.t, G.H.dt, (stop_step - start_step) * 1000, G.H.t_wall);

    if (P.output_always) G.H.Output_Now = true;

#ifdef ANALYSIS
    if (G.Analysis.Output_Now) G.Compute_and_Output_Analysis(&P);
  #if defined(FEEDBACK) && defined(PARTICLE_AGE)
    sn_analysis.Compute_Gas_Velocity_Dispersion(G);
  #endif
#endif

    // if ( P.n_steps_output > 0 && G.H.n_step % P.n_steps_output == 0)
    // G.H.Output_Now = true;

    if (G.H.t == outtime || G.H.Output_Now) {
#ifdef OUTPUT
      /*output the grid data*/
      Write_Data(G, P, nfile);
      // add one to the output file count
      nfile++;
#endif  // OUTPUT
      if (G.H.t == outtime) {
        outtime += P.outstep;  // update to the next output time
      }
    }

#ifdef CPU_TIME
    G.Timer.n_steps += 1;
#endif

#ifdef N_STEPS_LIMIT
    // Exit the loop when reached the limit number of steps (optional)
    if (G.H.n_step == N_STEPS_LIMIT) {
  #ifdef OUTPUT
      Write_Data(G, P, nfile);
  #endif  // OUTPUT
      break;
    }
#endif

#ifdef COSMOLOGY
    // Exit the loop when reached the last scale_factor output
    if (G.Cosmo.exit_now) {
      chprintf("\nReached Last Cosmological Output: Ending Simulation\n");
      break;
    }
#endif

#ifdef MHD
    // Check that the magnetic field has zero divergence
    mhd::checkMagneticDivergence(G);
#endif  // MHD
  }     /*end loop over timesteps*/

#ifdef CPU_TIME
  // Print timing statistics
  G.Timer.Print_Average_Times(P);
#endif

  message = "Simulation completed successfully.";
  Write_Message_To_Log_File(message.c_str());

  // free the grid
  G.Reset();

#ifdef MPI_CHOLLA
  MPI_Finalize();
#endif /*MPI_CHOLLA*/

  return 0;
}<|MERGE_RESOLUTION|>--- conflicted
+++ resolved
@@ -16,14 +16,8 @@
 #include "io/io.h"
 #include "utils/cuda_utilities.h"
 #include "utils/error_handling.h"
-<<<<<<< HEAD
 #ifdef FEEDBACK
   #include "feedback/feedback.h"
-=======
-
-#ifdef SUPERNOVA
-  #include "particles/supernova.h"
->>>>>>> 8478c9ed
   #ifdef ANALYSIS
     #include "analysis/feedback_analysis.h"
   #endif
