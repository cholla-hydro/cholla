--- conflicted
+++ resolved
@@ -10,21 +10,12 @@
 #include <stdio.h>
 #include <stdlib.h>
 #include <string.h>
-<<<<<<< HEAD
 #include "cluster/supernova.h" // move this stuff into grid3D eventually
-=======
-
->>>>>>> ec7e7c37
 #include "global/global.h"
 #include "grid/grid3D.h"
 #include "io/io.h"
 #include "utils/cuda_utilities.h"
 #include "utils/error_handling.h"
-<<<<<<< HEAD
-#ifdef  MHD
-#include "mhd/magnetic_divergence.h"
-#endif  //MHD
-=======
 
 #ifdef SUPERNOVA
   #include "particles/supernova.h"
@@ -38,7 +29,6 @@
 #ifdef MHD
   #include "mhd/magnetic_divergence.h"
 #endif  // MHD
->>>>>>> ec7e7c37
 
 #include "grid/grid_enum.h"
 
@@ -175,9 +165,6 @@
   }
 #endif
 
-<<<<<<< HEAD
-  #ifdef GRAVITY_ANALYTIC_COMP
-=======
 #if defined(SUPERNOVA) && defined(PARTICLE_AGE)
   FeedbackAnalysis sn_analysis(G);
   #ifdef MPI_CHOLLA
@@ -192,7 +179,6 @@
 #endif
 
 #ifdef GRAVITY_ANALYTIC_COMP
->>>>>>> ec7e7c37
   G.Setup_Analytic_Potential(&P);
 #endif
 
@@ -279,15 +265,14 @@
       G.H.dt = next_scheduled_time - G.H.t;
     }
 
-<<<<<<< HEAD
-    #ifdef SUPERNOVA
-    Supernova::Update_Grid(G, dti);
-    #endif
-=======
+#if defined(SUPERNOVA)
+Supernova::Update_Grid(G, dti);
+#endif
+
+
 #if defined(SUPERNOVA) && defined(PARTICLE_AGE)
     supernova::Cluster_Feedback(G, sn_analysis);
 #endif  // SUPERNOVA && PARTICLE_AGE
->>>>>>> ec7e7c37
 
 #ifdef PARTICLES
     // Advance the particles KDK( first step ): Velocities are updated by 0.5*dt
