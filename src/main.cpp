--- conflicted
+++ resolved
@@ -16,14 +16,8 @@
 #include "io/io.h"
 #include "utils/cuda_utilities.h"
 #include "utils/error_handling.h"
-<<<<<<< HEAD
 #ifdef FEEDBACK
   #include "feedback/feedback.h"
-=======
-
-#ifdef SUPERNOVA
-  #include "particles/supernova.h"
->>>>>>> 705f26ff
   #ifdef ANALYSIS
     #include "analysis/feedback_analysis.h"
   #endif
