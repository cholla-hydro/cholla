#include "hip/hip_runtime.h"
/*! \file VL_1D_cuda.cu
 *  \brief Definitions of the cuda VL algorithm functions. */

#ifdef CUDA
#ifdef VL

#include<stdio.h>
#include<stdlib.h>
#include<math.h>
#include<hip/hip_runtime.h>
#include"global.h"
#include"global_cuda.h"
#include"hydro_cuda.h"
#include"VL_1D_cuda.h"
#include"pcm_cuda.h"
#include"plmp_cuda.h"
#include"plmc_cuda.h"
#include"ppmp_cuda.h"
#include"ppmc_cuda.h"
#include"exact_cuda.h"
#include"roe_cuda.h"
#include"hllc_cuda.h"
#include"cooling_cuda.h"
#include"error_handling.h"
#include"io.h"


__global__ void Update_Conserved_Variables_1D_half(Real *dev_conserved, Real *dev_conserved_half, Real *dev_F, 
                                                   int n_cells, int n_ghost, Real dx, Real dt, Real gamma, int n_fields);



Real VL_Algorithm_1D_CUDA(Real *host_conserved0, Real *host_conserved1, int nx, int x_off, int n_ghost, Real dx, Real xbound, Real dt, int n_fields)
{
  //Here, *host_conserved contains the entire
  //set of conserved variables on the grid
  //host_conserved0 contains the values at time n
  //host_conserved1 will contain the values at time n+1

  // Initialize dt values
  Real max_dti = 0;
  #ifdef COOLING_GPU
  Real min_dt = 1e10;
  #endif  

  int n_cells = nx;
  int ny = 1;
  int nz = 1;

  // set the dimensions of the cuda grid
  ngrid = (n_cells + TPB - 1) / TPB;
  dim3 dimGrid(ngrid, 1, 1);
  dim3 dimBlock(TPB, 1, 1);

  if ( !memory_allocated ) {

    // allocate an array on the CPU to hold max_dti returned from each thread block
    host_dti_array = (Real *) malloc(ngrid*sizeof(Real));
    #ifdef COOLING_GPU
    host_dt_array = (Real *) malloc(ngrid*sizeof(Real));
    #endif
  
    // allocate memory on the GPU
    CudaSafeCall( hipMalloc((void**)&dev_conserved, n_fields*n_cells*sizeof(Real)) );
    CudaSafeCall( hipMalloc((void**)&dev_conserved_half, n_fields*n_cells*sizeof(Real)) );
    CudaSafeCall( hipMalloc((void**)&Q_Lx, n_fields*n_cells*sizeof(Real)) );
    CudaSafeCall( hipMalloc((void**)&Q_Rx, n_fields*n_cells*sizeof(Real)) );
    CudaSafeCall( hipMalloc((void**)&F_x,   n_fields*n_cells*sizeof(Real)) );
    CudaSafeCall( hipMalloc((void**)&dev_dti_array, ngrid*sizeof(Real)) );
    #ifdef COOLING_GPU
    CudaSafeCall( hipMalloc((void**)&dev_dt_array, ngrid*sizeof(Real)) );
    #endif  

    #ifndef DYNAMIC_GPU_ALLOC 
    // If memory is single allocated: memory_allocated becomes true and succesive timesteps won't allocate memory.
    // If the memory is not single allocated: memory_allocated remains Null and memory is allocated every timestep.
    memory_allocated = true;
    #endif 
  }

  // copy the conserved variable array onto the GPU
  CudaSafeCall( hipMemcpy(dev_conserved, host_conserved0, n_fields*n_cells*sizeof(Real), hipMemcpyHostToDevice) );
  CudaCheckError();

  // Step 1: Use PCM reconstruction to put conserved variables into interface arrays
  hipLaunchKernelGGL(PCM_Reconstruction_1D, dim3(dimGrid), dim3(dimBlock), 0, 0, dev_conserved, Q_Lx, Q_Rx, nx, n_ghost, gama, n_fields);
  CudaCheckError();

  // Step 2: Calculate first-order upwind fluxes 
  #ifdef EXACT
  hipLaunchKernelGGL(Calculate_Exact_Fluxes_CUDA, dim3(dimGrid), dim3(dimBlock), 0, 0, Q_Lx, Q_Rx, F_x, nx, ny, nz, n_ghost, gama, 0, n_fields);
  #endif
  #ifdef ROE
  hipLaunchKernelGGL(Calculate_Roe_Fluxes_CUDA, dim3(dimGrid), dim3(dimBlock), 0, 0, Q_Lx, Q_Rx, F_x, nx, ny, nz, n_ghost, gama, 0, n_fields);
  #endif
  #ifdef HLLC 
  hipLaunchKernelGGL(Calculate_HLLC_Fluxes_CUDA, dim3(dimGrid), dim3(dimBlock), 0, 0, Q_Lx, Q_Rx, F_x, nx, ny, nz, n_ghost, gama, 0, n_fields);
  #endif
  CudaCheckError();


  // Step 3: Update the conserved variables half a timestep 
  hipLaunchKernelGGL(Update_Conserved_Variables_1D_half, dim3(dimGrid), dim3(dimBlock), 0, 0, dev_conserved, dev_conserved_half, F_x, n_cells, n_ghost, dx, 0.5*dt, gama, n_fields);
  CudaCheckError();


  // Step 4: Construct left and right interface values using updated conserved variables
  #ifdef PCM
  hipLaunchKernelGGL(PCM_Reconstruction_1D, dim3(dimGrid), dim3(dimBlock), 0, 0, dev_conserved_half, Q_Lx, Q_Rx, nx, n_ghost, gama, n_fields);
  #endif
  #ifdef PLMC
  hipLaunchKernelGGL(PLMC_cuda, dim3(dimGrid), dim3(dimBlock), 0, 0, dev_conserved_half, Q_Lx, Q_Rx, nx, ny, nz, n_ghost, dx, dt, gama, 0, n_fields);
  #endif  
  #ifdef PLMP
  hipLaunchKernelGGL(PLMP_cuda, dim3(dimGrid), dim3(dimBlock), 0, 0, dev_conserved_half, Q_Lx, Q_Rx, nx, ny, nz, n_ghost, dx, dt, gama, 0, n_fields);
  #endif
  #ifdef PPMP
  hipLaunchKernelGGL(PPMP_cuda, dim3(dimGrid), dim3(dimBlock), 0, 0, dev_conserved_half, Q_Lx, Q_Rx, nx, ny, nz, n_ghost, dx, dt, gama, 0, n_fields);
  #endif
  #ifdef PPMC
  hipLaunchKernelGGL(PPMC_cuda, dim3(dimGrid), dim3(dimBlock), 0, 0, dev_conserved_half, Q_Lx, Q_Rx, nx, ny, nz, n_ghost, dx, dt, gama, 0, n_fields);
  #endif
  CudaCheckError();


  // Step 5: Calculate the fluxes again
  #ifdef EXACT
  hipLaunchKernelGGL(Calculate_Exact_Fluxes_CUDA, dim3(dimGrid), dim3(dimBlock), 0, 0, Q_Lx, Q_Rx, F_x, nx, ny, nz, n_ghost, gama, 0, n_fields);
  #endif
  #ifdef ROE
  hipLaunchKernelGGL(Calculate_Roe_Fluxes_CUDA, dim3(dimGrid), dim3(dimBlock), 0, 0, Q_Lx, Q_Rx, F_x, nx, ny, nz, n_ghost, gama, 0, n_fields);
  #endif
  #ifdef HLLC 
  hipLaunchKernelGGL(Calculate_HLLC_Fluxes_CUDA, dim3(dimGrid), dim3(dimBlock), 0, 0, Q_Lx, Q_Rx, F_x, nx, ny, nz, n_ghost, gama, 0, n_fields);
  #endif
  CudaCheckError();

  #ifdef DE
  // Compute the divergence of velocity before updating the conserved array, this solves syncronization issues when adding this term on Update_Conserved_Variables
  Partial_Update_Advected_Internal_Energy_1D<<<dimGrid,dimBlock>>>( dev_conserved, Q_Lx, Q_Rx, nx, n_ghost, dx, dt, gama, n_fields );
  #endif


  // Step 6: Update the conserved variable array
  hipLaunchKernelGGL(Update_Conserved_Variables_1D, dim3(dimGrid), dim3(dimBlock), 0, 0, dev_conserved, F_x, n_cells, x_off, n_ghost, dx, xbound, dt, gama, n_fields);
  CudaCheckError();
   

  #ifdef DE
<<<<<<< HEAD
  hipLaunchKernelGGL(Sync_Energies_1D, dim3(dimGrid), dim3(dimBlock), 0, 0, dev_conserved, nx, n_ghost, gama, n_fields);
=======
  Select_Internal_Energy_1D<<<dimGrid,dimBlock>>>(dev_conserved, nx, n_ghost, n_fields);
  Sync_Energies_1D<<<dimGrid,dimBlock>>>(dev_conserved, nx, n_ghost, gama, n_fields);
>>>>>>> d70f2a3b
  CudaCheckError();
  #endif    


  // Apply cooling
  #ifdef COOLING_GPU
  hipLaunchKernelGGL(cooling_kernel, dim3(dimGrid), dim3(dimBlock), 0, 0, dev_conserved, nx, ny, nz, n_ghost, n_fields, dt, gama, dev_dt_array);
  CudaCheckError();
  #endif


  // Step 7: Calculate the next timestep
  hipLaunchKernelGGL(Calc_dt_1D, dim3(dimGrid), dim3(dimBlock), 0, 0, dev_conserved, n_cells, n_ghost, dx, dev_dti_array, gama);
  CudaCheckError();


  // copy the conserved variable array back to the CPU
  CudaSafeCall( hipMemcpy(host_conserved1, dev_conserved, n_fields*n_cells*sizeof(Real), hipMemcpyDeviceToHost) );

  // copy the dti array onto the CPU
  CudaSafeCall( hipMemcpy(host_dti_array, dev_dti_array, ngrid*sizeof(Real), hipMemcpyDeviceToHost) );
  // iterate through to find the maximum inverse dt for this subgrid block
  for (int i=0; i<ngrid; i++) {
    max_dti = fmax(max_dti, host_dti_array[i]);
  }
  #ifdef COOLING_GPU
  // copy the dt array from cooling onto the CPU
  CudaSafeCall( hipMemcpy(host_dt_array, dev_dt_array, ngrid*sizeof(Real), hipMemcpyDeviceToHost) );
  // find maximum inverse timestep from cooling time
  for (int i=0; i<ngrid; i++) {
    min_dt = fmin(min_dt, host_dt_array[i]);
  }  
  if (min_dt < C_cfl/max_dti) {
    max_dti = C_cfl/min_dt;
  }
  #endif

  #ifdef DYNAMIC_GPU_ALLOC
  // If memory is not single allocated then free the memory every timestep.
  Free_Memory_VL_1D();
  #endif


  // return the maximum inverse timestep
  return max_dti;


}

void Free_Memory_VL_1D() {

  // free the CPU memory
  free(host_dti_array);
  #ifdef COOLING_GPU
  free(host_dt_array);  
  #endif  

  // free the GPU memory
  hipFree(dev_conserved);
  hipFree(dev_conserved_half);
  hipFree(Q_Lx);
  hipFree(Q_Rx);
  hipFree(F_x);
  hipFree(dev_dti_array);
  #ifdef COOLING_GPU
  hipFree(dev_dt_array);
  #endif

}

__global__ void Update_Conserved_Variables_1D_half(Real *dev_conserved, Real *dev_conserved_half, Real *dev_F, int n_cells, int n_ghost, Real dx, Real dt, Real gamma, int n_fields)
{
  int id, imo;
  Real dtodx = dt/dx;

  // get a global thread ID
  id = threadIdx.x + blockIdx.x * blockDim.x;
  
  #ifdef DE
  Real d, d_inv, vx, vy, vz;
  Real vx_imo, vx_ipo, P;
  int ipo;
  #endif

  // threads corresponding all cells except outer ring of ghost cells do the calculation
  if (id > 0 && id < n_cells-1)
  {
    imo = id-1;
    #ifdef DE
    d  =  dev_conserved[            id];
    d_inv = 1.0 / d;
    vx =  dev_conserved[1*n_cells + id] * d_inv;
    vy =  dev_conserved[2*n_cells + id] * d_inv;
    vz =  dev_conserved[3*n_cells + id] * d_inv;
    P  = (dev_conserved[4*n_cells + id] - 0.5*d*(vx*vx + vy*vy + vz*vz)) * (gamma - 1.0);
    //if (d < 0.0 || d != d) printf("Negative density before half step update.\n");
    //if (P < 0.0) printf("%d Negative pressure before half step update.\n", id);
    ipo = id+1;
    vx_imo = dev_conserved[1*n_cells + imo] / dev_conserved[imo]; 
    vx_ipo = dev_conserved[1*n_cells + ipo] / dev_conserved[ipo]; 
    #endif
    // update the conserved variable array
    dev_conserved_half[            id] = dev_conserved[            id] + dtodx * (dev_F[            imo] - dev_F[            id]);
    dev_conserved_half[  n_cells + id] = dev_conserved[  n_cells + id] + dtodx * (dev_F[  n_cells + imo] - dev_F[  n_cells + id]);
    dev_conserved_half[2*n_cells + id] = dev_conserved[2*n_cells + id] + dtodx * (dev_F[2*n_cells + imo] - dev_F[2*n_cells + id]);
    dev_conserved_half[3*n_cells + id] = dev_conserved[3*n_cells + id] + dtodx * (dev_F[3*n_cells + imo] - dev_F[3*n_cells + id]);
    dev_conserved_half[4*n_cells + id] = dev_conserved[4*n_cells + id] + dtodx * (dev_F[4*n_cells + imo] - dev_F[4*n_cells + id]);
    #ifdef SCALAR
    for (int i=0; i<NSCALARS; i++) {
      dev_conserved_half[(5+i)*n_cells + id] = dev_conserved[(5+i)*n_cells + id] + dtodx * (dev_F[(5+i)*n_cells + imo] - dev_F[(5+i)*n_cells + id]);
    }
    #endif
    #ifdef DE
    dev_conserved_half[(n_fields-1)*n_cells + id] = dev_conserved[(n_fields-1)*n_cells + id] 
                                       + dtodx * (dev_F[(n_fields-1)*n_cells + imo] - dev_F[(n_fields-1)*n_cells + id])
                                       + 0.5*P*(dtodx*(vx_imo-vx_ipo));
    #endif    
  }


}





#endif //VL
#endif //CUDA<|MERGE_RESOLUTION|>--- conflicted
+++ resolved
@@ -148,12 +148,8 @@
    
 
   #ifdef DE
-<<<<<<< HEAD
+  hipLaunchKernelGGL(Select_Internal_Energy_1D, dim3(dimGrid), dim3(dimBlock), 0, 0, dev_conserved, nx, n_ghost, n_fields);
   hipLaunchKernelGGL(Sync_Energies_1D, dim3(dimGrid), dim3(dimBlock), 0, 0, dev_conserved, nx, n_ghost, gama, n_fields);
-=======
-  Select_Internal_Energy_1D<<<dimGrid,dimBlock>>>(dev_conserved, nx, n_ghost, n_fields);
-  Sync_Energies_1D<<<dimGrid,dimBlock>>>(dev_conserved, nx, n_ghost, gama, n_fields);
->>>>>>> d70f2a3b
   CudaCheckError();
   #endif    
 
