/*! /file global.h
 *  /brief Declarations of global variables and functions. */

#ifndef GLOBAL_H
#define GLOBAL_H

<<<<<<< HEAD
=======
#include "../grid/grid_enum.h"  // defines NSCALARS

#ifdef COOLING_CPU
  #include <gsl/gsl_spline.h>
  #include <gsl/gsl_spline2d.h>
#endif
>>>>>>> f1f35a68

#ifdef PARTICLES
  #include <cstdint>
#endif  // PARTICLES

#if PRECISION == 1
  #ifndef TYPEDEF_DEFINED_REAL
typedef float Real;
  #endif
#endif
#if PRECISION == 2
  #ifndef TYPEDEF_DEFINED_REAL
typedef double Real;
  #endif
#endif

#define MAXLEN      2048
#define TINY_NUMBER 1.0e-20
<<<<<<< HEAD
#define PI 3.141592653589793
#define MP 1.672622e-24 // mass of proton, grams
#define KB 1.380658e-16 // boltzmann constant, cgs
//#define GN 6.67259e-8 // gravitational constant, cgs
#define GN 4.49451e-18 // gravitational constant, kpc^3 / M_sun / kyr^2

#define MYR 31.536e12 //Myears in secs
#define KPC 3.086e16 // kpc in km
#define G_COSMO 4.300927161e-06 // gravitational constant, kpc km^2 s^-2 Msun^-1
#define MSUN_CGS 1.98847e33 //Msun in gr
#define KPC_CGS 3.086e21  //kpc in cm
#define KM_CGS 1e5 //km in cm
#define MH 1.67262171e-24 //Mass of hydrogen [g]   

#define TIME_UNIT 3.15569e10 // 1 kyr in s
#define LENGTH_UNIT 3.08567758e21 // 1 kpc in cm
#define MASS_UNIT 1.98847e33 // 1 solar mass in grams
//#define TIME_UNIT (1e3*3.15569e10) // 1 kyr in s
//#define LENGTH_UNIT (13.2*3.08567758e21) // 1 kpc in cm
//#define MASS_UNIT 1.1289245801680841e+41 //1.98847e33 // 1 solar mass in grams
#define DENSITY_UNIT (MASS_UNIT/(LENGTH_UNIT*LENGTH_UNIT*LENGTH_UNIT))
#define VELOCITY_UNIT (LENGTH_UNIT/TIME_UNIT)
#define ENERGY_UNIT (DENSITY_UNIT*VELOCITY_UNIT*VELOCITY_UNIT)
#define PRESSURE_UNIT (DENSITY_UNIT*VELOCITY_UNIT*VELOCITY_UNIT)
#define SP_ENERGY_UNIT (VELOCITY_UNIT*VELOCITY_UNIT)
#define MAGNETIC_FIELD_UNIT (sqrt(MASS_UNIT/LENGTH_UNIT) / TIME_UNIT)
=======
#define PI          3.141592653589793
#define MP          1.672622e-24  // mass of proton, grams
#define KB          1.380658e-16  // boltzmann constant, cgs
// #define GN 6.67259e-8 // gravitational constant, cgs
#define GN  4.49451e-18  // gravitational constant, kpc^3 / M_sun / kyr^2
#define C_L 0.306594593  // speed of light in kpc/kyr

#define MYR      31.536e12         // Myears in secs
#define KPC      3.086e16          // kpc in km
#define G_COSMO  4.300927161e-06;  // gravitational constant, kpc km^2 s^-2 Msun^-1
#define MSUN_CGS 1.98847e33;       // Msun in gr
#define KPC_CGS  3.086e21;         // kpc in cm
#define KM_CGS   1e5;              // km in cm
#define MH       1.67262171e-24    // Mass of hydrogen [g]

#define TIME_UNIT           3.15569e10     // 1 kyr in s
#define LENGTH_UNIT         3.08567758e21  // 1 kpc in cm
#define MASS_UNIT           1.98847e33     // 1 solar mass in grams
#define DENSITY_UNIT        (MASS_UNIT / (LENGTH_UNIT * LENGTH_UNIT * LENGTH_UNIT))
#define VELOCITY_UNIT       (LENGTH_UNIT / TIME_UNIT)
#define ENERGY_UNIT         (DENSITY_UNIT * VELOCITY_UNIT * VELOCITY_UNIT)
#define PRESSURE_UNIT       (DENSITY_UNIT * VELOCITY_UNIT * VELOCITY_UNIT)
#define SP_ENERGY_UNIT      (VELOCITY_UNIT * VELOCITY_UNIT)
#define MAGNETIC_FIELD_UNIT (sqrt(MASS_UNIT / LENGTH_UNIT) / TIME_UNIT)
>>>>>>> f1f35a68

#ifndef M_PI
#define M_PI 3.141592653589793238462643383279
#endif

#define LOG_FILE_NAME "run_output.log"

// Conserved Floor Values
#define TEMP_FLOOR 1e-3
#define DENS_FLOOR 1e-5  // in code units

// Parameter for Enzo dual Energy Condition
#define DE_ETA_1 \
  0.001  // Ratio of U to E for which  Internal Energy is used to compute the
         // Pressure
#define DE_ETA_2 \
  0.035  // Ratio of U to max(E_local) used to select which Internal Energy is
         // used for the update.

// Maximum time step for cosmological simulations
#define MAX_DELTA_A        0.001
#define MAX_EXPANSION_RATE 0.01  // Limit delta(a)/a

<<<<<<< HEAD
// Set the number of abundance fields for grackle
#ifdef COOLING_GRACKLE
  #ifdef GRACKLE_METALS
  #define NSCALARS 7
  #else
  #define NSCALARS 6
  #endif // GRACKLE_METALS
#elif CHEMISTRY_GPU
  #define NSCALARS 5 // NG 221127 - no need to advect electrons, they are a derived field
#elif RT
// Set the number of abundance fields for RT
  #define NSCALARS 5
#else
// Set default number of scalar fields
#ifdef SCALAR
// Set Number of scalar fields when not using grackle or RT
#define NSCALARS 1
#else
#define NSCALARS 0
#endif//SCALAR
#endif//COOLING, CHEMISTRY, OR RT

#ifdef  MHD
=======
#ifdef MHD
>>>>>>> f1f35a68
  #define N_MHD_FIELDS 3
#else
  #define N_MHD_FIELDS 0
#endif  // MHD

// Inital Chemistry fractions
#define INITIAL_FRACTION_HI       0.75984603480
#define INITIAL_FRACTION_HII      1.53965115054e-4
#define INITIAL_FRACTION_HEI      0.24000000008
#define INITIAL_FRACTION_HEII     9.59999999903e-15
#define INITIAL_FRACTION_HEIII    9.59999999903e-18
#define INITIAL_FRACTION_ELECTRON 1.53965115054e-4
#define INITIAL_FRACTION_METAL    1.00000000000e-10

// Default Particles Compiler Flags
#define PARTICLES_LONG_INTS
#define PARTICLES_KDK

#ifdef GRAVITY
  #ifdef GRAVITY_5_POINTS_GRADIENT
    #ifdef PARTICLES
      #define N_GHOST_POTENTIAL \
        3  // 3 ghost cells are needed for 5 point gradient, ( one is for the
           // CIC interpolation of the potential )
    #else
      #define N_GHOST_POTENTIAL 2  // 2 ghost cells are needed for 5 point gradient
    #endif                         // PARTICLES

  #else
    #ifdef PARTICLES
      #define N_GHOST_POTENTIAL \
        2  // 2 ghost cells are needed for 3 point gradient, ( one is for the
           // CIC interpolation of the potential )
    #else
      #define N_GHOST_POTENTIAL 1  // 1 ghost cells are needed for 3 point gradient
    #endif                         // PARTICLES
  #endif                           // GRAVITY_5_POINTS_GRADIENT

typedef long int grav_int_t;
#endif

#ifdef PARTICLES
  #ifdef PARTICLES_LONG_INTS
typedef long int part_int_t;
  #else
typedef int part_int_t;
  #endif  // PARTICLES_LONG_INTS

  #include <vector>
typedef std::vector<Real> real_vector_t;
typedef std::vector<part_int_t> int_vector_t;
  #ifdef MPI_CHOLLA
// Constants for the inital size of the buffers for particles transfer
// and the number of data transferred for each particle
extern int N_PARTICLES_TRANSFER;
extern int N_DATA_PER_PARTICLE_TRANSFER;
  #endif  // MPI_CHOLLA

  #ifdef AVERAGE_SLOW_CELLS
    #define SLOW_FACTOR 10
  #endif  // AVERAGE_SLOW_CELLS

#endif  // PARTICLES

#define SIGN(a) (((a) < 0.) ? -1. : 1.)

/* Global variables */
extern Real gama;   // Ratio of specific heats
extern Real C_cfl;  // CFL number (0 - 0.5)
extern Real t_comm;
extern Real t_other;

#ifdef COOLING_GPU
extern float *cooling_table;
extern float *heating_table;
#endif

/*! \fn void Set_Gammas(Real gamma_in)
 *  \brief Set gamma values for Riemann solver. */
extern void Set_Gammas(Real gamma_in);

/*! \fn double get_time(void)
 *  \brief Returns the current clock time. */
extern double get_time(void);

/*! \fn int sgn
 *  \brief Mathematical sign function. Returns sign of x. */
extern int sgn(Real x);

<<<<<<< HEAD

struct parameters
{
=======
#ifndef CUDA
/*! \fn Real calc_eta(Real cW[], Real gamma)
 *  \brief Calculate the eta value for the H correction. */
extern Real calc_eta(Real cW[], Real gamma);
#endif

struct parameters {
>>>>>>> f1f35a68
  int nx;
  int ny;
  int nz;
  double tinit=0;
  double tout;
  double outstep;
  double outlog = 0;
  int n_steps_output;
  Real gamma;
  char init[MAXLEN];
  int nfile;
  int n_hydro;
  int n_particle;
  int n_projection;
  int n_rotated_projection;
  int n_slice;
  int n_out_float32          = 0;
  int out_float32_density    = 0;
  int out_float32_momentum_x = 0;
  int out_float32_momentum_y = 0;
  int out_float32_momentum_z = 0;
  int out_float32_Energy     = 0;
#ifdef DE
  int out_float32_GasEnergy = 0;
#endif
#ifdef MHD
  int out_float32_magnetic_x = 0;
  int out_float32_magnetic_y = 0;
  int out_float32_magnetic_z = 0;
#endif
  Real xmin;
  Real ymin;
  Real zmin;
  Real xlen;
  Real ylen;
  Real zlen;
  int xl_bcnd;
  int xu_bcnd;
  int yl_bcnd;
  int yu_bcnd;
  int zl_bcnd;
  int zu_bcnd;
#ifdef MPI_CHOLLA
  int xlg_bcnd;
  int xug_bcnd;
  int ylg_bcnd;
  int yug_bcnd;
  int zlg_bcnd;
  int zug_bcnd;
#endif /*MPI_CHOLLA*/
  char custom_bcnd[MAXLEN];
  char outdir[MAXLEN];
  char indir[MAXLEN];  // Folder to load Initial conditions from
  Real rho                 = 0;
  Real vx                  = 0;
  Real vy                  = 0;
  Real vz                  = 0;
  Real P                   = 0;
  Real A                   = 0;
  Real Bx                  = 0;
  Real By                  = 0;
  Real Bz                  = 0;
  Real rho_l               = 0;
  Real vx_l                = 0;
  Real vy_l                = 0;
  Real vz_l                = 0;
  Real P_l                 = 0;
  Real Bx_l                = 0;
  Real By_l                = 0;
  Real Bz_l                = 0;
  Real rho_r               = 0;
  Real vx_r                = 0;
  Real vy_r                = 0;
  Real vz_r                = 0;
  Real P_r                 = 0;
  Real Bx_r                = 0;
  Real By_r                = 0;
  Real Bz_r                = 0;
  Real diaph               = 0;
  Real rEigenVec_rho       = 0;
  Real rEigenVec_MomentumX = 0;
  Real rEigenVec_MomentumY = 0;
  Real rEigenVec_MomentumZ = 0;
  Real rEigenVec_E         = 0;
  Real rEigenVec_Bx        = 0;
  Real rEigenVec_By        = 0;
  Real rEigenVec_Bz        = 0;
  Real pitch               = 0;
  Real yaw                 = 0;
#ifdef PARTICLES
  // The random seed for particle simulations. With the default of 0 then a
  // machine dependent seed will be generated.
  std::uint_fast64_t prng_seed = 0;
#endif  // PARTICLES
#ifdef SUPERNOVA
  char snr_filename[MAXLEN];
#endif
#ifdef ROTATED_PROJECTION
  int nxr;
  int nzr;
  Real delta;
  Real theta;
  Real phi;
  Real Lx;
  Real Lz;
  int n_delta;
  Real ddelta_dt;
  int flag_delta;
#endif /*ROTATED_PROJECTION*/
#ifdef COSMOLOGY
  Real H0;
  Real Omega_M;
  Real Omega_L;
  Real Omega_b;
  Real Init_redshift;
  Real End_redshift;
  char scale_outputs_file[MAXLEN];  // File for the scale_factor output values
                                    // for cosmological simulations
#endif                              // COSMOLOGY
#ifdef TILED_INITIAL_CONDITIONS
  Real tile_length;
#endif  // TILED_INITIAL_CONDITIONS

#ifdef SET_MPI_GRID
  // Set the MPI Processes grid [n_proc_x, n_proc_y, n_proc_z]
  int n_proc_x;
  int n_proc_y;
  int n_proc_z;
#endif
  int bc_potential_type;
<<<<<<< HEAD
#if defined(COOLING_GRACKLE) || defined (CHEMISTRY_GPU)
  char UVB_rates_file[MAXLEN] = { 0 }; //File for the UVB photoheating and photoionization rates of HI, HeI and HeII
#endif  
#ifdef RT
  int num_iterations = 10;
=======
#if defined(COOLING_GRACKLE) || defined(CHEMISTRY_GPU)
  char UVB_rates_file[MAXLEN];  // File for the UVB photoheating and
                                // photoionization rates of HI, HeI and HeII
>>>>>>> f1f35a68
#endif
#ifdef ANALYSIS
  char analysis_scale_outputs_file[MAXLEN];  // File for the scale_factor output
                                             // values for cosmological
                                             // simulations {{}}
  char analysisdir[MAXLEN];
  int lya_skewers_stride;
  Real lya_Pk_d_log_k;
  #ifdef OUTPUT_SKEWERS
  char skewersdir[MAXLEN];
  #endif
#endif
};

/*! \fn void parse_params(char *param_file, struct parameters * parms);
 *  \brief Reads the parameters in the given file into a structure. */
extern void parse_params(char *param_file, struct parameters *parms, int argc, char **argv);

/*! \fn int is_param_valid(char *name);
 * \brief Verifies that a param is valid (even if not needed).  Avoids
 * "warnings" in output. */
extern int is_param_valid(const char *name);

#endif  // GLOBAL_H<|MERGE_RESOLUTION|>--- conflicted
+++ resolved
@@ -4,15 +4,8 @@
 #ifndef GLOBAL_H
 #define GLOBAL_H
 
-<<<<<<< HEAD
-=======
 #include "../grid/grid_enum.h"  // defines NSCALARS
 
-#ifdef COOLING_CPU
-  #include <gsl/gsl_spline.h>
-  #include <gsl/gsl_spline2d.h>
-#endif
->>>>>>> f1f35a68
 
 #ifdef PARTICLES
   #include <cstdint>
@@ -31,34 +24,6 @@
 
 #define MAXLEN      2048
 #define TINY_NUMBER 1.0e-20
-<<<<<<< HEAD
-#define PI 3.141592653589793
-#define MP 1.672622e-24 // mass of proton, grams
-#define KB 1.380658e-16 // boltzmann constant, cgs
-//#define GN 6.67259e-8 // gravitational constant, cgs
-#define GN 4.49451e-18 // gravitational constant, kpc^3 / M_sun / kyr^2
-
-#define MYR 31.536e12 //Myears in secs
-#define KPC 3.086e16 // kpc in km
-#define G_COSMO 4.300927161e-06 // gravitational constant, kpc km^2 s^-2 Msun^-1
-#define MSUN_CGS 1.98847e33 //Msun in gr
-#define KPC_CGS 3.086e21  //kpc in cm
-#define KM_CGS 1e5 //km in cm
-#define MH 1.67262171e-24 //Mass of hydrogen [g]   
-
-#define TIME_UNIT 3.15569e10 // 1 kyr in s
-#define LENGTH_UNIT 3.08567758e21 // 1 kpc in cm
-#define MASS_UNIT 1.98847e33 // 1 solar mass in grams
-//#define TIME_UNIT (1e3*3.15569e10) // 1 kyr in s
-//#define LENGTH_UNIT (13.2*3.08567758e21) // 1 kpc in cm
-//#define MASS_UNIT 1.1289245801680841e+41 //1.98847e33 // 1 solar mass in grams
-#define DENSITY_UNIT (MASS_UNIT/(LENGTH_UNIT*LENGTH_UNIT*LENGTH_UNIT))
-#define VELOCITY_UNIT (LENGTH_UNIT/TIME_UNIT)
-#define ENERGY_UNIT (DENSITY_UNIT*VELOCITY_UNIT*VELOCITY_UNIT)
-#define PRESSURE_UNIT (DENSITY_UNIT*VELOCITY_UNIT*VELOCITY_UNIT)
-#define SP_ENERGY_UNIT (VELOCITY_UNIT*VELOCITY_UNIT)
-#define MAGNETIC_FIELD_UNIT (sqrt(MASS_UNIT/LENGTH_UNIT) / TIME_UNIT)
-=======
 #define PI          3.141592653589793
 #define MP          1.672622e-24  // mass of proton, grams
 #define KB          1.380658e-16  // boltzmann constant, cgs
@@ -77,13 +42,15 @@
 #define TIME_UNIT           3.15569e10     // 1 kyr in s
 #define LENGTH_UNIT         3.08567758e21  // 1 kpc in cm
 #define MASS_UNIT           1.98847e33     // 1 solar mass in grams
+//#define TIME_UNIT (1e3*3.15569e10) // 1 kyr in s
+//#define LENGTH_UNIT (13.2*3.08567758e21) // 1 kpc in cm
+//#define MASS_UNIT 1.1289245801680841e+41 //1.98847e33 // 1 solar mass in grams
 #define DENSITY_UNIT        (MASS_UNIT / (LENGTH_UNIT * LENGTH_UNIT * LENGTH_UNIT))
 #define VELOCITY_UNIT       (LENGTH_UNIT / TIME_UNIT)
 #define ENERGY_UNIT         (DENSITY_UNIT * VELOCITY_UNIT * VELOCITY_UNIT)
 #define PRESSURE_UNIT       (DENSITY_UNIT * VELOCITY_UNIT * VELOCITY_UNIT)
 #define SP_ENERGY_UNIT      (VELOCITY_UNIT * VELOCITY_UNIT)
 #define MAGNETIC_FIELD_UNIT (sqrt(MASS_UNIT / LENGTH_UNIT) / TIME_UNIT)
->>>>>>> f1f35a68
 
 #ifndef M_PI
 #define M_PI 3.141592653589793238462643383279
@@ -107,33 +74,7 @@
 #define MAX_DELTA_A        0.001
 #define MAX_EXPANSION_RATE 0.01  // Limit delta(a)/a
 
-<<<<<<< HEAD
-// Set the number of abundance fields for grackle
-#ifdef COOLING_GRACKLE
-  #ifdef GRACKLE_METALS
-  #define NSCALARS 7
-  #else
-  #define NSCALARS 6
-  #endif // GRACKLE_METALS
-#elif CHEMISTRY_GPU
-  #define NSCALARS 5 // NG 221127 - no need to advect electrons, they are a derived field
-#elif RT
-// Set the number of abundance fields for RT
-  #define NSCALARS 5
-#else
-// Set default number of scalar fields
-#ifdef SCALAR
-// Set Number of scalar fields when not using grackle or RT
-#define NSCALARS 1
-#else
-#define NSCALARS 0
-#endif//SCALAR
-#endif//COOLING, CHEMISTRY, OR RT
-
-#ifdef  MHD
-=======
 #ifdef MHD
->>>>>>> f1f35a68
   #define N_MHD_FIELDS 3
 #else
   #define N_MHD_FIELDS 0
@@ -223,19 +164,9 @@
  *  \brief Mathematical sign function. Returns sign of x. */
 extern int sgn(Real x);
 
-<<<<<<< HEAD
 
 struct parameters
 {
-=======
-#ifndef CUDA
-/*! \fn Real calc_eta(Real cW[], Real gamma)
- *  \brief Calculate the eta value for the H correction. */
-extern Real calc_eta(Real cW[], Real gamma);
-#endif
-
-struct parameters {
->>>>>>> f1f35a68
   int nx;
   int ny;
   int nz;
@@ -366,17 +297,11 @@
   int n_proc_z;
 #endif
   int bc_potential_type;
-<<<<<<< HEAD
 #if defined(COOLING_GRACKLE) || defined (CHEMISTRY_GPU)
   char UVB_rates_file[MAXLEN] = { 0 }; //File for the UVB photoheating and photoionization rates of HI, HeI and HeII
 #endif  
 #ifdef RT
   int num_iterations = 10;
-=======
-#if defined(COOLING_GRACKLE) || defined(CHEMISTRY_GPU)
-  char UVB_rates_file[MAXLEN];  // File for the UVB photoheating and
-                                // photoionization rates of HI, HeI and HeII
->>>>>>> f1f35a68
 #endif
 #ifdef ANALYSIS
   char analysis_scale_outputs_file[MAXLEN];  // File for the scale_factor output
