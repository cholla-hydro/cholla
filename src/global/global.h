--- conflicted
+++ resolved
@@ -343,16 +343,14 @@
   char skewersdir[MAXLEN];
   #endif
 #endif
-<<<<<<< HEAD
 #ifdef SUPERNOVA
   int supernova_e;
   Real supernova_rcl;
-=======
+#endif
 #ifdef SCALAR
   #ifdef DUST
   Real grain_radius;
   #endif
->>>>>>> d2ac33bd
 #endif
 };
 
