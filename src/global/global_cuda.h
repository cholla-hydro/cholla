--- conflicted
+++ resolved
@@ -86,10 +86,7 @@
   }
 }
 
-<<<<<<< HEAD
 
-=======
->>>>>>> f1f35a68
 /*! \fn int sgn_CUDA
  *  \brief Mathematical sign function. Returns sign of x. */
 __device__ inline int sgn_CUDA(Real x)
@@ -115,14 +112,10 @@
 }
     #endif
 
-<<<<<<< HEAD
-#endif //GLOBAL_CUDA_H
-=======
     // This helper function exists to make it easier to find printfs inside
     // kernels
     #define kernel_printf printf
 
   #endif  // GLOBAL_CUDA_H
->>>>>>> f1f35a68
 
 #endif  // CUDA