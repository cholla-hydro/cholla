/*! /file global_cuda.h
 *  /brief Declarations of global variables and functions for the cuda kernels. */

#ifdef CUDA

#include <stdlib.h>
#include <stdio.h>
#include "../utils/gpu.hpp"
#include <math.h>
#include "../global/global.h"


#ifndef GLOBAL_CUDA_H
#define GLOBAL_CUDA_H

#define TPB 256 // threads per block
#define SIMB 4 // approx simultaneous blocks running
//#define TPB 64


extern bool memory_allocated; // Flag becomes true after allocating the memory on the first timestep

// Arrays are global so that they can be allocated only once.
// Not all arrays will be allocated for every integrator
// GPU arrays
// conserved variables
extern Real *dev_conserved, *dev_conserved_half;
// input states and associated interface fluxes (Q* and F* from Stone, 2008)
// Note that for hydro the size of these arrays is n_fields*n_cells*sizeof(Real)
// while for MHD it is (n_fields-1)*n_cells*sizeof(Real), i.e. they has one
// fewer field than you would expect
extern Real *Q_Lx, *Q_Rx, *Q_Ly, *Q_Ry, *Q_Lz, *Q_Rz, *F_x, *F_y, *F_z;
<<<<<<< HEAD

// Scalar for storing device side hydro/MHD time steps
extern Real *dev_dti;

// array of inverse timesteps for dt calculation (brought back by Alwin May 24 2022)
extern Real *host_dti_array;
extern Real *dev_dti_array;
=======
// Constrained transport electric fields
extern Real *ctElectricFields;
>>>>>>> 6fb50f8f

//Arrays for potential in GPU: Will be set to NULL if not using GRAVITY
extern Real *dev_grav_potential;
extern Real *temp_potential;
extern Real *buffer_potential;

#define CudaSafeCall( err ) __cudaSafeCall( err, __FILE__, __LINE__ )
#define CudaCheckError()    __cudaCheckError( __FILE__, __LINE__ )

inline void __cudaSafeCall( cudaError err, const char *file, const int line )
{
#ifdef CUDA_ERROR_CHECK
    if ( cudaSuccess != err )
    {
        fprintf( stderr, "cudaSafeCall() failed at %s:%i : %s\n",
                 file, line, cudaGetErrorString( err ) );
        exit( -1 );
    }
#endif

    return;
}

inline void __cudaCheckError( const char *file, const int line )
{
#ifdef CUDA_ERROR_CHECK
    cudaError err = cudaGetLastError();
    if ( cudaSuccess != err )
    {
        fprintf( stderr, "cudaCheckError() failed at %s:%i : %s\n",
                 file, line, cudaGetErrorString( err ) );
        exit( -1 );
    }

    // More careful checking. However, this will affect performance.
    // Comment away if needed.
    err = cudaDeviceSynchronize();
    if( cudaSuccess != err )
    {
        fprintf( stderr, "cudaCheckError() with sync failed at %s:%i : %s\n",
                 file, line, cudaGetErrorString( err ) );
        exit( -1 );
    }
#endif

    return;
}


#define gpuErrchk(ans) { gpuAssert((ans), __FILE__, __LINE__); }
inline void gpuAssert(cudaError_t code, char *file, int line, bool abort=true)
{
   if (code != cudaSuccess)
   {
      fprintf(stderr,"GPUassert: %s %s %d\n", cudaGetErrorString(code), file, line);
      if (abort) exit(code);
   }
}

/*! \fn int sgn_CUDA
 *  \brief Mathematical sign function. Returns sign of x. */
__device__ inline int sgn_CUDA(Real x)
{
  if (x < 0) return -1;
  else return 1;
}


//Define atomic_add if it's not supported
#if !defined(__CUDA_ARCH__) || __CUDA_ARCH__ >= 600
#else
__device__ double atomicAdd(double* address, double val)
{
    unsigned long long int* address_as_ull = (unsigned long long int*)address;
    unsigned long long int old = *address_as_ull, assumed;
    do {
        assumed = old;
        old = atomicCAS(address_as_ull, assumed,
                __double_as_longlong(val + __longlong_as_double(assumed)));
    } while (assumed != old);
    return __longlong_as_double(old);
}
#endif


#endif //GLOBAL_CUDA_H

#endif //CUDA<|MERGE_RESOLUTION|>--- conflicted
+++ resolved
@@ -30,18 +30,8 @@
 // while for MHD it is (n_fields-1)*n_cells*sizeof(Real), i.e. they has one
 // fewer field than you would expect
 extern Real *Q_Lx, *Q_Rx, *Q_Ly, *Q_Ry, *Q_Lz, *Q_Rz, *F_x, *F_y, *F_z;
-<<<<<<< HEAD
-
-// Scalar for storing device side hydro/MHD time steps
-extern Real *dev_dti;
-
-// array of inverse timesteps for dt calculation (brought back by Alwin May 24 2022)
-extern Real *host_dti_array;
-extern Real *dev_dti_array;
-=======
 // Constrained transport electric fields
 extern Real *ctElectricFields;
->>>>>>> 6fb50f8f
 
 //Arrays for potential in GPU: Will be set to NULL if not using GRAVITY
 extern Real *dev_grav_potential;
