/*! \file global_cuda.cu
 *  \brief Declarations of the cuda global variables. */

#ifdef CUDA

#include "../global/global.h"

// Declare global variables
bool memory_allocated;
Real *dev_conserved, *dev_conserved_half;
Real *Q_Lx, *Q_Rx, *Q_Ly, *Q_Ry, *Q_Lz, *Q_Rz, *F_x, *F_y, *F_z;
Real *ctElectricFields;
Real *eta_x, *eta_y, *eta_z, *etah_x, *etah_y, *etah_z;
<<<<<<< HEAD
Real *dev_dti;
=======
>>>>>>> 6fb50f8f

//Arrays for potential in GPU: Will be set to NULL if not using GRAVITY
Real *dev_grav_potential;
Real *temp_potential;
Real *buffer_potential;

// Arrays for calc_dt
Real *host_dti_array;
Real *dev_dti_array;

#endif //CUDA<|MERGE_RESOLUTION|>--- conflicted
+++ resolved
@@ -11,10 +11,6 @@
 Real *Q_Lx, *Q_Rx, *Q_Ly, *Q_Ry, *Q_Lz, *Q_Rz, *F_x, *F_y, *F_z;
 Real *ctElectricFields;
 Real *eta_x, *eta_y, *eta_z, *etah_x, *etah_y, *etah_z;
-<<<<<<< HEAD
-Real *dev_dti;
-=======
->>>>>>> 6fb50f8f
 
 //Arrays for potential in GPU: Will be set to NULL if not using GRAVITY
 Real *dev_grav_potential;
