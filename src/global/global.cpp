--- conflicted
+++ resolved
@@ -11,15 +11,10 @@
 #include <sys/time.h>
 
 #include <set>
-<<<<<<< HEAD
 #include <ctype.h>
 #include <chrono>
 #include "../global/global.h"
 #include "../io/io.h" //defines chprintf
-=======
-
-#include "../io/io.h"  //defines chprintf
->>>>>>> f1f35a68
 
 /* Global variables */
 Real gama;   // Ratio of specific heats
@@ -46,15 +41,9 @@
  *  \brief Returns the current clock time. */
 double get_time(void)
 {
-<<<<<<< HEAD
     static std::chrono::high_resolution_clock::time_point t0 = std::chrono::high_resolution_clock::now();
     std::chrono::nanoseconds d = std::chrono::high_resolution_clock::now() - t0;
     return (1.0e-9*d.count());
-=======
-  struct timeval timer;
-  gettimeofday(&timer, NULL);
-  return timer.tv_sec + 1.0e-6 * timer.tv_usec;
->>>>>>> f1f35a68
 }
 
 /*! \fn int sgn
@@ -67,27 +56,6 @@
     return 1;
 }
 
-<<<<<<< HEAD
-=======
-#ifndef CUDA
-/*! \fn Real calc_eta(Real cW[], Real gamma)
- *  \brief Calculate the eta value for the H correction. */
-Real calc_eta(Real cW[], Real gamma)
-{
-  Real pl, pr, al, ar;
-
-  pl = (cW[8] - 0.5 * (cW[2] * cW[2] + cW[4] * cW[4] + cW[6] * cW[6]) / cW[0]) * (gamma - 1.0);
-  pl = fmax(pl, TINY_NUMBER);
-  pr = (cW[9] - 0.5 * (cW[3] * cW[3] + cW[5] * cW[5] + cW[7] * cW[7]) / cW[1]) * (gamma - 1.0);
-  pr = fmax(pr, TINY_NUMBER);
-
-  al = sqrt(gamma * pl / cW[0]);
-  ar = sqrt(gamma * pr / cW[1]);
-
-  return 0.5 * fabs((cW[3] / cW[1] + ar) - (cW[2] / cW[0] - al));
-}
-#endif  // NO CUDA
->>>>>>> f1f35a68
 
 /*! \fn char trim(char *s)
  *  \brief Gets rid of trailing and leading whitespace. */
@@ -212,23 +180,15 @@
     parms->ny = atoi(value);
   else if (strcmp(name, "nz") == 0)
     parms->nz = atoi(value);
-<<<<<<< HEAD
   else if (strcmp(name, "tinit")==0)
     parms->tinit = atof(value);
   else if (strcmp(name, "tout")==0)
-=======
-  else if (strcmp(name, "tout") == 0)
->>>>>>> f1f35a68
     parms->tout = atof(value);
   else if (strcmp(name, "outstep") == 0)
     parms->outstep = atof(value);
-<<<<<<< HEAD
   else if (strcmp(name, "outlog")==0)
     parms->outlog = atof(value);
   else if (strcmp(name, "n_steps_output")==0)
-=======
-  else if (strcmp(name, "n_steps_output") == 0)
->>>>>>> f1f35a68
     parms->n_steps_output = atoi(value);
   else if (strcmp(name, "gamma") == 0)
     parms->gamma = atof(value);
@@ -435,17 +395,12 @@
   else if (strcmp(name, "bc_potential_type") == 0)
     parms->bc_potential_type = atoi(value);
 #ifdef CHEMISTRY_GPU
-<<<<<<< HEAD
     else if (strcmp(name, "UVB_rates_file")==0)
       strncpy (parms->UVB_rates_file, value, MAXLEN);
 #endif  
 #ifdef RT
   else if (strcmp(name, "num_iterations")==0)
     parms->num_iterations  = atoi(value);
-=======
-  else if (strcmp(name, "UVB_rates_file") == 0)
-    strncpy(parms->UVB_rates_file, value, MAXLEN);
->>>>>>> f1f35a68
 #endif
 #ifdef COOLING_GRACKLE
   else if (strcmp(name, "UVB_rates_file") == 0)
