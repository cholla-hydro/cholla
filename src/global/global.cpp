--- conflicted
+++ resolved
@@ -329,8 +329,6 @@
     parms->Bz_r = atof(value);
   else if (strcmp(name, "diaph")==0)
     parms->diaph = atof(value);
-<<<<<<< HEAD
-=======
   else if (strcmp(name, "rEigenVec_rho")==0)
     parms->rEigenVec_rho = atof(value);
   else if (strcmp(name, "rEigenVec_MomentumX")==0)
@@ -351,7 +349,6 @@
     parms->pitch = atof(value);
   else if (strcmp(name, "yaw")==0)
     parms->yaw = atof(value);
->>>>>>> 6fb50f8f
 #ifdef PARTICLES
   else if (strcmp(name, "prng_seed")==0)
     parms->prng_seed = atoi(value);
