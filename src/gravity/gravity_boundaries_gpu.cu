#if defined(GRAVITY) && defined(GRAVITY_GPU)

  #include <cmath>

  #include "../gravity/grav3D.h"
  #include "../grid/grid3D.h"
  #include "../io/io.h"

  #if defined(GRAV_ISOLATED_BOUNDARY_X) || defined(GRAV_ISOLATED_BOUNDARY_Y) || defined(GRAV_ISOLATED_BOUNDARY_Z)

void __global__ Set_Potential_Boundaries_Isolated_kernel(int direction, int side, int size_buffer, int n_i, int n_j,
                                                         int nx, int ny, int nz, int n_ghost, Real *potential_d,
                                                         Real *pot_boundary_d)
{
  // get a global thread ID
  int tid, tid_i, tid_j, tid_k, tid_buffer, tid_pot;
  tid   = threadIdx.x + blockIdx.x * blockDim.x;
  tid_k = tid / (n_i * n_j);
  tid_j = (tid - tid_k * n_i * n_j) / n_i;
  tid_i = tid - tid_k * n_i * n_j - tid_j * n_i;

  if (tid_i < 0 || tid_i >= n_i || tid_j < 0 || tid_j >= n_j || tid_k < 0 || tid_k >= n_ghost) return;

  tid_buffer = tid_i + tid_j * n_i + tid_k * n_i * n_j;

  if (direction == 0) {
    if (side == 0) tid_pot = (tid_k) + (tid_i + n_ghost) * nx + (tid_j + n_ghost) * nx * ny;
    if (side == 1) tid_pot = (nx - n_ghost + tid_k) + (tid_i + n_ghost) * nx + (tid_j + n_ghost) * nx * ny;
  }
  if (direction == 1) {
    if (side == 0) tid_pot = (tid_i + n_ghost) + (tid_k)*nx + (tid_j + n_ghost) * nx * ny;
    if (side == 1) tid_pot = (tid_i + n_ghost) + (ny - n_ghost + tid_k) * nx + (tid_j + n_ghost) * nx * ny;
  }
  if (direction == 2) {
    if (side == 0) tid_pot = (tid_i + n_ghost) + (tid_j + n_ghost) * nx + (tid_k)*nx * ny;
    if (side == 1) tid_pot = (tid_i + n_ghost) + (tid_j + n_ghost) * nx + (nz - n_ghost + tid_k) * nx * ny;
  }

  potential_d[tid_pot] = pot_boundary_d[tid_buffer];
}

void Grid3D::Set_Potential_Boundaries_Isolated_GPU(int direction, int side, int *flags)
{
  int n_i, n_j, n_ghost, size_buffer;
  int nx_g, ny_g, nz_g;
  n_ghost = N_GHOST_POTENTIAL;
  nx_g    = Grav.nx_local + 2 * n_ghost;
  ny_g    = Grav.ny_local + 2 * n_ghost;
  nz_g    = Grav.nz_local + 2 * n_ghost;

  Real *pot_boundary_h, *pot_boundary_d;
    #ifdef GRAV_ISOLATED_BOUNDARY_X
  if (direction == 0) {
    n_i = Grav.ny_local;
    n_j = Grav.nz_local;
    if (side == 0) pot_boundary_h = Grav.F.pot_boundary_x0;
    if (side == 1) pot_boundary_h = Grav.F.pot_boundary_x1;
    if (side == 0) pot_boundary_d = Grav.F.pot_boundary_x0_d;
    if (side == 1) pot_boundary_d = Grav.F.pot_boundary_x1_d;
  }
    #endif
    #ifdef GRAV_ISOLATED_BOUNDARY_Y
  if (direction == 1) {
    n_i = Grav.nx_local;
    n_j = Grav.nz_local;
    if (side == 0) pot_boundary_h = Grav.F.pot_boundary_y0;
    if (side == 1) pot_boundary_h = Grav.F.pot_boundary_y1;
    if (side == 0) pot_boundary_d = Grav.F.pot_boundary_y0_d;
    if (side == 1) pot_boundary_d = Grav.F.pot_boundary_y1_d;
  }
    #endif
    #ifdef GRAV_ISOLATED_BOUNDARY_Z
  if (direction == 2) {
    n_i = Grav.nx_local;
    n_j = Grav.ny_local;
    if (side == 0) pot_boundary_h = Grav.F.pot_boundary_z0;
    if (side == 1) pot_boundary_h = Grav.F.pot_boundary_z1;
    if (side == 0) pot_boundary_d = Grav.F.pot_boundary_z0_d;
    if (side == 1) pot_boundary_d = Grav.F.pot_boundary_z1_d;
  }
    #endif

  size_buffer = N_GHOST_POTENTIAL * n_i * n_j;

  // set values for GPU kernels
  int ngrid = (size_buffer - 1) / TPB_GRAV + 1;
  // number of blocks per 1D grid
  dim3 dim1dGrid(ngrid, 1, 1);
  //  number of threads per 1D block
  dim3 dim1dBlock(TPB_GRAV, 1, 1);

  // Copy the boundary array from host to device
  cudaMemcpy(pot_boundary_d, pot_boundary_h, size_buffer * sizeof(Real), cudaMemcpyHostToDevice);
  cudaDeviceSynchronize();

  // Copy the potential boundary from buffer to potential array
  hipLaunchKernelGGL(Set_Potential_Boundaries_Isolated_kernel, dim1dGrid, dim1dBlock, 0, 0, direction, side,
                     size_buffer, n_i, n_j, nx_g, ny_g, nz_g, n_ghost, Grav.F.potential_d, pot_boundary_d);
}

  #endif  // GRAV_ISOLATED_BOUNDARY

void __global__ Set_Potential_Boundaries_Periodic_kernel(int direction, int side, int n_i, int n_j, int nx, int ny,
                                                         int nz, int n_ghost, Real *potential_d)
{
  // get a global thread ID
  int tid, tid_i, tid_j, tid_k, tid_src, tid_dst;
  tid   = threadIdx.x + blockIdx.x * blockDim.x;
  tid_k = tid / (n_i * n_j);
  tid_j = (tid - tid_k * n_i * n_j) / n_i;
  tid_i = tid - tid_k * n_i * n_j - tid_j * n_i;

  if (tid_i < 0 || tid_i >= n_i || tid_j < 0 || tid_j >= n_j || tid_k < 0 || tid_k >= n_ghost) return;

  if (direction == 0) {
    if (side == 0) tid_src = (nx - 2 * n_ghost + tid_k) + (tid_i)*nx + (tid_j)*nx * ny;
    if (side == 0) tid_dst = (tid_k) + (tid_i)*nx + (tid_j)*nx * ny;
    if (side == 1) tid_src = (n_ghost + tid_k) + (tid_i)*nx + (tid_j)*nx * ny;
    if (side == 1) tid_dst = (nx - n_ghost + tid_k) + (tid_i)*nx + (tid_j)*nx * ny;
  }
  if (direction == 1) {
    if (side == 0) tid_src = (tid_i) + (ny - 2 * n_ghost + tid_k) * nx + (tid_j)*nx * ny;
    if (side == 0) tid_dst = (tid_i) + (tid_k)*nx + (tid_j)*nx * ny;
    if (side == 1) tid_src = (tid_i) + (n_ghost + tid_k) * nx + (tid_j)*nx * ny;
    if (side == 1) tid_dst = (tid_i) + (ny - n_ghost + tid_k) * nx + (tid_j)*nx * ny;
  }
  if (direction == 2) {
    if (side == 0) tid_src = (tid_i) + (tid_j)*nx + (nz - 2 * n_ghost + tid_k) * nx * ny;
    if (side == 0) tid_dst = (tid_i) + (tid_j)*nx + (tid_k)*nx * ny;
    if (side == 1) tid_src = (tid_i) + (tid_j)*nx + (n_ghost + tid_k) * nx * ny;
    if (side == 1) tid_dst = (tid_i) + (tid_j)*nx + (nz - n_ghost + tid_k) * nx * ny;
  }
<<<<<<< HEAD
  
    potential_d[tid_dst] = potential_d[tid_src];
  
=======

  potential_d[tid_dst] = potential_d[tid_src];
>>>>>>> f1f35a68
}

void Grid3D::Set_Potential_Boundaries_Periodic_GPU(int direction, int side, int *flags)
{
  int n_i, n_j, n_ghost, size;
  int nx_g, ny_g, nz_g;
  n_ghost = N_GHOST_POTENTIAL;
  nx_g    = Grav.nx_local + 2 * n_ghost;
  ny_g    = Grav.ny_local + 2 * n_ghost;
  nz_g    = Grav.nz_local + 2 * n_ghost;

  if (direction == 0) {
    n_i = ny_g;
    n_j = nz_g;
  }
  if (direction == 1) {
    n_i = nx_g;
    n_j = nz_g;
  }
  if (direction == 2) {
    n_i = nx_g;
    n_j = ny_g;
  }

  size = N_GHOST_POTENTIAL * n_i * n_j;

  // set values for GPU kernels
  int ngrid = (size - 1) / TPB_GRAV + 1;
  // number of blocks per 1D grid
  dim3 dim1dGrid(ngrid, 1, 1);
  //  number of threads per 1D block
  dim3 dim1dBlock(TPB_GRAV, 1, 1);

  // Copy the potential boundary from buffer to potential array
  hipLaunchKernelGGL(Set_Potential_Boundaries_Periodic_kernel, dim1dGrid, dim1dBlock, 0, 0, direction, side, n_i, n_j,
                     nx_g, ny_g, nz_g, n_ghost, Grav.F.potential_d);
}

__global__ void Load_Transfer_Buffer_GPU_kernel(int direction, int side, int size_buffer, int n_i, int n_j, int nx,
                                                int ny, int nz, int n_ghost_transfer, int n_ghost_potential,
                                                Real *potential_d, Real *transfer_buffer_d)
{
  // get a global thread ID
  int tid, tid_i, tid_j, tid_k, tid_buffer, tid_pot;
  tid   = threadIdx.x + blockIdx.x * blockDim.x;
  tid_k = tid / (n_i * n_j);
  tid_j = (tid - tid_k * n_i * n_j) / n_i;
  tid_i = tid - tid_k * n_i * n_j - tid_j * n_i;

  if (tid_i < 0 || tid_i >= n_i || tid_j < 0 || tid_j >= n_j || tid_k < 0 || tid_k >= n_ghost_transfer) return;

  tid_buffer = tid_i + tid_j * n_i + tid_k * n_i * n_j;

  if (direction == 0) {
    if (side == 0) tid_pot = (n_ghost_potential + tid_k) + (tid_i)*nx + (tid_j)*nx * ny;
    if (side == 1) tid_pot = (nx - n_ghost_potential - n_ghost_transfer + tid_k) + (tid_i)*nx + (tid_j)*nx * ny;
  }
  if (direction == 1) {
    if (side == 0) tid_pot = (tid_i) + (n_ghost_potential + tid_k) * nx + (tid_j)*nx * ny;
    if (side == 1) tid_pot = (tid_i) + (ny - n_ghost_potential - n_ghost_transfer + tid_k) * nx + (tid_j)*nx * ny;
  }
  if (direction == 2) {
    if (side == 0) tid_pot = (tid_i) + (tid_j)*nx + (n_ghost_potential + tid_k) * nx * ny;
    if (side == 1) tid_pot = (tid_i) + (tid_j)*nx + (nz - n_ghost_potential - n_ghost_transfer + tid_k) * nx * ny;
  }
  transfer_buffer_d[tid_buffer] = potential_d[tid_pot];
}

int Grid3D::Load_Gravity_Potential_To_Buffer_GPU(int direction, int side, Real *buffer, int buffer_start)
{
  // printf( "Loading Gravity Buffer: Dir %d  side: %d \n", direction, side );
  int nx_pot, ny_pot, nz_pot, size_buffer, n_ghost_potential, n_ghost_transfer, n_i, n_j, ngrid;
  ;
  n_ghost_potential = N_GHOST_POTENTIAL;
  n_ghost_transfer  = N_GHOST_POTENTIAL;
  nx_pot            = Grav.nx_local + 2 * n_ghost_potential;
  ny_pot            = Grav.ny_local + 2 * n_ghost_potential;
  nz_pot            = Grav.nz_local + 2 * n_ghost_potential;

  if (direction == 0) {
    n_i = ny_pot;
    n_j = nz_pot;
  }
  if (direction == 1) {
    n_i = nx_pot;
    n_j = nz_pot;
  }
  if (direction == 2) {
    n_i = nx_pot;
    n_j = ny_pot;
  }

  size_buffer = n_ghost_transfer * n_i * n_j;

  // set values for GPU kernels
  ngrid = (size_buffer - 1) / TPB_GRAV + 1;
  // number of blocks per 1D grid
  dim3 dim1dGrid(ngrid, 1, 1);
  //  number of threads per 1D block
  dim3 dim1dBlock(TPB_GRAV, 1, 1);

  Real *potential_d;
  potential_d = (Real *)Grav.F.potential_d;

  Real *send_buffer_d;
  send_buffer_d = buffer;

  hipLaunchKernelGGL(Load_Transfer_Buffer_GPU_kernel, dim1dGrid, dim1dBlock, 0, 0, direction, side, size_buffer, n_i,
                     n_j, nx_pot, ny_pot, nz_pot, n_ghost_transfer, n_ghost_potential, potential_d, send_buffer_d);
  CHECK(cudaDeviceSynchronize());

  return size_buffer;
}

__global__ void Unload_Transfer_Buffer_GPU_kernel(int direction, int side, int size_buffer, int n_i, int n_j, int nx,
                                                  int ny, int nz, int n_ghost_transfer, int n_ghost_potential,
                                                  Real *potential_d, Real *transfer_buffer_d)
{
  // get a global thread ID
  int tid, tid_i, tid_j, tid_k, tid_buffer, tid_pot;
  tid   = threadIdx.x + blockIdx.x * blockDim.x;
  tid_k = tid / (n_i * n_j);
  tid_j = (tid - tid_k * n_i * n_j) / n_i;
  tid_i = tid - tid_k * n_i * n_j - tid_j * n_i;

  if (tid_i < 0 || tid_i >= n_i || tid_j < 0 || tid_j >= n_j || tid_k < 0 || tid_k >= n_ghost_transfer) return;

  tid_buffer = tid_i + tid_j * n_i + tid_k * n_i * n_j;

  if (direction == 0) {
    if (side == 0) tid_pot = (n_ghost_potential - n_ghost_transfer + tid_k) + (tid_i)*nx + (tid_j)*nx * ny;
    if (side == 1) tid_pot = (nx - n_ghost_potential + tid_k) + (tid_i)*nx + (tid_j)*nx * ny;
  }
  if (direction == 1) {
    if (side == 0) tid_pot = (tid_i) + (n_ghost_potential - n_ghost_transfer + tid_k) * nx + (tid_j)*nx * ny;
    if (side == 1) tid_pot = (tid_i) + (ny - n_ghost_potential + tid_k) * nx + (tid_j)*nx * ny;
  }
  if (direction == 2) {
    if (side == 0) tid_pot = (tid_i) + (tid_j)*nx + (n_ghost_potential - n_ghost_transfer + tid_k) * nx * ny;
    if (side == 1) tid_pot = (tid_i) + (tid_j)*nx + (nz - n_ghost_potential + tid_k) * nx * ny;
  }
  potential_d[tid_pot] = transfer_buffer_d[tid_buffer];
}

void Grid3D::Unload_Gravity_Potential_from_Buffer_GPU(int direction, int side, Real *buffer, int buffer_start)
{
  // printf( "Loading Gravity Buffer: Dir %d  side: %d \n", direction, side );
  int nx_pot, ny_pot, nz_pot, size_buffer, n_ghost_potential, n_ghost_transfer, n_i, n_j, ngrid;
  ;
  n_ghost_potential = N_GHOST_POTENTIAL;
  n_ghost_transfer  = N_GHOST_POTENTIAL;
  nx_pot            = Grav.nx_local + 2 * n_ghost_potential;
  ny_pot            = Grav.ny_local + 2 * n_ghost_potential;
  nz_pot            = Grav.nz_local + 2 * n_ghost_potential;

  if (direction == 0) {
    n_i = ny_pot;
    n_j = nz_pot;
  }
  if (direction == 1) {
    n_i = nx_pot;
    n_j = nz_pot;
  }
  if (direction == 2) {
    n_i = nx_pot;
    n_j = ny_pot;
  }

  size_buffer = n_ghost_transfer * n_i * n_j;

  // set values for GPU kernels
  ngrid = (size_buffer - 1) / TPB_GRAV + 1;
  // number of blocks per 1D grid
  dim3 dim1dGrid(ngrid, 1, 1);
  //  number of threads per 1D block
  dim3 dim1dBlock(TPB_GRAV, 1, 1);

  Real *potential_d;
  potential_d = (Real *)Grav.F.potential_d;

  Real *recv_buffer_d;
  recv_buffer_d = buffer;

  hipLaunchKernelGGL(Unload_Transfer_Buffer_GPU_kernel, dim1dGrid, dim1dBlock, 0, 0, direction, side, size_buffer, n_i,
                     n_j, nx_pot, ny_pot, nz_pot, n_ghost_transfer, n_ghost_potential, potential_d, recv_buffer_d);
}

#endif  // GRAVITY<|MERGE_RESOLUTION|>--- conflicted
+++ resolved
@@ -130,14 +130,8 @@
     if (side == 1) tid_src = (tid_i) + (tid_j)*nx + (n_ghost + tid_k) * nx * ny;
     if (side == 1) tid_dst = (tid_i) + (tid_j)*nx + (nz - n_ghost + tid_k) * nx * ny;
   }
-<<<<<<< HEAD
-  
-    potential_d[tid_dst] = potential_d[tid_src];
-  
-=======
 
   potential_d[tid_dst] = potential_d[tid_src];
->>>>>>> f1f35a68
 }
 
 void Grid3D::Set_Potential_Boundaries_Periodic_GPU(int direction, int side, int *flags)
