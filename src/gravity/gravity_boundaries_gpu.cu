--- conflicted
+++ resolved
@@ -234,89 +234,10 @@
                      nx_g, ny_g, nz_g, n_ghost, Grav.F.potential_d);
 }
 
-<<<<<<< HEAD
-
-void __global__ Set_Potential_Boundaries_Periodic_kernel(int direction, int side, int n_i, int n_j, int nx, int ny, int nz, int n_ghost, Real *potential_d ){
-  
-  // get a global thread ID
-  int tid, tid_i, tid_j, tid_k, tid_src, tid_dst;
-  tid = threadIdx.x + blockIdx.x * blockDim.x;
-  tid_k = tid / (n_i*n_j);
-  tid_j = (tid - tid_k*n_i*n_j) / n_i;
-  tid_i = tid - tid_k*n_i*n_j - tid_j*n_i;
-  
-  if ( tid_i < 0 || tid_i >= n_i || tid_j < 0 || tid_j >= n_j || tid_k < 0 || tid_k >= n_ghost ) return;
-  
-  if ( direction == 0 ){
-    if ( side == 0 ) tid_src = ( nx - 2*n_ghost + tid_k )  + (tid_i)*nx  + (tid_j)*nx*ny;
-    if ( side == 0 ) tid_dst = ( tid_k )                   + (tid_i)*nx  + (tid_j)*nx*ny;
-    if ( side == 1 ) tid_src = ( n_ghost + tid_k  )        + (tid_i)*nx  + (tid_j)*nx*ny;
-    if ( side == 1 ) tid_dst = ( nx - n_ghost + tid_k )    + (tid_i)*nx  + (tid_j)*nx*ny;
-
-  }
-  if ( direction == 1 ){
-    if ( side == 0 ) tid_src = (tid_i) + ( ny - 2*n_ghost + tid_k  )*nx  + (tid_j)*nx*ny;
-    if ( side == 0 ) tid_dst = (tid_i) + ( tid_k )*nx                    + (tid_j)*nx*ny;
-    if ( side == 1 ) tid_src = (tid_i) + ( n_ghost + tid_k  )*nx         + (tid_j)*nx*ny;
-    if ( side == 1 ) tid_dst = (tid_i) + ( ny - n_ghost + tid_k )*nx     + (tid_j)*nx*ny;
-  }
-  if ( direction == 2 ){
-    if ( side == 0 ) tid_src = (tid_i) + (tid_j)*nx + ( nz - 2*n_ghost + tid_k  )*nx*ny;
-    if ( side == 0 ) tid_dst = (tid_i) + (tid_j)*nx + ( tid_k  )*nx*ny;
-    if ( side == 1 ) tid_src = (tid_i) + (tid_j)*nx + ( n_ghost + tid_k  )*nx*ny;
-    if ( side == 1 ) tid_dst = (tid_i) + (tid_j)*nx + ( nz - n_ghost + tid_k  )*nx*ny;
-  }
-  
-  potential_d[tid_dst] = potential_d[tid_src];
-  
-}
-
-
-void Grid3D::Set_Potential_Boundaries_Periodic_GPU( int direction, int side, int *flags ){
-  
-  int n_i, n_j, n_ghost, size;
-  int nx_g, ny_g, nz_g;
-  n_ghost = N_GHOST_POTENTIAL;
-  nx_g = Grav.nx_local + 2*n_ghost;
-  ny_g = Grav.ny_local + 2*n_ghost;
-  nz_g = Grav.nz_local + 2*n_ghost;
-
-  if ( direction == 0 ){
-    n_i = ny_g;
-    n_j = nz_g;
-  }
-  if ( direction == 1 ){
-    n_i = nx_g;
-    n_j = nz_g;
-  }
-  if ( direction == 2 ){
-    n_i = nx_g;
-    n_j = ny_g;
-  }
-
-  size = N_GHOST_POTENTIAL * n_i * n_j;
-
-  // set values for GPU kernels
-  int ngrid = ( size - 1 ) / TPB_GRAV + 1;
-  // number of blocks per 1D grid
-  dim3 dim1dGrid(ngrid, 1, 1);
-  //  number of threads per 1D block
-  dim3 dim1dBlock(TPB_GRAV, 1, 1);
-
-  // Copy the potential boundary from buffer to potential array
-  hipLaunchKernelGGL( Set_Potential_Boundaries_Periodic_kernel, dim1dGrid, dim1dBlock, 0, 0, direction, side, n_i, n_j, nx_g, ny_g, nz_g, n_ghost, Grav.F.potential_d );
-
-
-}
-
-__global__ void Load_Transfer_Buffer_GPU_kernel( int direction, int side, int size_buffer, int n_i, int n_j, int nx, int ny, int nz, int n_ghost_transfer, int n_ghost_potential, Real *potential_d, Real *transfer_buffer_d   ){
-
-=======
 __global__ void Load_Transfer_Buffer_GPU_kernel(int direction, int side, int size_buffer, int n_i, int n_j, int nx,
                                                 int ny, int nz, int n_ghost_transfer, int n_ghost_potential,
                                                 Real *potential_d, Real *transfer_buffer_d)
 {
->>>>>>> ec7e7c37
   // get a global thread ID
   int tid, tid_i, tid_j, tid_k, tid_buffer, tid_pot;
   tid   = threadIdx.x + blockIdx.x * blockDim.x;
