#ifdef GRAVITY

#include "../grid/grid3D.h"
#include "../global/global.h"
#include "../io/io.h"
#include "../utils/error_handling.h"
#include <cstring>

#ifdef CUDA
#include "../mpi/cuda_mpi_routines.h"
#endif

#ifdef PARALLEL_OMP
#include "../utils/parallel_omp.h"
#endif

#if defined(PARIS_TEST) || defined(PARIS_GALACTIC_TEST)
#include <vector>
#endif

#ifdef PARTICLES
#include "../model/disk_galaxy.h"
#endif

//Set delta_t when using gravity
void Grid3D::set_dt_Gravity(){

  //Delta_t for the hydro
  Real dt_hydro = H.dt;

  #ifdef AVERAGE_SLOW_CELLS
  Real min_dt_slow;
  #endif

  #ifdef PARTICLES
  //Compute delta_t for particles and choose min(dt_particles, dt_hydro)
  Real dt_particles, dt_min;

  #ifdef COSMOLOGY
  chprintf( "Current_z: %f \n", Cosmo.current_z );
  Real da_particles, da_min, dt_physical;

  //Compute the particles delta_t
  Particles.dt = Calc_Particles_dt_Cosmo();
  dt_particles = Particles.dt;
  //Convert delta_t to delta_a ( a = scale factor )
  da_particles = Cosmo.Get_da_from_dt( dt_particles );
  da_particles = fmin( da_particles, 1.0 ); //Limit delta_a

  #ifdef ONLY_PARTICLES
  //If only particles da_min is only da_particles
  da_min = da_particles;
  chprintf( " Delta_a_particles: %f \n", da_particles );

  #else //NOT ONLY_PARTICLES
  //Here da_min is the minumum between da_particles and da_hydro
  Real da_hydro;
  da_hydro = Cosmo.Get_da_from_dt( dt_hydro ) * Cosmo.current_a * Cosmo.current_a / Cosmo.H0; //Convet delta_t to delta_a
  da_min = fmin( da_hydro, da_particles ); //Find the minumum delta_a
  chprintf( " Delta_a_particles: %f      Delta_a_gas: %f   \n", da_particles, da_hydro );

  #endif//ONLY_PARTICLES

  //Limit delta_a by the expansion rate
  Cosmo.max_delta_a = fmin( MAX_EXPANSION_RATE * Cosmo.current_a, MAX_DELTA_A );
  if( da_min > Cosmo.max_delta_a){
    da_min = Cosmo.max_delta_a;
    chprintf( " Seting max delta_a: %f\n", da_min );
  }

  //Small delta_a when reionization starts
  #ifdef COOLING_GRACKLE
  if ( fabs(Cosmo.current_a + da_min - Cool.scale_factor_UVB_on) < 0.005 ){
    da_min /= 2;
    chprintf( " Starting UVB. Limiting delta_a:  %f \n", da_min);
  }
  #endif

  //Limit delta_a if it's time to output
  if ( (Cosmo.current_a + da_min) >  Cosmo.next_output ){
    da_min = Cosmo.next_output - Cosmo.current_a;
    H.Output_Now = true;
  }

  #ifdef ANALYSIS
  //Limit delta_a if it's time to run analysis
  if( Analysis.next_output_indx < Analysis.n_outputs ){
    if ( H.Output_Now && fabs(Cosmo.current_a + da_min  - Analysis.next_output ) < 1e-6 )  Analysis.Output_Now = true;
    else if ( Cosmo.current_a + da_min  >  Analysis.next_output ){
      da_min = Analysis.next_output - Cosmo.current_a;
      Analysis.Output_Now = true;
    }
  }
  #endif
<<<<<<< HEAD


=======
  
  if ( da_min < 0 ){
    chprintf( "ERROR: Negative delta_a");
    exit(-1);
  } 
  
  
>>>>>>> 5ee0afbf
  //Set delta_a after it has been computed
  Cosmo.delta_a = da_min;
  //Convert delta_a back to delta_t
  dt_min = Cosmo.Get_dt_from_da( Cosmo.delta_a ) * Cosmo.H0 / ( Cosmo.current_a * Cosmo.current_a );
  //Set the new delta_t for the hydro step
  H.dt = dt_min;
  chprintf( " Current_a: %f    delta_a: %f     dt:  %f\n", Cosmo.current_a, Cosmo.delta_a, H.dt  );

  #ifdef AVERAGE_SLOW_CELLS
  //Set the min_delta_t for averaging a slow cell
  min_dt_slow = Particles.dt / Particles.C_cfl * Cosmo.H0 / ( Cosmo.current_a * Cosmo.current_a ) / SLOW_FACTOR;
  H.min_dt_slow = min_dt_slow;
  #endif

  //Compute the physical time
  dt_physical = Cosmo.Get_dt_from_da( Cosmo.delta_a );
  Cosmo.dt_secs = dt_physical * Cosmo.time_conversion;
  Cosmo.t_secs += Cosmo.dt_secs;
  chprintf( " t_physical: %f Myr   dt_physical: %f Myr\n", Cosmo.t_secs/MYR, Cosmo.dt_secs/MYR );
  Particles.dt = dt_physical;

  #else // Not Cosmology
  //If NOT using COSMOLOGY

  //Compute the particles delta_t
  dt_particles = Calc_Particles_dt();
  dt_particles = fmin( dt_particles, Particles.max_dt);
  #ifdef ONLY_PARTICLES
  dt_min = dt_particles;
  chprintf( " dt_particles: %f \n", dt_particles );
  #else
  chprintf( " dt_hydro: %f   dt_particles: %f \n", dt_hydro, dt_particles );
  //Get the minimum delta_t between hydro and particles
  dt_min = fmin( dt_hydro, dt_particles );
  #endif//ONLY_PARTICLES

  #ifdef AVERAGE_SLOW_CELLS
  //Set the min_delta_t for averaging a slow cell
  min_dt_slow = dt_particles / Particles.C_cfl / SLOW_FACTOR;
  H.min_dt_slow = min_dt_slow;
  #endif

  //Set the new delta_t
  H.dt = dt_min;
  Particles.dt = H.dt;
  #endif//COSMOLOGY
  #endif//PARTICLES

  #if defined( AVERAGE_SLOW_CELLS) && !defined( PARTICLES )
  //Set the min_delta_t for averaging a slow cell ( for now the min_dt_slow is set to a large value, change this with your condition )
  min_dt_slow = H.dt / C_cfl * 100 ;
  H.min_dt_slow = min_dt_slow;
  #endif

  // Set current and previous delta_t for the potential extrapolation
  if ( Grav.INITIAL ){
    Grav.dt_prev = H.dt;
    Grav.dt_now = H.dt;
  }else{
    Grav.dt_prev = Grav.dt_now;
    Grav.dt_now = H.dt;
  }
}

//NOT USED: Get Average density on the Global dommain
Real Grav3D::Get_Average_Density(){

  Real dens_sum, dens_mean;

  #ifndef PARALLEL_OMP
  dens_sum = Get_Average_Density_function( 0, nz_local );
  #else
  dens_sum = 0;
  Real dens_sum_all[N_OMP_THREADS];
  #pragma omp parallel num_threads( N_OMP_THREADS )
  {
    int omp_id, n_omp_procs;
    int g_start, g_end;

    omp_id = omp_get_thread_num();
    n_omp_procs = omp_get_num_threads();
    Get_OMP_Grid_Indxs( nz_local, n_omp_procs, omp_id, &g_start, &g_end  );
    dens_sum_all[omp_id] = Get_Average_Density_function(  g_start, g_end );

  }
  for ( int i=0; i<N_OMP_THREADS; i++ ){
    dens_sum += dens_sum_all[i];
  }
  #endif

  dens_mean = dens_sum /  ( nx_local * ny_local * nz_local);

  Real dens_avrg_all;
  #ifdef MPI_CHOLLA
  dens_avrg_all = ReduceRealAvg( dens_mean );
  #else
  dens_avrg_all = dens_mean;
  #endif

  dens_avrg = dens_avrg_all;

  return dens_avrg_all;

}

//NOT USED: Function to get Average density on the Global dommain
Real Grav3D::Get_Average_Density_function( int g_start, int g_end){

  int nx = nx_local;
  int ny = ny_local;
  int nz = nz_local;
  int k, j, i, id;
  Real dens_sum=0;
  for( k=g_start; k<g_end; k++){
    for( j=0; j<ny; j++){
      for( i=0; i<nx; i++){
        id = (i) + (j)*nx + (k)*nx*ny;
        dens_sum += F.density_h[id];
      }
    }
  }
  return dens_sum;
}

#ifdef PARIS_TEST

static inline Real sqr(const Real x) { return x*x; }

static inline Real f1(const Real x)
{
  return exp(-10.0*sqr(2.0*x-1.0))*sin(8.0*M_PI*x);
}

static inline Real d1(const Real x)
{
  return 16.0*exp(-10.0*sqr(2.0*x-1.0))*((400.0*x*x-400.0*x-4.0*M_PI*M_PI+95.0)*sin(8.0*M_PI*x)+(40.0*M_PI-80.0*M_PI*x)*cos(8.0*M_PI*x));
}

static inline Real periodicF(const Real x, const Real y, const Real z)
{
  return f1(x)*f1(y)*f1(z);
}

static inline Real periodicD(const Real x, const Real y, const Real z, const Real ddlx, const Real ddly, const Real ddlz)
{
  return ddlx*d1(x)*f1(y)*f1(z)+ddly*f1(x)*d1(y)*f1(z)+ddlz*f1(x)*f1(y)*d1(z);
}

static constexpr Real twoPi = 2.0*M_PI;
static constexpr Real fourPi = 4.0*M_PI;
static constexpr Real sixPi2 = 6.0*M_PI*M_PI;

static inline Real nonzeroF(const Real x, const Real y, const Real z)
{
  const Real sx = sin(twoPi*x);
  const Real sy = sin(twoPi*y);
  const Real sz = sin(twoPi*z);
  const Real f = exp(-x*x-y*y-z*z);
  return sx*sx*sx*sy*sy*sy*sz*sz*sz+f;
}

static inline Real nonzeroD(const Real x, const Real y, const Real z, const Real ddlx, const Real ddly, const Real ddlz)
{
  const Real sx = sin(twoPi*x);
  const Real sy = sin(twoPi*y);
  const Real sz = sin(twoPi*z);
  const Real sx3 = sx*sx*sx;
  const Real sy3 = sy*sy*sy;
  const Real sz3 = sz*sz*sz;
  const Real f = exp(-x*x-y*y-z*z);
  const Real df = ddlx*(4.0*x*x-2.0)+ddly*(4.0*y*y-2.0)+ddlz*(4.0*z*z-2.0);
  return (ddlx*sx*(3.0*cos(fourPi*x)+1.0)*sy3*sz3
          +ddly*sx3*sy*(3.0*cos(fourPi*y)+1.0)*sz3
          +ddlz*sx3*sy3*sz*(3.0*cos(fourPi*z)+1.0))*sixPi2+f*df;
}
#endif


#if defined(PARIS_TEST) || defined(PARIS_GALACTIC_TEST)
static void printDiff(const Real *p, const Real *q, const int nx, const int ny, const int nz, const int ng = N_GHOST_POTENTIAL, const bool plot = false)
{
  Real dMax = 0, dSum = 0, dSum2 = 0;
  Real qMax = 0, qSum = 0, qSum2 = 0;
  #pragma omp parallel for reduction(max:dMax,qMax) reduction(+:dSum,dSum2,qSum,qSum2)
  for (int k = 0; k < nz; k++) {
    for (int j = 0; j < ny; j++) {
      for (int i = 0; i < nx; i++) {
        const long ijk = i+ng+(nx+ng+ng)*(j+ng+(ny+ng+ng)*(k+ng));
        const Real qAbs = fabs(q[ijk]);
        qMax = std::max(qMax,qAbs);
        qSum += qAbs;
        qSum2 += qAbs*qAbs;
        const Real d = fabs(q[ijk]-p[ijk]);
        dMax = std::max(dMax,d);
        dSum += d;
        dSum2 += d*d;
      }
    }
  }
  Real maxs[2] = {qMax,dMax};
  Real sums[4] = {qSum,qSum2,dSum,dSum2};
  MPI_Allreduce(MPI_IN_PLACE,&maxs,2,MPI_DOUBLE,MPI_MAX,MPI_COMM_WORLD);
  MPI_Allreduce(MPI_IN_PLACE,&sums,4,MPI_DOUBLE,MPI_SUM,MPI_COMM_WORLD);
  chprintf(" Poisson-Solver Diff: L1 %g L2 %g Linf %g\n",sums[2]/sums[0],sqrt(sums[3]/sums[1]),maxs[1]/maxs[0]);
  fflush(stdout);
  if (!plot) return;

  printf("###\n");
  #if 0
  int kMax = -1;
  for (int k = 0; k < nz; k++) {
    for (int j = 0; j < ny; j++) {
      for (int i = 0; i < nx; i++) {
        const long ijk = i+ng+(nx+ng+ng)*(j+ng+(ny+ng+ng)*(k+ng));
        const Real qAbs = fabs(q[ijk]);
        if (qAbs == qMax) kMax = k;
      }
    }
    if (kMax > -1) {
  #endif
      const int k = nz/2;
      for (int j = 0; j < ny+ng+ng; j++) {
        for (int i = 0; i < nx+ng+ng; i++) {
          const long ijk = i+(nx+ng+ng)*(j+(ny+ng+ng)*(k+ng));
          printf("%d %d %g %g %g\n",j,i,q[ijk],p[ijk],q[ijk]-p[ijk]);
        }
        printf("\n");
      }
  #if 0
      break;
    }
  }
  #endif
  fflush(stdout);
  MPI_Finalize();
  exit(0);
}
#endif



//Initialize the Grav Object at the beginning of the simulation
void Grid3D::Initialize_Gravity( struct parameters *P ){
  chprintf( "\nInitializing Gravity... \n");
  Grav.Initialize( H.xblocal, H.yblocal, H.zblocal, H.xdglobal, H.ydglobal, H.zdglobal, P->nx, P->ny, P->nz, H.nx_real, H.ny_real, H.nz_real, H.dx, H.dy, H.dz, H.n_ghost_potential_offset, P  );
  chprintf( "Gravity Successfully Initialized. \n\n");

  #ifdef PARIS_TEST

  chprintf("Analytic Test of Poisson Solvers:\n");
  const long ng = N_GHOST_POTENTIAL;
  std::vector<Real> rho(Grav.n_cells);
  std::vector<Real> exact(Grav.n_cells_potential);

  const Real dlx = 1.0/H.xdglobal;
  const Real dly = 1.0/H.ydglobal;
  const Real dlz = 1.0/H.zdglobal;
  const Real ddlx = dlx*dlx;
  const Real ddly = dly*dly;
  const Real ddlz = dlz*dlz;

  #pragma omp parallel for
  for (int k = 0; k < Grav.nz_local; k++) {
    const Real z = (Grav.zMin-H.zbound+Real(k)*Grav.dz)*dlz;
    long ijk = long(k)*Grav.ny_local*Grav.nx_local;
    for (int j = 0; j < Grav.ny_local; j++) {
      const Real y = (Grav.yMin-H.ybound+Real(j)*Grav.dy)*dly;
      for (int i = 0; i < Grav.nx_local; i++, ijk++) {
        const Real x = (Grav.xMin-H.xbound+Real(i)*Grav.dx)*dlx;
        rho[ijk] = periodicD(x,y,z,ddlx,ddly,ddlz);
        const long ijkg = i+ng+(Grav.nx_local+ng+ng)*(j+ng+(Grav.ny_local+ng+ng)*(k+ng));
        exact[ijkg] = periodicF(x,y,z);
      }
    }
  }
  std::vector<Real> p(Grav.n_cells_potential,0);
  Grav.Poisson_solver_test.Get_Potential(rho.data(),p.data(),Real(1)/(4*M_PI),0,1);
  chprintf("Paris");
  printDiff(p.data(),exact.data(),Grav.nx_local,Grav.ny_local,Grav.nz_local);

  for (Real &pijk : p) pijk = 0;

  #ifdef CUFFT
  chprintf("CUFFT");
  Grav.Poisson_solver.Get_Potential(rho.data(),p.data(),Real(1)/(4*M_PI),0,1);
  #endif
  #ifdef PFFT
  chprintf("PFFT");
  Grav.Poisson_solver.Get_Potential(rho.data(),p.data(),Real(1)/(4*M_PI),0,1);
  #endif
  printDiff(p.data(),exact.data(),Grav.nx_local,Grav.ny_local,Grav.nz_local);

  #endif

  if (P->bc_potential_type == 1) {

    const int ng = N_GHOST_POTENTIAL;
    const int twoNG = ng+ng;
    const int nk = Grav.nz_local+twoNG;
    const int nj = Grav.ny_local+twoNG;
    const int ni = Grav.nx_local+twoNG;
    const Real dr = 0.5-ng;

    #ifdef PARIS_GALACTIC_TEST
    chprintf("Analytic Test of Poisson Solvers:\n");
    std::vector<Real> exact(Grav.n_cells_potential);
    std::vector<Real> potential(Grav.n_cells_potential);
    const Real scale = 4.0*M_PI*Grav.Gconst;
    const Real ddx = 1.0/(scale*Grav.dx*Grav.dx);
    const Real ddy = 1.0/(scale*Grav.dy*Grav.dy);
    const Real ddz = 1.0/(scale*Grav.dz*Grav.dz);
    const Real *const phi = Grav.F.potential_h;
    const int nij = ni*nj;
    const Real a0 = Galaxies::MW.phi_disk_D3D(0,0);
    const Real da0 = 2.0/(25.0*scale);
    #pragma omp parallel for
    for (int k = 0; k < nk; k++) {
      const Real z = Grav.zMin+Grav.dz*(k+dr);
      const int njk = nj*k;
      for (int j = 0; j < nj; j++) {
        const Real y = Grav.yMin+Grav.dy*(j+dr);
        const Real yy = y*y;
        const int nijk = ni*(j+njk);
        for (int i = 0; i < ni; i++) {
          const Real x = Grav.xMin+Grav.dx*(i+dr);
          const Real r = sqrt(x*x+yy);
          const int ijk = i+nijk;
          exact[ijk] = potential[ijk] = Grav.F.potential_h[ijk] = Galaxies::MW.phi_disk_D3D(r,z);
        }
      }
    }
    #pragma omp parallel for
    for (int k = 0; k < Grav.nz_local; k++) {
      const Real z = Grav.zMin+Grav.dz*(k+0.5);
      const Real zz = z*z;
      const int njk = Grav.ny_local*k;
      for (int j = 0; j < Grav.ny_local; j++) {
        const Real y = Grav.yMin+Grav.dy*(j+0.5);
        const Real yy = y*y;
        const int nijk = Grav.nx_local*(j+njk);
        for (int i = 0; i < Grav.nx_local; i++) {
          const Real x = Grav.xMin+Grav.dx*(i+0.5);
          const Real r = sqrt(x*x+yy);
          const int ijk = i+nijk;
          const Real rr = x*x+yy+zz;
          const Real f = a0*exp(-0.2*rr);
          const Real df = da0*(15.0-2.0*rr)*f;
          Grav.F.density_h[ijk] = Galaxies::MW.rho_disk_D3D(r,z)+df;
          const int ib = i+ng+ni*(j+ng+nj*(k+ng));
          exact[ib] -= f;
        }
      }
    }
    Grav.Poisson_solver_test.Get_Potential(Grav.F.density_h,Grav.F.potential_h,Grav.Gconst,Galaxies::MW);
    chprintf(" Paris Galactic");
    printDiff(Grav.F.potential_h,exact.data(),Grav.nx_local,Grav.ny_local,Grav.nz_local);
    Get_Potential_SOR(Grav.Gconst,0,0,P);
    chprintf(" SOR");
    printDiff(Grav.F.potential_h,exact.data(),Grav.nx_local,Grav.ny_local,Grav.nz_local);
    #endif

    #ifdef SOR
    chprintf(" Initializing disk analytic potential\n");
    #pragma omp parallel for
    for (int k = 0; k < nk; k++) {
      const Real z = Grav.zMin+Grav.dz*(k+dr);
      const int njk = nj*k;
      for (int j = 0; j < nj; j++) {
        const Real y = Grav.yMin+Grav.dy*(j+dr);
        const Real yy = y*y;
        const int nijk = ni*(j+njk);
        for (int i = 0; i < ni; i++) {
          const Real x = Grav.xMin+Grav.dx*(i+dr);
          const Real r = sqrt(x*x+yy);
          const int ijk = i+nijk;
          Grav.F.potential_h[ijk] = Galaxies::MW.phi_disk_D3D(r,z);
        }
      }
    }
    #endif
  }
}


//Compute the Gravitational Potential by solving Poisson Equation
void Grid3D::Compute_Gravitational_Potential( struct parameters *P ){

  #ifdef CPU_TIME
  Timer.Start_Timer();
  #endif

  #ifdef PARTICLES
  //Copy the particles density to the grav_density array
  Copy_Particles_Density_to_Gravity( *P );
  #endif

  #ifndef ONLY_PARTICLES
  //Copy the hydro density to the grav_density array
  Copy_Hydro_Density_to_Gravity();
  #endif

  #ifdef COSMOLOGY
  //If using cosmology, set the gravitational constant to the one in the correct units
  const Real Grav_Constant = Cosmo.cosmo_G;
  const Real current_a = Cosmo.current_a;
  const Real dens_avrg = Cosmo.rho_0_gas;
  #else
  const Real Grav_Constant = Grav.Gconst;
  // If slowing the Sphere Collapse problem ( bc_potential_type=0 )
  const Real dens_avrg = (P->bc_potential_type == 0) ? H.sphere_background_density : 0;
  const Real r0 = H.sphere_radius;
  // Re-use current_a as the total mass of the sphere
  const Real current_a = (H.sphere_density-dens_avrg)*4.0*M_PI*r0*r0*r0/3.0;
  #endif

  if ( !Grav.BC_FLAGS_SET ){
    Grav.TRANSFER_POTENTIAL_BOUNDARIES = true;
    Set_Boundary_Conditions( *P );
    Grav.TRANSFER_POTENTIAL_BOUNDARIES = false;
    // #ifdef MPI_CHOLLA
    // printf(" Pid: %d Gravity Boundary Flags: %d %d %d %d %d %d \n", procID, Grav.boundary_flags[0], Grav.boundary_flags[1], Grav.boundary_flags[2], Grav.boundary_flags[3], Grav.boundary_flags[4], Grav.boundary_flags[5] );
    // #endif
    Grav.BC_FLAGS_SET = true;
  }

  #ifdef GRAV_ISOLATED_BOUNDARY_X
  if ( Grav.boundary_flags[0] == 3 ) Compute_Potential_Boundaries_Isolated(0, P);
  if ( Grav.boundary_flags[1] == 3 ) Compute_Potential_Boundaries_Isolated(1, P);
  // chprintf("Isolated X\n");
  #endif
  #ifdef GRAV_ISOLATED_BOUNDARY_Y
  if ( Grav.boundary_flags[2] == 3 ) Compute_Potential_Boundaries_Isolated(2, P);
  if ( Grav.boundary_flags[3] == 3 ) Compute_Potential_Boundaries_Isolated(3, P);
  // chprintf("Isolated Y\n");
  #endif
  #ifdef GRAV_ISOLATED_BOUNDARY_Z
  if ( Grav.boundary_flags[4] == 3 ) Compute_Potential_Boundaries_Isolated(4, P);
  if ( Grav.boundary_flags[5] == 3 ) Compute_Potential_Boundaries_Isolated(5, P);
  // chprintf("Isolated Z\n");
  #endif

  //Solve Poisson Equation to compute the potential
  //Poisson Equation: laplacian( phi ) = 4 * pi * G / scale_factor * ( dens - dens_average )
  Real *input_density, *output_potential;
  #ifdef GRAVITY_GPU
  input_density = Grav.F.density_d;
  output_potential = Grav.F.potential_d;
  #else
  input_density = Grav.F.density_h;
  output_potential = Grav.F.potential_h;
  #endif

  #ifdef SOR

  #ifdef PARIS_GALACTIC_TEST
  #ifdef GRAVITY_GPU
  #error "GRAVITY_GPU not yet supported with PARIS_GALACTIC_TEST"
  #endif
  Grav.Poisson_solver_test.Get_Potential(input_density,output_potential,Grav_Constant,Galaxies::MW);
  std::vector<Real> p(output_potential,output_potential+Grav.n_cells_potential);
  Get_Potential_SOR( Grav_Constant, dens_avrg, current_a, P );
  chprintf(" Paris vs SOR");
  printDiff(p.data(),output_potential,Grav.nx_local,Grav.ny_local,Grav.nz_local,N_GHOST_POTENTIAL,false);
  #else
  Get_Potential_SOR( Grav_Constant, dens_avrg, current_a, P );
  #endif

  #elif defined PARIS_GALACTIC
  Grav.Poisson_solver.Get_Potential(input_density,output_potential,Grav_Constant,Galaxies::MW);
  #else
  Grav.Poisson_solver.Get_Potential( input_density, output_potential, Grav_Constant, dens_avrg, current_a);
  #endif//SOR

  #ifdef PARIS_TEST
  std::vector<Real> p(Grav.n_cells_potential);
  Grav.Poisson_solver_test.Get_Potential(Grav.F.density_h,p.data(),Grav_Constant,dens_avrg,current_a);
  #ifdef CUFFT
  chprintf("Paris vs CUFFT");
  #endif
  #ifdef PFFT
  chprintf("Paris vs PFFT");
  #endif
  printDiff(p.data(),Grav.F.potential_h,Grav.nx_local,Grav.ny_local,Grav.nz_local);
  #endif

  #ifdef CPU_TIME
  Timer.End_and_Record_Time( 3 );
  #endif

}

#ifdef GRAVITY_ANALYTIC_COMP
void Grid3D::Add_Analytic_Potential(struct parameters *P) {
  #ifndef PARALLEL_OMP
  Add_Analytic_Galaxy_Potential(0, Grav.nz_local, Galaxies::MW);
  #else
  #pragma omp parallel num_threads( N_OMP_THREADS )
  {
    int omp_id, n_omp_procs;
    int g_start, g_end;

    omp_id = omp_get_thread_num();
    n_omp_procs = omp_get_num_threads();
    Get_OMP_Grid_Indxs( Grav.nz_local, n_omp_procs, omp_id, &g_start, &g_end  );

    Add_Analytic_Galaxy_Potential(g_start, g_end, Galaxies::MW);
  }
  #endif
}
#endif


void Grid3D::Copy_Hydro_Density_to_Gravity_Function( int g_start, int g_end){
  // Copy the density array from hydro conserved to gravity density array

  Real dens;
  int i, j, k, id, id_grav;
  for (k=g_start; k<g_end; k++) {
    for (j=0; j<Grav.ny_local; j++) {
      for (i=0; i<Grav.nx_local; i++) {
        id = (i+H.n_ghost) + (j+H.n_ghost)*H.nx + (k+H.n_ghost)*H.nx*H.ny;
        id_grav = (i) + (j)*Grav.nx_local + (k)*Grav.nx_local*Grav.ny_local;

        dens = C.density[id];

        //If using cosmology the density must be rescaled to the physical coordinates
        #ifdef COSMOLOGY
        dens *= Cosmo.rho_0_gas;
        #endif

        #ifdef PARTICLES
        Grav.F.density_h[id_grav] += dens; //Hydro density is added AFTER partices density
        #else
        Grav.F.density_h[id_grav] = dens;
        #endif

      }
    }
  }
}

void Grid3D::Copy_Hydro_Density_to_Gravity(){

  #ifdef GRAVITY_GPU
  Copy_Hydro_Density_to_Gravity_GPU();
  #else

  #ifndef PARALLEL_OMP
  Copy_Hydro_Density_to_Gravity_Function( 0, Grav.nz_local );
  #else

  #pragma omp parallel num_threads( N_OMP_THREADS )
  {
    int omp_id, n_omp_procs;
    int g_start, g_end;

    omp_id = omp_get_thread_num();
    n_omp_procs = omp_get_num_threads();
    Get_OMP_Grid_Indxs( Grav.nz_local, n_omp_procs, omp_id, &g_start, &g_end  );

    Copy_Hydro_Density_to_Gravity_Function(g_start, g_end );
  }
  #endif //PARALLEL_OMP

  #endif //GRAVITY_GPU

}


#ifdef GRAVITY_ANALYTIC_COMP
/**
 * Adds a specified potential function to the potential calculated from solving the Poisson equation.
 * The raison d'etre is to solve the evolution of a system where not all particles are simulated.
 */
void Grid3D::Add_Analytic_Galaxy_Potential(int g_start, int g_end, DiskGalaxy& gal) {
  int nx = Grav.nx_local + 2*N_GHOST_POTENTIAL;
  int ny = Grav.ny_local + 2*N_GHOST_POTENTIAL;
  int nz = Grav.nz_local + 2*N_GHOST_POTENTIAL;

  // the fraction of the disk that's not modelled (and so its analytic contribution must be added)
  //Real non_mod_frac = 0.0;

  int k, j, i, id;
  Real x_pos, y_pos, z_pos, R;
  for ( k=g_start; k<g_end; k++ ){
    for ( j=0; j<ny; j++ ){
      for ( i=0; i<nx; i++ ){
        id = i + j*nx + k*nx*ny;
        // does this also work with MPI?  is Grav.xMin equivalent to H.xblocal, for example.
        x_pos = Grav.xMin + Grav.dx*(i-N_GHOST_POTENTIAL) + 0.5*Grav.dx;
        y_pos = Grav.yMin + Grav.dy*(j-N_GHOST_POTENTIAL) + 0.5*Grav.dy;
        z_pos = Grav.zMin + Grav.dz*(k-N_GHOST_POTENTIAL) + 0.5*Grav.dz;
        R = sqrt(x_pos*x_pos + y_pos*y_pos);
        //Grav.F.potential_h[id] += non_mod_frac*gal.phi_disk_D3D(R, z_pos) + gal.phi_halo_D3D(R, z_pos);
        Grav.F.potential_h[id] += gal.phi_halo_D3D(R, z_pos);
      }
    }
  }
}
#endif


//Extrapolate the potential to obtain phi_n+1/2
void Grid3D::Extrapolate_Grav_Potential_Function( int g_start, int g_end ){
  //Use phi_n-1 and phi_n to extrapolate the potential and obtain phi_n+1/2

  int nx_pot = Grav.nx_local + 2*N_GHOST_POTENTIAL;
  int ny_pot = Grav.ny_local + 2*N_GHOST_POTENTIAL;
  int nz_pot = Grav.nz_local + 2*N_GHOST_POTENTIAL;

  int n_ghost_grid, nx_grid, ny_grid, nz_grid;
  Real *potential_in, *potential_out;

  //Input potential
  potential_in = Grav.F.potential_h;

  //Output potential
  potential_out = C.Grav_potential;
  //n_ghost for the output potential
  n_ghost_grid = H.n_ghost;

  //Grid size for the output potential
  nx_grid = Grav.nx_local + 2*n_ghost_grid;
  ny_grid = Grav.ny_local + 2*n_ghost_grid;
  nz_grid = Grav.nz_local + 2*n_ghost_grid;

  int nGHST = n_ghost_grid - N_GHOST_POTENTIAL;
  Real pot_now, pot_prev, pot_extrp;
  int k, j, i, id_pot, id_grid;
  for ( k=g_start; k<g_end; k++ ){
    for ( j=0; j<ny_pot; j++ ){
      for ( i=0; i<nx_pot; i++ ){
        id_pot = i + j*nx_pot + k*nx_pot*ny_pot;
        id_grid = (i+nGHST) + (j+nGHST)*nx_grid + (k+nGHST)*nx_grid*ny_grid;
        pot_now = potential_in[id_pot]; //Potential at the n-th timestep
        if ( Grav.INITIAL ){
          pot_extrp = pot_now; //The first timestep the extrapolated potential is phi_0
        } else {
          pot_prev = Grav.F.potential_1_h[id_pot]; //Potential at the (n-1)-th timestep ( previous step )
          //Compute the extrapolated potential from phi_n-1 and phi_n
          pot_extrp = pot_now  + 0.5 * Grav.dt_now * ( pot_now - pot_prev  ) / Grav.dt_prev;
        }

        #ifdef COSMOLOGY
        //For cosmological simulation the potential is tranformed to 'comoving coordinates'
        pot_extrp *= Cosmo.current_a * Cosmo.current_a / Cosmo.phi_0_gas;
        #endif

        //Save the extrapolated potential
        potential_out[id_grid] = pot_extrp;
        //Set phi_n-1 = phi_n, to use it during the next step
        Grav.F.potential_1_h[id_pot] = pot_now;
      }
    }
  }
}

//Call the function to extrapolate the potential
void Grid3D::Extrapolate_Grav_Potential(){

  #ifdef GRAVITY_GPU
  Extrapolate_Grav_Potential_GPU();
  #else

  #ifndef PARALLEL_OMP
  Extrapolate_Grav_Potential_Function( 0, Grav.nz_local + 2*N_GHOST_POTENTIAL );
  #else

  #pragma omp parallel num_threads( N_OMP_THREADS )
  {
    int omp_id, n_omp_procs;
    int g_start, g_end;

    omp_id = omp_get_thread_num();
    n_omp_procs = omp_get_num_threads();
    Get_OMP_Grid_Indxs( Grav.nz_local + 2*N_GHOST_POTENTIAL, n_omp_procs, omp_id,  &g_start, &g_end  );

    Extrapolate_Grav_Potential_Function( g_start, g_end );
  }
  #endif // PARALLEL_OMP

  #endif //GRAVITY_GPU

  //After the first timestep the INITIAL flag is set to false, that way the potential is properly extrapolated afterwards
  Grav.INITIAL = false;
}


#endif //GRAVITY<|MERGE_RESOLUTION|>--- conflicted
+++ resolved
@@ -92,10 +92,6 @@
     }
   }
   #endif
-<<<<<<< HEAD
-
-
-=======
   
   if ( da_min < 0 ){
     chprintf( "ERROR: Negative delta_a");
@@ -103,7 +99,6 @@
   } 
   
   
->>>>>>> 5ee0afbf
   //Set delta_a after it has been computed
   Cosmo.delta_a = da_min;
   //Convert delta_a back to delta_t
