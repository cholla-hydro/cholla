--- conflicted
+++ resolved
@@ -540,8 +540,6 @@
 
   #ifdef CPU_TIME
   Timer.Grav_Potential.End();
-<<<<<<< HEAD
-=======
   #endif
 }
 
@@ -562,7 +560,6 @@
 
     Setup_Analytic_Galaxy_Potential(g_start, g_end, Galaxies::MW);
   }
->>>>>>> 6fb50f8f
   #endif
 
   #ifdef GRAVITY_GPU
