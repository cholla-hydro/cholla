--- conflicted
+++ resolved
@@ -143,18 +143,12 @@
     T -= del_T;
     if (T > 1e9) {
       T = 1e9; // add a temperature ceiling
-      //printf("Temperature ceiling applied: %d %d %d\n", xid, yid, zid);
+      printf("Temperature ceiling applied: %d %d %d\n", xid, yid, zid);
     }
 
     // adjust value of energy based on total change in temperature
-<<<<<<< HEAD
-    del_T = T_init - T; // total change in T
-    Real del_E = n*KB*del_T / ((gamma-1.0)*ENERGY_UNIT);
-    E -= del_E;
-=======
     del_T = T_init - T;  // total change in T
     E -= n * KB * del_T / ((gamma - 1.0) * ENERGY_UNIT);
->>>>>>> ec7e7c37
     #ifdef DE
     ge -= KB * del_T / (mu * MP * (gamma - 1.0) * SP_ENERGY_UNIT);
     #endif
