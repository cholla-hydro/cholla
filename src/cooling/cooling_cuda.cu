--- conflicted
+++ resolved
@@ -33,10 +33,6 @@
            of the total energy for each cell according to the specified cooling function. */
 __global__ void cooling_kernel(Real *dev_conserved, int nx, int ny, int nz, int n_ghost, int n_fields, Real dt, Real gamma, cudaTextureObject_t coolTexObj, cudaTextureObject_t heatTexObj)
 {
-<<<<<<< HEAD
-
-=======
->>>>>>> 6fb50f8f
 
   int n_cells = nx*ny*nz;
   int is, ie, js, je, ks, ke;
@@ -152,16 +148,6 @@
     ge -= KB*del_T / (mu*MP*(gamma-1.0)*SP_ENERGY_UNIT);
     #endif
 
-<<<<<<< HEAD
-    /* Tracking cooling
-    atomicAdd(&d_te_arr[blockIdx.x%SIMB * TPB + tid], del_E);
-    if (d_mask[id] > 0.0) {
-      atomicAdd(&d_me_arr[blockIdx.x%SIMB * TPB + tid], d_mask[id]*del_E);
-    }
-    */
-
-=======
->>>>>>> 6fb50f8f
     // calculate cooling rate for new T
     #ifdef CLOUDY_COOL
     cool = Cloudy_cool(n, T, coolTexObj, heatTexObj);
