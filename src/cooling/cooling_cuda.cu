/*! \file cooling_cuda.cu
 *  \brief Functions to calculate cooling rate for a given rho, P, dt. */

#ifdef COOLING_GPU

  #include <math.h>

  #include "../cooling/cooling_cuda.h"
  #include "../global/global.h"
  #include "../global/global_cuda.h"
  #include "../utils/gpu.hpp"

  #ifdef CLOUDY_COOL
    #include "../cooling/texture_utilities.h"
  #endif

cudaTextureObject_t coolTexObj = 0;
cudaTextureObject_t heatTexObj = 0;

__device__ Real Photoelectric_Heating(Real n, Real T, Real n_av);
__device__ Real TI_cool(Real n, Real T);

void Cooling_Update(Real *dev_conserved, int nx, int ny, int nz, int n_ghost, int n_fields, Real dt, Real gamma)
{
  int n_cells = nx * ny * nz;
  int ngrid   = (n_cells + TPB - 1) / TPB;
  dim3 dim1dGrid(ngrid, 1, 1);
  dim3 dim1dBlock(TPB, 1, 1);
  hipLaunchKernelGGL(cooling_kernel, dim1dGrid, dim1dBlock, 0, 0, dev_conserved, nx, ny, nz, n_ghost, n_fields, dt,
                     gama, coolTexObj, heatTexObj);
  GPU_Error_Check();
}

/*! \fn void cooling_kernel(Real *dev_conserved, int nx, int ny, int nz, int
 n_ghost, int n_fields, Real dt, Real gamma, cudaTextureObject_t coolTexObj,
 cudaTextureObject_t heatTexObj)
 *  \brief When passed an array of conserved variables and a timestep, adjust
 the value of the total energy for each cell according to the specified cooling
 function. */
__global__ void cooling_kernel(Real *dev_conserved, int nx, int ny, int nz, int n_ghost, int n_fields, Real dt,
                               Real gamma, cudaTextureObject_t coolTexObj, cudaTextureObject_t heatTexObj)
{
  int n_cells = nx * ny * nz;
  int is, ie, js, je, ks, ke;
  is = n_ghost;
  ie = nx - n_ghost;
  if (ny == 1) {
    js = 0;
    je = 1;
  } else {
    js = n_ghost;
    je = ny - n_ghost;
  }
  if (nz == 1) {
    ks = 0;
    ke = 1;
  } else {
    ks = n_ghost;
    ke = nz - n_ghost;
  }

  Real d, E;
  Real n, T, T_init;
  Real del_T, dt_sub;
  Real mu;    // mean molecular weight
  Real cool;  // cooling rate per volume, erg/s/cm^3
  // #ifndef DE
  Real vx, vy, vz, p;
  // #endif
  #ifdef DE
  Real ge;
  #endif

  mu = 0.6;
  // mu = 1.27;

  // get a global thread ID
  int blockId = blockIdx.x + blockIdx.y * gridDim.x;
  int id      = threadIdx.x + blockId * blockDim.x;
  int zid     = id / (nx * ny);
  int yid     = (id - zid * nx * ny) / nx;
  int xid     = id - zid * nx * ny - yid * nx;

  // only threads corresponding to real cells do the calculation
  if (xid >= is && xid < ie && yid >= js && yid < je && zid >= ks && zid < ke) {
    // load values of density and pressure
    d = dev_conserved[id];
    E = dev_conserved[4 * n_cells + id];
    // don't apply cooling if this thread crashed
    if (E < 0.0 || E != E) {
      return;
    }
    // #ifndef DE
    vx = dev_conserved[1 * n_cells + id] / d;
    vy = dev_conserved[2 * n_cells + id] / d;
    vz = dev_conserved[3 * n_cells + id] / d;
    p  = (E - 0.5 * d * (vx * vx + vy * vy + vz * vz)) * (gamma - 1.0);
    p  = fmax(p, (Real)TINY_NUMBER);
  // #endif
  #ifdef DE
    ge = dev_conserved[(n_fields - 1) * n_cells + id] / d;
    ge = fmax(ge, (Real)TINY_NUMBER);
  #endif

    // calculate the number density of the gas (in cgs)
    n = d * DENSITY_UNIT / (mu * MP);

    // calculate the temperature of the gas
    T_init = p * PRESSURE_UNIT / (n * KB);
  #ifdef DE
    T_init = d * ge * (gamma - 1.0) * PRESSURE_UNIT / (n * KB);
  #endif

    // calculate cooling rate per volume
    T = T_init;
  // call the cooling function
  #ifdef CLOUDY_COOL
    cool = Cloudy_cool(n, T, coolTexObj, heatTexObj);
  #else
    cool = CIE_cool(n, T);
  #endif

    // calculate change in temperature given dt
    del_T = cool * dt * TIME_UNIT * (gamma - 1.0) / (n * KB);

    // limit change in temperature to 1%
    while (del_T / T > 0.01) {
      // what dt gives del_T = 0.01*T?
      dt_sub = 0.01 * T * n * KB / (cool * TIME_UNIT * (gamma - 1.0));
      // apply that dt
      T -= cool * dt_sub * TIME_UNIT * (gamma - 1.0) / (n * KB);
      // how much time is left from the original timestep?
      dt -= dt_sub;
  // calculate cooling again
  #ifdef CLOUDY_COOL
      cool = Cloudy_cool(n, T, coolTexObj, heatTexObj);
  #else
      cool = CIE_cool(n, T);
  #endif
      // calculate new change in temperature

    // at one point, the logic for the above ifdef was called the
    // Photoelectric_Heating function in the CLOUDY_COOL branch, and had an
    // additional branch TI_COOL that assigned cool the value of TI_cool(n,T)
    // -> there were a number of other differences in this function. Because that change
    //    was made in git-branch that signficantly diverged from dev, we decided to
    //    simply reverted the logic in order to simplify the merge,
    // -> to find that alternative logic, use git-blame to identify the commit where
    //    this text was added (it's the same commit where the logic was reverted)
    //    was reverted in the same) with lots of merge-conflicts.

      del_T = cool * dt * TIME_UNIT * (gamma - 1.0) / (n * KB);
    }

    // calculate final temperature
    T -= del_T;

    // adjust value of energy based on total change in temperature
    del_T = T_init - T;  // total change in T
    E -= n * KB * del_T / ((gamma - 1.0) * ENERGY_UNIT);
  #ifdef DE
    ge -= KB * del_T / (mu * MP * (gamma - 1.0) * SP_ENERGY_UNIT);
  #endif

  // calculate cooling rate for new T
  #ifdef CLOUDY_COOL
    cool = Cloudy_cool(n, T, coolTexObj, heatTexObj);
  #else
    cool = CIE_cool(n, T);
  // printf("%d %d %d %e %e %e\n", xid, yid, zid, n, T, cool);
  #endif

    // and send back from kernel
    dev_conserved[4 * n_cells + id] = E;
  #ifdef DE
    dev_conserved[(n_fields - 1) * n_cells + id] = d * ge;
  #endif
  }
}

/* \fn __device__ Real test_cool(Real n, Real T)
 * \brief Cooling function from Creasey 2011. */
__device__ Real test_cool(int tid, Real n, Real T)
{
  Real T0, T1, lambda, cool;
  T0   = 10000.0;
  T1   = 20 * T0;
  cool = 0.0;
  // lambda = 5.0e-24; //cooling coefficient, 5e-24 erg cm^3 s^-1
  lambda = 5.0e-20;  // cooling coefficient, 5e-24 erg cm^3 s^-1

  // constant cooling rate
  // cool = n*n*lambda;

  // Creasey cooling function
  if (T >= T0 && T <= 0.5 * (T1 + T0)) {
    cool = n * n * lambda * (T - T0) / T0;
  }
  if (T >= 0.5 * (T1 + T0) && T <= T1) {
    cool = n * n * lambda * (T1 - T) / T0;
  }

  // printf("%d %f %f\n", tid, T, cool);
  return cool;
}

/* \fn __device__ Real primordial_cool(Real n, Real T)
 * \brief Primordial hydrogen/helium cooling curve
          derived according to Katz et al. 1996. */
__device__ Real primordial_cool(Real n, Real T)
{
  Real n_h, Y, y, g_ff, cool;
  Real n_h0, n_hp, n_he0, n_hep, n_hepp, n_e, n_e_old;
  Real alpha_hp, alpha_hep, alpha_d, alpha_hepp, gamma_eh0, gamma_ehe0, gamma_ehep;
  Real le_h0, le_hep, li_h0, li_he0, li_hep, lr_hp, lr_hep, lr_hepp, ld_hep, l_ff;
  Real gamma_lh0, gamma_lhe0, gamma_lhep, e_h0, e_he0, e_hep, H;
  int heat_flag, n_iter;
  Real diff, tol;

  // set flag to 1 for photoionization & heating
  heat_flag = 0;

  // Real X = 0.76; //hydrogen abundance by mass
  Y = 0.24;  // helium abundance by mass
  y = Y / (4 - 4 * Y);

  // set the hydrogen number density
  n_h = n;

  // calculate the recombination and collisional ionization rates
  // (Table 2 from Katz 1996)
  alpha_hp   = (8.4e-11) * (1.0 / sqrt(T)) * pow((T / 1e3), (-0.2)) * (1.0 / (1.0 + pow((T / 1e6), (0.7))));
  alpha_hep  = (1.5e-10) * (pow(T, (-0.6353)));
  alpha_d    = (1.9e-3) * (pow(T, (-1.5))) * exp(-470000.0 / T) * (1.0 + 0.3 * exp(-94000.0 / T));
  alpha_hepp = (3.36e-10) * (1.0 / sqrt(T)) * pow((T / 1e3), (-0.2)) * (1.0 / (1.0 + pow((T / 1e6), (0.7))));
  gamma_eh0  = (5.85e-11) * sqrt(T) * exp(-157809.1 / T) * (1.0 / (1.0 + sqrt(T / 1e5)));
  gamma_ehe0 = (2.38e-11) * sqrt(T) * exp(-285335.4 / T) * (1.0 / (1.0 + sqrt(T / 1e5)));
  gamma_ehep = (5.68e-12) * sqrt(T) * exp(-631515.0 / T) * (1.0 / (1.0 + sqrt(T / 1e5)));
  // externally evaluated integrals for photoionization rates
  // assumed J(nu) = 10^-22 (nu_L/nu)
  gamma_lh0  = 3.19851e-13;
  gamma_lhe0 = 3.13029e-13;
  gamma_lhep = 2.00541e-14;
  // externally evaluated integrals for heating rates
  e_h0  = 2.4796e-24;
  e_he0 = 6.86167e-24;
  e_hep = 6.21868e-25;

  // assuming no photoionization, solve equations for number density of
  // each species
  n_e    = n_h;  // as a first guess, use the hydrogen number density
  n_iter = 20;
  diff   = 1.0;
  tol    = 1.0e-6;
  if (heat_flag) {
    for (int i = 0; i < n_iter; i++) {
      n_e_old = n_e;
      n_h0    = n_h * alpha_hp / (alpha_hp + gamma_eh0 + gamma_lh0 / n_e);
      n_hp    = n_h - n_h0;
      n_hep   = y * n_h /
              (1.0 + (alpha_hep + alpha_d) / (gamma_ehe0 + gamma_lhe0 / n_e) +
               (gamma_ehep + gamma_lhep / n_e) / alpha_hepp);
      n_he0  = n_hep * (alpha_hep + alpha_d) / (gamma_ehe0 + gamma_lhe0 / n_e);
      n_hepp = n_hep * (gamma_ehep + gamma_lhep / n_e) / alpha_hepp;
      n_e    = n_hp + n_hep + 2 * n_hepp;
      diff   = fabs(n_e_old - n_e);
      if (diff < tol) {
        break;
      }
    }
  } else {
    n_h0   = n_h * alpha_hp / (alpha_hp + gamma_eh0);
    n_hp   = n_h - n_h0;
    n_hep  = y * n_h / (1.0 + (alpha_hep + alpha_d) / (gamma_ehe0) + (gamma_ehep) / alpha_hepp);
    n_he0  = n_hep * (alpha_hep + alpha_d) / (gamma_ehe0);
    n_hepp = n_hep * (gamma_ehep) / alpha_hepp;
    n_e    = n_hp + n_hep + 2 * n_hepp;
  }

  // using number densities, calculate cooling rates for
  // various processes (Table 1 from Katz 1996)
  le_h0   = (7.50e-19) * exp(-118348.0 / T) * (1.0 / (1.0 + sqrt(T / 1e5))) * n_e * n_h0;
  le_hep  = (5.54e-17) * pow(T, (-0.397)) * exp(-473638.0 / T) * (1.0 / (1.0 + sqrt(T / 1e5))) * n_e * n_hep;
  li_h0   = (1.27e-21) * sqrt(T) * exp(-157809.1 / T) * (1.0 / (1.0 + sqrt(T / 1e5))) * n_e * n_h0;
  li_he0  = (9.38e-22) * sqrt(T) * exp(-285335.4 / T) * (1.0 / (1.0 + sqrt(T / 1e5))) * n_e * n_he0;
  li_hep  = (4.95e-22) * sqrt(T) * exp(-631515.0 / T) * (1.0 / (1.0 + sqrt(T / 1e5))) * n_e * n_hep;
  lr_hp   = (8.70e-27) * sqrt(T) * pow((T / 1e3), (-0.2)) * (1.0 / (1.0 + pow((T / 1e6), (0.7)))) * n_e * n_hp;
  lr_hep  = (1.55e-26) * pow(T, (0.3647)) * n_e * n_hep;
  lr_hepp = (3.48e-26) * sqrt(T) * pow((T / 1e3), (-0.2)) * (1.0 / (1.0 + pow((T / 1e6), (0.7)))) * n_e * n_hepp;
  ld_hep  = (1.24e-13) * pow(T, (-1.5)) * exp(-470000.0 / T) * (1.0 + 0.3 * exp(-94000.0 / T)) * n_e * n_hep;
  g_ff    = 1.1 + 0.34 * exp(-(5.5 - log(T)) * (5.5 - log(T)) / 3.0);  // Gaunt factor
  l_ff    = (1.42e-27) * g_ff * sqrt(T) * (n_hp + n_hep + 4 * n_hepp) * n_e;

  // calculate total cooling rate (erg s^-1 cm^-3)
  cool = le_h0 + le_hep + li_h0 + li_he0 + li_hep + lr_hp + lr_hep + lr_hepp + ld_hep + l_ff;

  // calculate total photoionization heating rate
  H = 0.0;
  if (heat_flag) {
    H = n_h0 * e_h0 + n_he0 * e_he0 + n_hep * e_hep;
  }

  cool -= H;

  return cool;
}

/* \fn __device__ Real CIE_cool(Real n, Real T)
 * \brief Analytic fit to a solar metallicity CIE cooling curve
          calculated using Cloudy. */
__device__ Real CIE_cool(Real n, Real T)
{
  Real lambda = 0.0;  // cooling rate, erg s^-1 cm^3
  Real cool   = 0.0;  // cooling per unit volume, erg /s / cm^3

  // fit to CIE cooling function
  if (log10(T) < 4.0) {
    lambda = 0.0;
  } else if (log10(T) >= 4.0 && log10(T) < 5.9) {
    lambda = pow(10.0, (-1.3 * (log10(T) - 5.25) * (log10(T) - 5.25) - 21.25));
  } else if (log10(T) >= 5.9 && log10(T) < 7.4) {
    lambda = pow(10.0, (0.7 * (log10(T) - 7.1) * (log10(T) - 7.1) - 22.8));
  } else {
    lambda = pow(10.0, (0.45 * log10(T) - 26.065));
  }

  // cooling rate per unit volume
  cool = n * n * lambda;

  return cool;
}

  #ifdef CLOUDY_COOL
/* \fn __device__ Real Cloudy_cool(Real n, Real T, cudaTextureObject_t
 coolTexObj, cudaTextureObject_t heatTexObj)
 * \brief Uses texture mapping to interpolate Cloudy cooling/heating
          tables at z = 0 with solar metallicity and an HM05 UV background. */
__device__ Real Cloudy_cool(Real n, Real T, cudaTextureObject_t coolTexObj, cudaTextureObject_t heatTexObj)
{
  Real lambda  = 0.0;  // log cooling rate, erg s^-1 cm^3
  Real cooling = 0.0;  // cooling per unit volume, erg /s / cm^3
  Real heating = 0.0;  // heating per unit volume, erg /s / cm^3

  // To keep texture code simple, we use floats (which have built-in support) as opposed to doubles (which would require
  // casting)
  float log_n, log_T;
  log_n = log10(n);
  log_T = log10(T);

  // remap coordinates for texture
  // remapped = (input - TABLE_MIN_VALUE)*(1/TABLE_SPACING)
  // remapped = (input - TABLE_MIN_VALUE)*(NUM_CELLS_PER_DECADE)
  const Real remap_log_T = (log_T - 1.0) * 10;
  const Real remap_log_n = (log_n + 6.0) * 10;

  // Note: although the cloudy table columns are n,T,L,H , T is the fastest
  // variable so it is treated as "x" This is why the Texture calls are T first,
  // then n: Bilinear_Texture(tex, remap_log_T, remap_log_n)

  // cloudy cooling tables cut off at 10^9 K, use the CIE analytic fit above
  // this temp.
  if (log10(T) > 9.0) {
    lambda = 0.45 * log10(T) - 26.065;
  } else if (log10(T) >= 1.0) {
    lambda       = Bilinear_Texture(coolTexObj, remap_log_T, remap_log_n);
    const Real H = Bilinear_Texture(heatTexObj, remap_log_T, remap_log_n);
    heating      = pow(10, H);
  } else {
    // Do nothing below 10 K
    return 0.0;
  }

  cooling = pow(10, lambda);
  return n * n * (cooling - heating);
}
  #endif  // CLOUDY_COOL

<<<<<<< HEAD
__device__ Real Photoelectric_Heating(Real n, Real T, Real n_av)
{
  // Photoelectric heating based on description given in Kim et al. 2015
  // n_av is mean density in the sim volume, cm^-3
  // Returns a positive value, expect sign conversion elsewhere for cooling
  if (T < 1e4) {
    return n * n_av * 1.0e-26;
  } else {
    return 0.0;
  }
}

/*! \brief Estimated cooling / photoelectric heating function based on description
 *         given in Kim et al. 2015.
 *  \note  According to Evan, this was implemented back while trying out the photo-heating term
 */
__device__ Real TI_cool(Real n, Real T)
{
  Real lambda = 0.0;    // cooling rate, erg s^-1 cm^3
  Real H      = 0.0;    // heating rate, erg s^-1
  Real n_av   = 100.0;  // mean density in the sim volume

  // Below 10K only include photoelectric heating
  if (log10(T) < 1.0) {
    H = n_av * 1.0e-26;
  }
  // Koyama & Inutsaka 2002 analytic fit
  if (log10(T) >= 1.0 && log10(T) < 4.0) {
    lambda = 2e-26 * (1e7 * exp(-1.148e5 / (T + 1000.0)) + 1.4e-2 * sqrt(T) * exp(-92.0 / T));
    H      = n_av * 1.0e-26;
  }
  // fit to cloudy CIE cooling function
  if (log10(T) >= 4.0 && log10(T) < 5.9) {
    lambda = powf(10.0, (-1.3 * (log10(T) - 5.25) * (log10(T) - 5.25) - 21.25));
  }
  if (log10(T) >= 5.9 && log10(T) < 7.4) {
    lambda = powf(10.0, (0.7 * (log10(T) - 7.1) * (log10(T) - 7.1) - 22.8));
  }
  if (log10(T) >= 7.4) {
    lambda = powf(10.0, (0.45 * log10(T) - 26.065));
  }

  // cooling rate per unit volume, erg /s / cm^3
  Real cooling = n * (n * lambda - H);
  return cooling;
}

  #endif  // COOLING_GPU
#endif    // CUDA
=======
#endif  // COOLING_GPU
>>>>>>> 8478c9ed
<|MERGE_RESOLUTION|>--- conflicted
+++ resolved
@@ -375,7 +375,6 @@
 }
   #endif  // CLOUDY_COOL
 
-<<<<<<< HEAD
 __device__ Real Photoelectric_Heating(Real n, Real T, Real n_av)
 {
   // Photoelectric heating based on description given in Kim et al. 2015
@@ -423,8 +422,4 @@
   return cooling;
 }
 
-  #endif  // COOLING_GPU
-#endif    // CUDA
-=======
-#endif  // COOLING_GPU
->>>>>>> 8478c9ed
+#endif  // COOLING_GPU