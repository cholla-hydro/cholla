--- conflicted
+++ resolved
@@ -292,14 +292,6 @@
   C.momentum_z = &(C.host[3*H.n_cells]);
   C.Energy   = &(C.host[4*H.n_cells]);
   #ifdef SCALAR
-<<<<<<< HEAD
-  C.scalar  = &(C.host[5*H.n_cells]);
-  #endif  //SCALAR
-  #ifdef  MHD
-  C.magnetic_x = &(C.host[(5 + NSCALARS)*H.n_cells]);
-  C.magnetic_y = &(C.host[(6 + NSCALARS)*H.n_cells]);
-  C.magnetic_z = &(C.host[(7 + NSCALARS)*H.n_cells]);
-=======
   C.scalar  = &(C.host[H.n_cells*grid_enum::scalar]);
   #ifdef BASIC_SCALAR
   C.basic_scalar  = &(C.host[H.n_cells*grid_enum::basic_scalar]);
@@ -309,7 +301,6 @@
   C.magnetic_x = &(C.host[(grid_enum::magnetic_x)*H.n_cells]);
   C.magnetic_y = &(C.host[(grid_enum::magnetic_y)*H.n_cells]);
   C.magnetic_z = &(C.host[(grid_enum::magnetic_z)*H.n_cells]);
->>>>>>> 6fb50f8f
   #endif  //MHD
   #ifdef DE
   C.GasEnergy = &(C.host[(H.n_fields-1)*H.n_cells]);
@@ -317,24 +308,13 @@
 
   // allocate memory for the conserved variable arrays on the device
   CudaSafeCall( cudaMalloc((void**)&C.device, H.n_fields*H.n_cells*sizeof(Real)) );
-<<<<<<< HEAD
-=======
   cuda_utilities::initGpuMemory(C.device, H.n_fields*H.n_cells*sizeof(Real));
->>>>>>> 6fb50f8f
   C.d_density    = C.device;
   C.d_momentum_x = &(C.device[H.n_cells]);
   C.d_momentum_y = &(C.device[2*H.n_cells]);
   C.d_momentum_z = &(C.device[3*H.n_cells]);
   C.d_Energy     = &(C.device[4*H.n_cells]);
   #ifdef SCALAR
-<<<<<<< HEAD
-  C.d_scalar     = &(C.device[5*H.n_cells]);
-  #endif  // SCALAR
-  #ifdef  MHD
-  C.d_magnetic_x   = &(C.device[(5 + NSCALARS)*H.n_cells]);
-  C.d_magnetic_y   = &(C.device[(6 + NSCALARS)*H.n_cells]);
-  C.d_magnetic_z   = &(C.device[(7 + NSCALARS)*H.n_cells]);
-=======
   C.d_scalar     = &(C.device[H.n_cells*grid_enum::scalar]);
   #ifdef BASIC_SCALAR
   C.d_basic_scalar     = &(C.device[H.n_cells*grid_enum::basic_scalar]);
@@ -344,22 +324,10 @@
   C.d_magnetic_x   = &(C.device[(grid_enum::magnetic_x)*H.n_cells]);
   C.d_magnetic_y   = &(C.device[(grid_enum::magnetic_y)*H.n_cells]);
   C.d_magnetic_z   = &(C.device[(grid_enum::magnetic_z)*H.n_cells]);
->>>>>>> 6fb50f8f
   #endif  //MHD
   #ifdef DE
   C.d_GasEnergy  = &(C.device[(H.n_fields-1)*H.n_cells]);
   #endif  // DE
-<<<<<<< HEAD
-
-
-  // arrays that hold the max_dti calculation for hydro for each thread block (pre reduction)
-  int ngrid = (H.n_cells + TPB - 1) / TPB;
-  CudaSafeCall( cudaHostAlloc(&host_dti_array, ngrid*sizeof(Real), cudaHostAllocDefault) );
-  CudaSafeCall( cudaMalloc((void**)&dev_dti_array, ngrid*sizeof(Real)) );
-  CudaSafeCall( cudaMalloc((void**)&dev_dti, sizeof(Real)) );
-
-=======
->>>>>>> 6fb50f8f
 
   #if defined( GRAVITY )
   CudaSafeCall( cudaHostAlloc(&C.Grav_potential, H.n_cells*sizeof(Real), cudaHostAllocDefault) );
@@ -371,21 +339,12 @@
 
 
   #ifdef CHEMISTRY_GPU
-<<<<<<< HEAD
-  C.HI_density    = &C.scalar[ 0*H.n_cells ];
-  C.HII_density   = &C.scalar[ 1*H.n_cells ];
-  C.HeI_density   = &C.scalar[ 2*H.n_cells ];
-  C.HeII_density  = &C.scalar[ 3*H.n_cells ];
-  C.HeIII_density = &C.scalar[ 4*H.n_cells ];
-  C.e_density     = &C.scalar[ 5*H.n_cells ];
-=======
   C.HI_density     = &C.host[ H.n_cells*grid_enum::HI_density ];
   C.HII_density    = &C.host[ H.n_cells*grid_enum::HII_density ];
   C.HeI_density    = &C.host[ H.n_cells*grid_enum::HeI_density ];
   C.HeII_density   = &C.host[ H.n_cells*grid_enum::HeII_density ];
   C.HeIII_density  = &C.host[ H.n_cells*grid_enum::HeIII_density ];
   C.e_density      = &C.host[ H.n_cells*grid_enum::e_density ];
->>>>>>> 6fb50f8f
   #endif
 
   // initialize host array
@@ -397,10 +356,6 @@
   #ifdef CLOUDY_COOL
   Load_Cuda_Textures();
   #endif  // CLOUDY_COOL
-<<<<<<< HEAD
-
-=======
->>>>>>> 6fb50f8f
 
 }
 
@@ -501,11 +456,7 @@
     #ifdef VL
     VL_Algorithm_2D_CUDA(C.device, H.nx, H.ny, x_off, y_off, H.n_ghost, H.dx, H.dy, H.xbound, H.ybound, H.dt, H.n_fields);
     #endif //VL
-<<<<<<< HEAD
-    #ifdef SIMPLE 
-=======
     #ifdef SIMPLE
->>>>>>> 6fb50f8f
     Simple_Algorithm_2D_CUDA(C.device, H.nx, H.ny, x_off, y_off, H.n_ghost, H.dx, H.dy, H.xbound, H.ybound, H.dt, H.n_fields);
     #endif //SIMPLE
     #endif //CUDA
@@ -531,26 +482,6 @@
   #ifdef CUDA
 
   #ifdef COOLING_GPU
-<<<<<<< HEAD
-  /* HEAD	
-  //Real cooling_total_energy=0;
-  //Real cooling_mask_energy=0;
-  Cooling_Update(C.device, H.nx, H.ny, H.nz, H.n_ghost, H.n_fields, H.dt, gama, dev_dt_array, &cooling_total_energy, &cooling_mask_energy);
-  #ifdef MPI_CHOLLA
-  Real cooling_te = ReduceRealSum(cooling_total_energy);
-  Real cooling_me = ReduceRealSum(cooling_mask_energy);
-  #else
-  Real cooling_te = cooling_total_energy;
-  Real cooling_me = cooling_mask_energy;
-  #endif //MPI_CHOLLA
-  chprintf("cooling energy: %.15e %.15e \n",cooling_te,cooling_me);
-  */ 
-
-  // ==Apply Cooling from cooling/cooling_cuda.h==
-  Cooling_Update(C.device, H.nx, H.ny, H.nz, H.n_ghost, H.n_fields, H.dt, gama);
-
-  #endif //COOLING_GPU
-=======
   // ==Apply Cooling from cooling/cooling_cuda.h==
   Cooling_Update(C.device, H.nx, H.ny, H.nz, H.n_ghost, H.n_fields, H.dt, gama);
   #endif //COOLING_GPU
@@ -559,7 +490,6 @@
   // ==Apply dust from dust/dust_cuda.h==
   Dust_Update(C.device, H.nx, H.ny, H.nz, H.n_ghost, H.n_fields, H.dt, gama);
   #endif // DUST
->>>>>>> 6fb50f8f
 
   // Update the H and He ionization fractions and apply cooling and photoheating
   #ifdef CHEMISTRY_GPU
@@ -568,21 +498,6 @@
   Timer.Chemistry.RecordTime( Chem.H.runtime_chemistry_step );
   #endif
   #endif
-<<<<<<< HEAD
-  
-  #ifdef AVERAGE_SLOW_CELLS
-  //Set the min_delta_t for averaging a slow cell
-  Real max_dti_slow;
-  max_dti_slow = 1 / H.min_dt_slow;
-  max_dti_slow = 0.1 / H.dx;
-  Average_Slow_Cells( C.device, H.nx, H.ny, H.nz, H.n_ghost, H.n_fields, H.dx, H.dy, H.dz, gama, max_dti_slow );
-  #endif //AVERAGE_SLOW_CELLS
-
-  // ==Calculate the next time step with Calc_dt_GPU from hydro/hydro_cuda.h==
-  max_dti = Calc_dt_GPU(C.device, H.nx, H.ny, H.nz, H.n_ghost, H.n_cells, H.dx, H.dy, H.dz, gama );
-  #endif // CUDA
-=======
->>>>>>> 6fb50f8f
 
   #ifdef AVERAGE_SLOW_CELLS
   //Set the min_delta_t for averaging a slow cell
@@ -618,18 +533,6 @@
   C.e_density      = &C.host[ H.n_cells*grid_enum::e_density ];
   #endif
 
-<<<<<<< HEAD
-  #ifdef CHEMISTRY_GPU
-  C.HI_density    = &C.scalar[ 0*H.n_cells ];
-  C.HII_density   = &C.scalar[ 1*H.n_cells ];
-  C.HeI_density   = &C.scalar[ 2*H.n_cells ];
-  C.HeII_density  = &C.scalar[ 3*H.n_cells ];
-  C.HeIII_density = &C.scalar[ 4*H.n_cells ];
-  C.e_density     = &C.scalar[ 5*H.n_cells ];
-  #endif
-
-=======
->>>>>>> 6fb50f8f
 
   return max_dti;
 
@@ -660,32 +563,19 @@
   #ifdef CPU_TIME
   #ifdef CHEMISTRY_GPU
   Timer.Hydro.Subtract(Chem.H.runtime_chemistry_step);
-<<<<<<< HEAD
-  //Subtract the time spent on the Chemical Update 
-  #endif
-=======
   //Subtract the time spent on the Chemical Update
   #endif //CHEMISTRY_GPU
->>>>>>> 6fb50f8f
   Timer.Hydro.End();
   #endif //CPU_TIME
 
   #ifdef COOLING_GRACKLE
   #ifdef CPU_TIME
   Timer.Cooling.Start();
-<<<<<<< HEAD
-  #endif
-  Do_Cooling_Step_Grackle( );
-  #ifdef CPU_TIME
-  Timer.Cooling.End();
-  #endif
-=======
   #endif  //CPU_TIME
   Do_Cooling_Step_Grackle( );
   #ifdef CPU_TIME
   Timer.Cooling.End();
   #endif  //CPU_TIME
->>>>>>> 6fb50f8f
   #endif//COOLING_GRACKLE
 
 
@@ -737,14 +627,6 @@
 {
   // free the conserved variable arrays
   CudaSafeCall( cudaFreeHost(C.host) );
-<<<<<<< HEAD
-
-  // free the timestep arrays
-  CudaSafeCall( cudaFreeHost(host_dti_array) );
-  cudaFree(dev_dti_array);
-  cudaFree(dev_dti);
-=======
->>>>>>> 6fb50f8f
 
   #ifdef GRAVITY
   CudaSafeCall( cudaFreeHost(C.Grav_potential) );
