--- conflicted
+++ resolved
@@ -119,17 +119,6 @@
 #endif /*MPI_CHOLLA*/
 }
 
-<<<<<<< HEAD
-
-
-Real Grid3D::Calc_DTI()
-{
-  // ==Calculate the next inverse time step using Calc_dt_GPU from hydro/hydro_cuda.h==
-  return Calc_dt_GPU(C.device, H.nx, H.ny, H.nz, H.n_ghost, H.n_cells, H.dx, H.dy, H.dz, gama );
-}
-
-
-=======
 Real Grid3D::Calc_Inverse_Timestep()
 {
   // ==Calculate the next inverse time step using Calc_dt_GPU from
@@ -137,7 +126,6 @@
   return Calc_dt_GPU(C.device, H.nx, H.ny, H.nz, H.n_ghost, H.n_cells, H.dx, H.dy, H.dz, gama);
 }
 
->>>>>>> 4ee3a432
 /*! \fn void Initialize(int nx_in, int ny_in, int nz_in)
  *  \brief Initialize the grid. */
 void Grid3D::Initialize(struct parameters *P)
@@ -508,11 +496,7 @@
   #endif  // AVERAGE_SLOW_CELLS
 
   // ==Calculate the next time step using Calc_dt_GPU from hydro/hydro_cuda.h==
-<<<<<<< HEAD
-  max_dti = Calc_DTI();
-=======
   max_dti = Calc_Inverse_Timestep();
->>>>>>> 4ee3a432
 
 #endif  // CUDA
 
