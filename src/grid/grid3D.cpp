/*! \file grid3D.cpp
 *  \brief Definitions of the Grid3D class */
#include <stdlib.h>
#include <math.h>
#include <string.h>
#ifdef HDF5
#include <hdf5.h>
#endif
#include "../global/global.h"
#include "../grid/grid3D.h"
#include "../hydro/hydro_cuda.h" // provides Calc_dt_GPU
#include "../integrators/VL_1D_cuda.h"
#include "../integrators/VL_2D_cuda.h"
#include "../integrators/VL_3D_cuda.h"
#include "../io/io.h"
#include "../utils/error_handling.h"
#include "../utils/ran.h"
#include "../integrators/simple_1D_cuda.h"
#include "../integrators/simple_2D_cuda.h"
#include "../integrators/simple_3D_cuda.h"
#ifdef MPI_CHOLLA
#include <mpi.h>
#ifdef HDF5
#include <H5FDmpio.h>
#endif
#include "../mpi/mpi_routines.h"
#endif
#include <stdio.h>
#ifdef CLOUDY_COOL
#include "../cooling/cooling_wrapper.h"
#endif

#ifdef PARALLEL_OMP
#include "../utils/parallel_omp.h"
#endif

#ifdef COOLING_GPU
#include "../cooling/cooling_cuda.h" // provides Cooling_Update
#endif


/*! \fn Grid3D(void)
 *  \brief Constructor for the Grid. */
Grid3D::Grid3D(void)
{
  // set initialization flag to 0
  flag_init = 0;

  // set number of ghost cells
  #ifdef PCM
  H.n_ghost = 2;
  #endif //PCM
  #ifdef PLMP
  H.n_ghost = 3;
  #endif //PLMP
  #ifdef PLMC
  H.n_ghost = 3;
  #endif //PLMC
  #ifdef PPMP
  H.n_ghost = 4;
  #endif //PPMP
  #ifdef PPMC
  H.n_ghost=4;
  #endif //PPMC

  #ifdef GRAVITY
  H.n_ghost_potential_offset = H.n_ghost - N_GHOST_POTENTIAL;
  #endif

}

/*! \fn void Get_Position(long i, long j, long k, Real *xpos, Real *ypos, Real *zpos)
 *  \brief Get the cell-centered position based on cell index */
void Grid3D::Get_Position(long i, long j, long k, Real *x_pos, Real *y_pos, Real *z_pos)
{

#ifndef   MPI_CHOLLA

  *x_pos = H.xbound + H.dx*(i-H.n_ghost) + 0.5*H.dx;
  *y_pos = H.ybound + H.dy*(j-H.n_ghost) + 0.5*H.dy;
  *z_pos = H.zbound + H.dz*(k-H.n_ghost) + 0.5*H.dz;

#else   /*MPI_CHOLLA*/

  /* position relative to local xyz bounds */
  /* This approach was replaced because it is less consistent for multiple cores.
  Since distributive property does not perfectly hold for floating point operations

  > Global_bound + global_i * dx

  is more consistent than

  >local_bound + local_i*dx = (global_bound + (global_i-local_i)*dx) + local_i*dx.

  *x_pos = H.xblocal + H.dx*(i-H.n_ghost) + 0.5*H.dx;
  *y_pos = H.yblocal + H.dy*(j-H.n_ghost) + 0.5*H.dy;
  *z_pos = H.zblocal + H.dz*(k-H.n_ghost) + 0.5*H.dz;
  */

  *x_pos = H.xbound + (nx_local_start+i-H.n_ghost)*H.dx + 0.5*H.dx;
  *y_pos = H.ybound + (ny_local_start+j-H.n_ghost)*H.dy + 0.5*H.dy;
  *z_pos = H.zbound + (nz_local_start+k-H.n_ghost)*H.dz + 0.5*H.dz;

#endif  /*MPI_CHOLLA*/

}


/*! \fn void Initialize(int nx_in, int ny_in, int nz_in)
 *  \brief Initialize the grid. */
void Grid3D::Initialize(struct parameters *P)
{
  // number of fields to track (default 5 is # of conserved variables)
  H.n_fields = 5;

  // if including passive scalars increase the number of fields
  #ifdef SCALAR
  H.n_fields += NSCALARS;
  #endif

  // if including magnetic fields increase the number of fields
  #ifdef  MHD
  H.n_fields += 3;
  #endif  //MHD

  // if using dual energy formalism must track internal energy - always the last field!
  #ifdef DE
  H.n_fields++;
  #endif

  int nx_in = P->nx;
  int ny_in = P->ny;
  int nz_in = P->nz;

  // Set the CFL coefficient (a global variable)
  C_cfl = 0.3;
  
  #ifdef AVERAGE_SLOW_CELLS
  H.min_dt_slow = 1e-100; //Initialize the minumum dt to a tiny number
  #endif

#ifndef MPI_CHOLLA

  // set grid dimensions
  H.nx = nx_in+2*H.n_ghost;
  H.nx_real = nx_in;
  if (ny_in == 1) H.ny = 1;
  else H.ny = ny_in+2*H.n_ghost;
  H.ny_real = ny_in;
  if (nz_in == 1) H.nz = 1;
  else H.nz = nz_in+2*H.n_ghost;
  H.nz_real = nz_in;

  // set total number of cells
  H.n_cells = H.nx * H.ny * H.nz;

#else  /*MPI_CHOLLA*/

  /* perform domain decomposition
   * and set grid dimensions
   * and allocate comm buffers */
  DomainDecomposition(P, &H, nx_in, ny_in, nz_in);

#endif /*MPI_CHOLLA*/

  // failsafe
  if(H.n_cells<=0)
  {
    chprintf("Error initializing grid: H.n_cells = %d\n", H.n_cells);
    chexit(-1);
  }

  // check for initialization
  if(flag_init)
  {
    chprintf("Already initialized. Please reset.\n");
    return;
  }
  else
  {
    // mark that we are initializing
    flag_init = 1;
  }

  // Set header variables for time within the simulation
  H.t = 0.0;
  // and the number of timesteps taken
  H.n_step = 0;
  // and the wall time
  H.t_wall = 0.0;
  // and initialize the timestep
  H.dt = 0.0;

  // Set Transfer flag to false, only set to true before Conserved boundaries are transferred
  H.TRANSFER_HYDRO_BOUNDARIES = false;

  // Set output to true when data has to be written to file;
  H.Output_Now = false;


  // allocate memory
  AllocateMemory();


#ifdef ROTATED_PROJECTION
  //x-dir pixels in projection
  R.nx = P->nxr;
  //z-dir pixels in projection
  R.nz = P->nzr;
  //minimum x location to project
  R.nx_min = 0;
  //minimum z location to project
  R.nz_min = 0;
  //maximum x location to project
  R.nx_max = R.nx;
  //maximum z location to project
  R.nz_max = R.nz;
  //rotation angle about z direction
  R.delta = M_PI*(P->delta/180.); //convert to radians
  //rotation angle about x direction
  R.theta = M_PI*(P->theta/180.); //convert to radians
  //rotation angle about y direction
  R.phi = M_PI*(P->phi/180.); //convert to radians
  //x-dir physical size of projection
  R.Lx = P->Lx;
  //z-dir physical size of projection
  R.Lz = P->Lz;
  //initialize a counter for rotated outputs
  R.i_delta = 0;
  //number of rotated outputs in a complete revolution
  R.n_delta = P->n_delta;
  //rate of rotation between outputs, for an actual simulation
  R.ddelta_dt = P->ddelta_dt;
  //are we not rotating about z(0)?
  //are we outputting multiple rotations(1)? or rotating during a simulation(2)?
  R.flag_delta = P->flag_delta;
#endif /*ROTATED_PROJECTION*/

  // Values for lower limit for density and temperature
  #ifdef DENSITY_FLOOR
  H.density_floor = DENS_FLOOR;
  #else
  H.density_floor = 0.0;
  #endif

  #ifdef TEMPERATURE_FLOOR
  H.temperature_floor = TEMP_FLOOR;
  #else
  H.temperature_floor = 0.0;
  #endif

  #ifdef COSMOLOGY
  if ( P->scale_outputs_file[0] == '\0' ) H.OUTPUT_SCALE_FACOR = false;
  else H.OUTPUT_SCALE_FACOR = true;
  #endif

  H.Output_Initial = true;


}


/*! \fn void AllocateMemory(void)
 *  \brief Allocate memory for the arrays. */
void Grid3D::AllocateMemory(void)
{
  // allocate memory for the conserved variable arrays
  // allocate all the memory to density, to insure contiguous memory
  CudaSafeCall( cudaHostAlloc((void**)&C.host, H.n_fields*H.n_cells*sizeof(Real), cudaHostAllocDefault) );

  // point conserved variables to the appropriate locations
  C.density  = C.host;
  C.momentum_x = &(C.host[H.n_cells]);
  C.momentum_y = &(C.host[2*H.n_cells]);
  C.momentum_z = &(C.host[3*H.n_cells]);
  C.Energy   = &(C.host[4*H.n_cells]);
  #ifdef SCALAR
  C.scalar  = &(C.host[5*H.n_cells]);
  #endif  //SCALAR
  #ifdef  MHD
  C.magnetic_x = &(C.host[(5 + NSCALARS)*H.n_cells]);
  C.magnetic_y = &(C.host[(6 + NSCALARS)*H.n_cells]);
  C.magnetic_z = &(C.host[(7 + NSCALARS)*H.n_cells]);
  #endif  //MHD
  #ifdef DE
  C.GasEnergy = &(C.host[(H.n_fields-1)*H.n_cells]);
  #endif  //DE

  // allocate memory for the conserved variable arrays on the device
  CudaSafeCall( cudaMalloc((void**)&C.device, H.n_fields*H.n_cells*sizeof(Real)) );
  C.d_density    = C.device;
  C.d_momentum_x = &(C.device[H.n_cells]);
  C.d_momentum_y = &(C.device[2*H.n_cells]);
  C.d_momentum_z = &(C.device[3*H.n_cells]);
  C.d_Energy     = &(C.device[4*H.n_cells]);
  #ifdef SCALAR
  C.d_scalar     = &(C.device[5*H.n_cells]);
  #endif  // SCALAR
  #ifdef  MHD
  C.d_magnetic_x   = &(C.device[(5 + NSCALARS)*H.n_cells]);
  C.d_magnetic_y   = &(C.device[(6 + NSCALARS)*H.n_cells]);
  C.d_magnetic_z   = &(C.device[(7 + NSCALARS)*H.n_cells]);
  #endif  //MHD
  #ifdef DE
  C.d_GasEnergy  = &(C.device[(H.n_fields-1)*H.n_cells]);
  #endif  // DE


  // arrays that hold the max_dti calculation for hydro for each thread block (pre reduction)
  int ngrid = (H.n_cells + TPB - 1) / TPB;
  CudaSafeCall( cudaHostAlloc(&host_dti_array, ngrid*sizeof(Real), cudaHostAllocDefault) );
  CudaSafeCall( cudaMalloc((void**)&dev_dti_array, ngrid*sizeof(Real)) );
  CudaSafeCall( cudaMalloc((void**)&dev_dti, sizeof(Real)) );


  #if defined( GRAVITY )
  CudaSafeCall( cudaHostAlloc(&C.Grav_potential, H.n_cells*sizeof(Real), cudaHostAllocDefault) );
  CudaSafeCall( cudaMalloc((void**)&C.d_Grav_potential, H.n_cells*sizeof(Real)) );
  #else
  C.Grav_potential   = NULL;
  C.d_Grav_potential = NULL;
  #endif


  #ifdef CHEMISTRY_GPU
  C.HI_density    = &C.scalar[ 0*H.n_cells ];
  C.HII_density   = &C.scalar[ 1*H.n_cells ];
  C.HeI_density   = &C.scalar[ 2*H.n_cells ];
  C.HeII_density  = &C.scalar[ 3*H.n_cells ];
  C.HeIII_density = &C.scalar[ 4*H.n_cells ];
  C.e_density     = &C.scalar[ 5*H.n_cells ];
  #endif

  // initialize host array
  for (int i=0; i<H.n_fields*H.n_cells; i++)
  {
    C.host[i] = 0.0;
  }

  #ifdef CLOUDY_COOL
  Load_Cuda_Textures();
  #endif  // CLOUDY_COOL

}


/*! \fn void set_dt(Real dti)
 *  \brief Set the timestep. */
 void Grid3D::set_dt(Real dti)
{
  Real max_dti;

  #ifdef CPU_TIME
  Timer.Calc_dt.Start();
  #endif

  #ifdef ONLY_PARTICLES
  // If only solving particles the time for hydro is set to a  large value,
  // that way the minimum dt is the one corresponding to particles
  H.dt = 1e10;

  #else //NOT ONLY_PARTICLES

  //Compute the hydro delta_t ( H.dt )
  if (H.n_step == 0)
  {
    // Compute the time step
    max_dti = Calc_dt_GPU(C.device, H.nx, H.ny, H.nz, H.n_ghost, H.n_cells, H.dx, H.dy, H.dz, gama );
  }
  else {
    max_dti = dti;
  }

  #ifdef MPI_CHOLLA
    // Note that this is the MPI_Allreduce for every iteration of the loop, not
    // just the first one
    max_dti = ReduceRealMax(max_dti);
  #endif /*MPI_CHOLLA*/


  H.dt = C_cfl / max_dti;

  #endif //ONLY_PARTICLES

  #ifdef GRAVITY
  //Set dt for hydro and particles
  set_dt_Gravity();
  #endif  //GRAVITY

  #ifdef CPU_TIME
  Timer.Calc_dt.End();
  #endif


}

/*! \fn void Update_Grid(void)
 *  \brief Update the conserved quantities in each cell. */
Real Grid3D::Update_Grid(void)
{

  Real max_dti = 0;
  int x_off, y_off, z_off;

  // set x, y, & z offsets of local CPU volume to pass to GPU
  // so global position on the grid is known
  x_off = y_off = z_off = 0;
  #ifdef MPI_CHOLLA
  x_off = nx_local_start;
  y_off = ny_local_start;
  z_off = nz_local_start;
  #endif

  // Set the lower limit for density and temperature (Internal Energy)
  Real U_floor, density_floor;
  density_floor = H.density_floor;
  // Minimum of internal energy from minumum of temperature
  U_floor = H.temperature_floor * KB / (gama - 1) / MP / SP_ENERGY_UNIT;
  #ifdef COSMOLOGY
  U_floor = H.temperature_floor / (gama - 1) / MP * KB * 1e-10; // ( km/s )^2
  U_floor /=  Cosmo.v_0_gas * Cosmo.v_0_gas / Cosmo.current_a / Cosmo.current_a;
  #endif


  // Run the hydro integrator on the grid
  if (H.nx > 1 && H.ny == 1 && H.nz == 1) //1D
  {
    #ifdef CUDA
    #ifdef VL
    VL_Algorithm_1D_CUDA(C.device, H.nx, x_off, H.n_ghost, H.dx, H.xbound, H.dt, H.n_fields);
    #endif //VL
    #ifdef SIMPLE
    Simple_Algorithm_1D_CUDA(C.device, H.nx, x_off, H.n_ghost, H.dx, H.xbound, H.dt, H.n_fields);
    #endif //SIMPLE
    #endif //CUDA
  }
  else if (H.nx > 1 && H.ny > 1 && H.nz == 1) //2D
  {
    #ifdef CUDA
    #ifdef VL
    VL_Algorithm_2D_CUDA(C.device, H.nx, H.ny, x_off, y_off, H.n_ghost, H.dx, H.dy, H.xbound, H.ybound, H.dt, H.n_fields);
    #endif //VL
    #ifdef SIMPLE 
    Simple_Algorithm_2D_CUDA(C.device, H.nx, H.ny, x_off, y_off, H.n_ghost, H.dx, H.dy, H.xbound, H.ybound, H.dt, H.n_fields);
    #endif //SIMPLE
    #endif //CUDA
  }
  else if (H.nx > 1 && H.ny > 1 && H.nz > 1) //3D
  {
    #ifdef CUDA
    #ifdef VL
    VL_Algorithm_3D_CUDA(C.device, C.d_Grav_potential, H.nx, H.ny, H.nz, x_off, y_off, z_off, H.n_ghost, H.dx, H.dy, H.dz, H.xbound, H.ybound, H.zbound, H.dt, H.n_fields, density_floor, U_floor, C.Grav_potential );
    #endif //VL
    #ifdef SIMPLE
    Simple_Algorithm_3D_CUDA(C.device, C.d_Grav_potential, H.nx, H.ny, H.nz, x_off, y_off, z_off, H.n_ghost, H.dx, H.dy, H.dz, H.xbound, H.ybound, H.zbound, H.dt, H.n_fields, density_floor, U_floor, C.Grav_potential );
    #endif//SIMPLE
    #endif
  }
  else
  {
    chprintf("Error: Grid dimensions nx: %d  ny: %d  nz: %d  not supported.\n", H.nx, H.ny, H.nz);
    chexit(-1);
  }


  #ifdef CUDA

  #ifdef COOLING_GPU
  // ==Apply Cooling from cooling/cooling_cuda.h==
  Cooling_Update(C.device, H.nx, H.ny, H.nz, H.n_ghost, H.n_fields, H.dt, gama);
  #endif //COOLING_GPU

  // Update the H and He ionization fractions and apply cooling and photoheating
  #ifdef CHEMISTRY_GPU
  Update_Chemistry();
  #ifdef CPU_TIME
  Timer.Chemistry.RecordTime( Chem.H.runtime_chemistry_step );
  #endif
  #endif
  
  #ifdef AVERAGE_SLOW_CELLS
  //Set the min_delta_t for averaging a slow cell
  Real max_dti_slow;
  max_dti_slow = 1 / H.min_dt_slow;
  Average_Slow_Cells( C.device, H.nx, H.ny, H.nz, H.n_ghost, H.n_fields, H.dx, H.dy, H.dz, gama, max_dti_slow );
  #endif //AVERAGE_SLOW_CELLS

  // ==Calculate the next time step with Calc_dt_GPU from hydro/hydro_cuda.h==
  max_dti = Calc_dt_GPU(C.device, H.nx, H.ny, H.nz, H.n_ghost, H.n_cells, H.dx, H.dy, H.dz, gama );
  #endif // CUDA

  #ifdef COOLING_GRACKLE
  Cool.fields.density = C.density;
  Cool.fields.HI_density      = &C.scalar[ 0*H.n_cells ];
  Cool.fields.HII_density     = &C.scalar[ 1*H.n_cells ];
  Cool.fields.HeI_density     = &C.scalar[ 2*H.n_cells ];
  Cool.fields.HeII_density    = &C.scalar[ 3*H.n_cells ];
  Cool.fields.HeIII_density   = &C.scalar[ 4*H.n_cells ];
  Cool.fields.e_density       = &C.scalar[ 5*H.n_cells ];
  #ifdef GRACKLE_METALS
  Cool.fields.metal_density   = &C.scalar[ 6*H.n_cells ];
  #endif
  #endif

  #ifdef RT
  RT.abundances.HI_density      = &C.scalar[ 0*H.n_cells ];
  RT.abundances.HII_density     = &C.scalar[ 1*H.n_cells ];
  RT.abundances.HeI_density     = &C.scalar[ 2*H.n_cells ];
  RT.abundances.HeII_density    = &C.scalar[ 3*H.n_cells ];
  RT.abundances.HeIII_density   = &C.scalar[ 4*H.n_cells ];  
  #endif
  
  #ifdef CHEMISTRY_GPU
  C.HI_density    = &C.scalar[ 0*H.n_cells ];
  C.HII_density   = &C.scalar[ 1*H.n_cells ];
  C.HeI_density   = &C.scalar[ 2*H.n_cells ];
  C.HeII_density  = &C.scalar[ 3*H.n_cells ];
  C.HeIII_density = &C.scalar[ 4*H.n_cells ];
  C.e_density     = &C.scalar[ 5*H.n_cells ];
  #endif

<<<<<<< HEAD
=======

>>>>>>> f9ea3950
  return max_dti;

}

/*! \fn void Update_Hydro_Grid(void)
 *  \brief Do all steps to update the hydro. */
Real Grid3D::Update_Hydro_Grid( ){

  #ifdef ONLY_PARTICLES
  // Don't integrate the Hydro when only solving for particles
  return 1e-10;
  #endif

  Real dti;

  #ifdef CPU_TIME
  Timer.Hydro.Start();
  #endif //CPU_TIME

  #ifdef GRAVITY
  // Extrapolate gravitational potential for hydro step
  Extrapolate_Grav_Potential();
  #endif

  dti = Update_Grid();

  #ifdef CPU_TIME
  #ifdef CHEMISTRY_GPU
  Timer.Hydro.Subtract(Chem.H.runtime_chemistry_step);
  //Subtract the time spent on the Chemical Update 
  #endif
  Timer.Hydro.End();
  #endif //CPU_TIME

  #ifdef COOLING_GRACKLE
  #ifdef CPU_TIME
  Timer.Cooling.Start();
  #endif
  Do_Cooling_Step_Grackle( );
  #ifdef CPU_TIME
  Timer.Cooling.End();
  #endif
  #endif//COOLING_GRACKLE


  return dti;
}

void Grid3D::Update_Time(){

  // update the time
  H.t += H.dt;

  #ifdef PARTICLES
  Particles.t = H.t;

  #ifdef COSMOLOGY
  Cosmo.current_a += Cosmo.delta_a;
  Cosmo.current_z = 1./Cosmo.current_a - 1;
  Particles.current_a = Cosmo.current_a;
  Particles.current_z = Cosmo.current_z;
  Grav.current_a = Cosmo.current_a;
  #endif //COSMOLOGY
  #endif //PARTICLES

  #if defined(ANALYSIS) && defined(COSMOLOGY)
  Analysis.current_z = Cosmo.current_z;
  #endif




}

/*! \fn void Reset(void)
 *  \brief Reset the Grid3D class. */
void Grid3D::Reset(void)
{
  // free the memory
  FreeMemory();

  // reset the initialization flag
  flag_init = 0;

}


/*! \fn void FreeMemory(void)
 *  \brief Free the memory allocated by the Grid3D class. */
void Grid3D::FreeMemory(void)
{
  // free the conserved variable arrays
  CudaSafeCall( cudaFreeHost(C.host) );

  // free the timestep arrays
  CudaSafeCall( cudaFreeHost(host_dti_array) );
  cudaFree(dev_dti_array);
  cudaFree(dev_dti);

  #ifdef GRAVITY
  CudaSafeCall( cudaFreeHost(C.Grav_potential) );
  CudaSafeCall( cudaFree(C.d_Grav_potential) );
  #endif

  // If memory is single allocated, free the memory at the end of the simulation.
  #ifdef VL
  if (H.nx > 1 && H.ny == 1 && H.nz == 1) Free_Memory_VL_1D();
  if (H.nx > 1 && H.ny > 1 && H.nz == 1) Free_Memory_VL_2D();
  if (H.nx > 1 && H.ny > 1 && H.nz > 1) Free_Memory_VL_3D();
  #endif // VL
  #ifdef SIMPLE
  if (H.nx > 1 && H.ny == 1 && H.nz == 1) Free_Memory_Simple_1D();
  if (H.nx > 1 && H.ny > 1 && H.nz == 1) Free_Memory_Simple_2D();
  if (H.nx > 1 && H.ny > 1 && H.nz > 1) Free_Memory_Simple_3D();
  #endif // SIMPLE

  #ifdef GRAVITY
  Grav.FreeMemory_CPU();
  #ifdef GRAVITY_GPU
  Grav.FreeMemory_GPU();
  #endif
  #endif

  #ifdef PARTICLES
  Particles.Reset();
  #endif

  #ifdef COOLING_GRACKLE
  Cool.Free_Memory();
  #endif

  #ifdef COOLING_GPU
  #ifdef CLOUDY_COOL
  Free_Cuda_Textures();
  #endif
  #endif

  #ifdef CHEMISTRY_GPU
  Chem.Reset();
  #endif

  #ifdef ANALYSIS
  Analysis.Reset();
  #endif
}<|MERGE_RESOLUTION|>--- conflicted
+++ resolved
@@ -519,10 +519,6 @@
   C.e_density     = &C.scalar[ 5*H.n_cells ];
   #endif
 
-<<<<<<< HEAD
-=======
-
->>>>>>> f9ea3950
   return max_dti;
 
 }
