--- conflicted
+++ resolved
@@ -345,25 +345,14 @@
   C.d_Grav_potential  = NULL;
 #endif
 
-<<<<<<< HEAD
   #if defined(RT) || defined(CHEMISTRY_GPU)
   chprintf( " Setting pointers for: HI, HII, HeI, HeII, HeIII, densities\n");  
-  C.HI_density    = &C.scalar[ 0*H.n_cells ];
-  C.HII_density   = &C.scalar[ 1*H.n_cells ];
-  C.HeI_density   = &C.scalar[ 2*H.n_cells ];
-  C.HeII_density  = &C.scalar[ 3*H.n_cells ];
-  C.HeIII_density = &C.scalar[ 4*H.n_cells ];
-  #endif
-=======
-#ifdef CHEMISTRY_GPU
   C.HI_density    = &C.host[H.n_cells * grid_enum::HI_density];
   C.HII_density   = &C.host[H.n_cells * grid_enum::HII_density];
   C.HeI_density   = &C.host[H.n_cells * grid_enum::HeI_density];
   C.HeII_density  = &C.host[H.n_cells * grid_enum::HeII_density];
-  C.HeIII_density = &C.host[H.n_cells * grid_enum::HeIII_density];
-  C.e_density     = &C.host[H.n_cells * grid_enum::e_density];
-#endif
->>>>>>> f1f35a68
+  C.HeIII_density = &C.host[H.n_cells * grid_enum::HeIII_density];  
+  #endif
 
   // initialize host array
   for (int i = 0; i < H.n_fields * H.n_cells; i++) {
@@ -510,15 +499,6 @@
   Average_Slow_Cells(C.device, H.nx, H.ny, H.nz, H.n_ghost, H.n_fields, H.dx, H.dy, H.dz, gama, max_dti_slow);
   #endif  // AVERAGE_SLOW_CELLS
 
-<<<<<<< HEAD
-  // Is this needed now that conserved variable data lives on the GPU?
-  #if defined(CHEMISTRY_GPU) || defined(RT)
-  C.HI_density    = &C.scalar[ 0*H.n_cells ];
-  C.HII_density   = &C.scalar[ 1*H.n_cells ];
-  C.HeI_density   = &C.scalar[ 2*H.n_cells ];
-  C.HeII_density  = &C.scalar[ 3*H.n_cells ];
-  C.HeIII_density = &C.scalar[ 4*H.n_cells ];
-=======
   // ==Calculate the next time step using Calc_dt_GPU from hydro/hydro_cuda.h==
   max_dti = Calc_Inverse_Timestep();
 
@@ -535,22 +515,19 @@
 
   #ifdef GRACKLE_METALS
   Cool.fields.metal_density = &C.host[H.n_cells * grid_enum::metal_density];
->>>>>>> f1f35a68
-  #endif
-#endif
-
-<<<<<<< HEAD
-=======
-#ifdef CHEMISTRY_GPU
+  #endif
+#endif
+
+  // Is this needed now that conserved variable data lives on the GPU?
+  #if defined(CHEMISTRY_GPU) || defined(RT)
   C.HI_density    = &C.host[H.n_cells * grid_enum::HI_density];
   C.HII_density   = &C.host[H.n_cells * grid_enum::HII_density];
   C.HeI_density   = &C.host[H.n_cells * grid_enum::HeI_density];
   C.HeII_density  = &C.host[H.n_cells * grid_enum::HeII_density];
   C.HeIII_density = &C.host[H.n_cells * grid_enum::HeIII_density];
-  C.e_density     = &C.host[H.n_cells * grid_enum::e_density];
-#endif
-
->>>>>>> f1f35a68
+  #endif
+
+
   return max_dti;
 }
 
@@ -635,12 +612,9 @@
 void Grid3D::FreeMemory(void)
 {
   // free the conserved variable arrays
-<<<<<<< HEAD
   CudaSafeCall( cudaFreeHost(C.host) );
   cudaFree(C.device);
-=======
-  CudaSafeCall(cudaFreeHost(C.host));
->>>>>>> f1f35a68
+
 
 #ifdef GRAVITY
   CudaSafeCall(cudaFreeHost(C.Grav_potential));
@@ -678,17 +652,13 @@
   #ifdef CLOUDY_COOL
   Free_Cuda_Textures();
   #endif
-#endif
-
-<<<<<<< HEAD
+  #endif
+
   #ifdef RT
   Rad.Free_Memory();
   #endif
 
-  #ifdef CHEMISTRY_GPU
-=======
 #ifdef CHEMISTRY_GPU
->>>>>>> f1f35a68
   Chem.Reset();
 #endif
 
