--- conflicted
+++ resolved
@@ -353,10 +353,6 @@
 
       #ifdef SCALAR
       /*! \var scalar
-<<<<<<< HEAD
-       *  \brief Array containing the values of the passive scalar variable(s). */
-      Real *scalar;
-=======
        *  \brief Array containing the values of passive scalar variable(s). */
       Real *scalar;
       #ifdef BASIC_SCALAR
@@ -364,7 +360,6 @@
        *  \brief Array containing the values of a basic passive scalar variable. */
       Real *basic_scalar;
       #endif
->>>>>>> 6fb50f8f
       #endif  // SCALAR
 
       #ifdef MHD
@@ -411,12 +406,8 @@
       /*! pointer to conserved variable on device */
       Real *device;
       Real *d_density, *d_momentum_x, *d_momentum_y, *d_momentum_z,
-<<<<<<< HEAD
-           *d_Energy, *d_scalar, *d_magnetic_x, *d_magnetic_y, *d_magnetic_z,
-=======
 	   *d_Energy, *d_scalar, *d_basic_scalar,
 	   *d_magnetic_x, *d_magnetic_y, *d_magnetic_z,
->>>>>>> 6fb50f8f
            *d_GasEnergy;
 
        /*! pointer to gravitational potential on device */
@@ -677,11 +668,7 @@
     void Spherical_Overdensity_3D();
 
     void Clouds();
-<<<<<<< HEAD
-    
-=======
-
->>>>>>> 6fb50f8f
+
     void Uniform_Grid();
 
     void Zeldovich_Pancake( struct parameters P );
