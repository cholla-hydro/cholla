--- conflicted
+++ resolved
@@ -689,12 +689,6 @@
 
   void Chemistry_Test(struct parameters P);
 
-<<<<<<< HEAD
-  void Iliev0(const parameters &P);
-  void Iliev125(const parameters &P, int test);
-  void Iliev6(const parameters &P);
-
-=======
 #ifdef MHD
   /*!
    * \brief Initialize the grid with a circularly polarized Alfven wave. Only options are angle and Vx. See [Gardiner &
@@ -704,7 +698,10 @@
    */
   void Circularly_Polarized_Alfven_Wave(struct parameters const P);
 #endif  // MHD
->>>>>>> 427d3c37
+  void Iliev0(const parameters &P);
+  void Iliev125(const parameters &P, int test);
+  void Iliev6(const parameters &P);
+
 #ifdef MPI_CHOLLA
   void Set_Boundaries_MPI(struct parameters P);
   void Set_Boundaries_MPI_BLOCK(int *flags, struct parameters P);
