/*! \file grid3D.h
 *  \brief Declarations of the Grid3D class. */

#ifndef GRID3D_H
#define GRID3D_H

#ifdef MPI_CHOLLA
  #include "../mpi/mpi_routines.h"
#endif /*MPI_CHOLLA*/

#include <stdio.h>

#include "../global/global.h"
#include "../global/global_cuda.h"

#ifdef HDF5
  #include <hdf5.h>
#endif

#ifdef GRAVITY
  #include "../gravity/grav3D.h"
#endif

#ifdef PARTICLES
  #include "../particles/particles_3D.h"
#endif

#include "../model/disk_galaxy.h"

#ifdef COSMOLOGY
  #include "../cosmology/cosmology.h"
#endif

#ifdef COOLING_GRACKLE
  #include "../cooling_grackle/cool_grackle.h"
#endif

#ifdef RT
#include "../radiation/radiation.h"
#endif

#ifdef CPU_TIME
  #include "../utils/timing_functions.h"
#endif

#ifdef CHEMISTRY_GPU
<<<<<<< HEAD
#include "../chemistry_gpu/chemistry_gpu.h"
=======
  #include "chemistry_gpu/chemistry_gpu.h"
>>>>>>> f1f35a68
#endif

#ifdef ANALYSIS
  #include "../analysis/analysis.h"
#endif

struct Rotation {
  /*! \var nx
   *   \brief Number of pixels in x-dir of rotated, projected image*/
  int nx;

  /*! \var nz
   *   \brief Number of pixels in z-dir of rotated, projected image*/
  int nz;

  /*! \var nx_min
   *   \brief Left most point in the projected image for this subvolume*/
  int nx_min;

  /*! \var nx_max
   *   \brief Right most point in the projected image for this subvolume*/
  int nx_max;

  /*! \var nz_min
   *   \brief Bottom most point in the projected image for this subvolume*/
  int nz_min;

  /*! \var nz_max
   *   \brief Top most point in the projected image for this subvolume*/
  int nz_max;

  /*! \var delta
   *   \brief Rotation angle about z axis in simulation frame*/
  Real delta;

  /*! \var theta
   *   \brief Rotation angle about x axis in simulation frame*/
  Real theta;

  /*! \var phi
   *   \brief Rotation angle about y axis in simulation frame*/
  Real phi;

  /*! \var Lx
   *   \brief Physical x-dir size of projected image*/
  Real Lx;

  /*! \var Lz
   *   \brief Physical z-dir size of projected image*/
  Real Lz;

  /*! \var i_delta
   *   \brief number of output projection for delta rotation*/
  int i_delta;

  /*! \var n_delta
   *   \brief total number of output projection for delta rotation*/
  Real n_delta;

  /*! \var ddelta_dt
   *   \brief rate of delta rotation*/
  Real ddelta_dt;

  /*! \var flag_delta
   *  \brief output mode for box rotation*/
  int flag_delta;
};

struct Header {
  /*! \var n_cells
   *  \brief Total number of cells in the grid (including ghost cells) */
  int n_cells;

  /*! \var n_ghost
   *  \brief Number of ghost cells on each side of the grid */
  int n_ghost;

  /*! \var nx
   *  \brief Total number of cells in the x-dimension */
  int nx;

  /*! \var ny
   *  \brief Total number of cells in the y-dimension */
  int ny;

  /*! \var nz
   *  \brief Total number of cells in the z-dimension */
  int nz;

  /*! \var nx_real
   *  \brief Number of real cells in the x-dimension */
  int nx_real;

  /*! \var ny
   *  \brief Number of real cells in the y-dimension */
  int ny_real;

  /*! \var nz
   *  \brief Number of real cells in the z-dimension */
  int nz_real;

  /*! \var xbound */
  /*  \brief Global domain x-direction minimum */
  Real xbound;

  /*! \var ybound */
  /*  \brief Global domain y-direction minimum */
  Real ybound;

  /*! \var zbound */
  /*  \brief Global domain z-direction minimum */
  Real zbound;

  /*! \var xblocal */
  /*  \brief Local domain x-direction minimum */
  Real xblocal;

  /*! \var yblocal */
  /*  \brief Local domain y-direction minimum */
  Real yblocal;

  /*! \var zblocal */
  /*  \brief Local domain z-direction minimum */
  Real zblocal;

  /*! \var xblocal_max */
  /*  \brief Local domain x-direction maximum */
  Real xblocal_max;

  /*! \var yblocal_max */
  /*  \brief Local domain y-direction maximum */
  Real yblocal_max;

  /*! \var zblocal_max */
  /*  \brief Local domain z-direction maximum */
  Real zblocal_max;

  /*! \var xdglobal */
  /*  \brief Global domain length in x-direction */
  Real xdglobal;

  /*! \var ydglobal */
  /*  \brief Global domain length in y-direction */
  Real ydglobal;

  /*! \var zdglobal */
  /*  \brief Global domain length in z-direction */
  Real zdglobal;

  /*! \var dx
   *  \brief x-width of cells */
  Real dx;

  /*! \var dy
   *  \brief y-width of cells */
  Real dy;

  /*! \var dz
   *  \brief z-width of cells */
  Real dz;

  /*! \var t
   *  \brief Simulation time */
  Real t;

  /*! \var dt
   *  \brief Length of the current timestep */
  Real dt;

#ifdef AVERAGE_SLOW_CELLS
  Real min_dt_slow;
#endif

  /*! \var t_wall
   *  \brief Wall time */
  Real t_wall;

  /*! \var n_step
   *  \brief Number of timesteps taken */
  int n_step;

  /*! \var n_fields
   *  \brief Number of fields (conserved variables, scalars, etc.) */
  int n_fields;

  // Values for lower limit for density and temperature
  Real density_floor;
  Real temperature_floor;

  Real Ekin_avrg;

  // Flag to indicate when to transfer the Conserved boundaries
  bool TRANSFER_HYDRO_BOUNDARIES;

  // Parameters For Spherical Colapse Problem
  Real sphere_density;
  Real sphere_radius;
  Real sphere_background_density;
  Real sphere_center_x;
  Real sphere_center_y;
  Real sphere_center_z;

#ifdef GRAVITY
  /*! \var n_ghost_potential_offset
   *  \brief Number of offset betewen hydro_ghost_cells and
   * potential_ghost_cells */
  int n_ghost_potential_offset;
#endif

#ifdef COSMOLOGY
  bool OUTPUT_SCALE_FACOR;
#endif

  /*! \var Output_Now
   *  \brief Flag set to true when data has to be written to file */
  bool Output_Now;
  bool Output_Initial;

  /*! \var Output_Complete_Data
   *  \brief Flag set to true when all the data will  be written to file
   * (Restart File ) */
  bool Output_Complete_Data;
};

/*! \class Grid3D
 *  \brief Class to create a 3D grid of cells. */
class Grid3D
{
 public:
  /*! \var flag_init
   *  \brief Initialization flag */
  int flag_init;

  /*! \var struct Header H
   *  \brief Header for the grid */
  struct Header H;

  /*! \var struct Rotation R
   *  \brief Rotation struct for data projections */
  struct Rotation R;

#ifdef GRAVITY
  // Object that contains data for gravity
  Grav3D Grav;
#endif

#ifdef PARTICLES
  // Object that contains data for particles
  Particles_3D Particles;
#endif

#ifdef COSMOLOGY
  // Object that contains data for cosmology
  Cosmology Cosmo;
#endif

#ifdef COOLING_GRACKLE
  // Object that contains data for Grackle cooling
  Cool_GK Cool;
#endif

#ifdef CPU_TIME
  Time Timer;
#endif

<<<<<<< HEAD
    #ifdef RT
    // Object that contains data for radiative transfer
    Rad3D Rad;
    #endif
    
    #ifdef CPU_TIME
    Time Timer;
    #endif
=======
#ifdef CHEMISTRY_GPU
  // Object that contains data for the GPU chemistry solver
  Chem_GPU Chem;
#endif
>>>>>>> f1f35a68

#ifdef ANALYSIS
  Analysis_Module Analysis;
#endif

#ifdef SUPERNOVA  // TODO refactor this into Analysis module
  Real countSN;
  Real countResolved;
  Real countUnresolved;
  Real totalEnergy;
  Real totalMomentum;
  Real totalUnresEnergy;
#endif
  struct Conserved {
    /*! pointer to conserved variable array on the host */
    Real *host;

    /*! \var density
     *  \brief Array containing the density of each cell in the grid */
    Real *density;

    /*! \var momentum_x
     *  \brief Array containing the momentum in the x direction of each cell in
     * the grid */
    Real *momentum_x;

    /*! \var momentum_y
     *  \brief Array containing the momentum in the y direction of each cell in
     * the grid */
    Real *momentum_y;

    /*! \var momentum_z
     *  \brief Array containing the momentum in the z direction of each cell in
     * the grid */
    Real *momentum_z;

    /*! \var Energy
     *  \brief Array containing the total Energy of each cell in the grid */
    Real *Energy;

#ifdef SCALAR
    /*! \var scalar
     *  \brief Array containing the values of passive scalar variable(s). */
    Real *scalar;
  #ifdef BASIC_SCALAR
    /*! \var basic_scalar
     *  \brief Array containing the values of a basic passive scalar variable.
     */
    Real *basic_scalar;
  #endif
#endif  // SCALAR

#ifdef MHD
    /*! \var magnetic_x \brief Array containing the magnetic field in the x
     *  direction of each cell in the grid. Note that this is the magnetic
     *  field at the x+1/2 face of the cell since constrained transport
     *  requires face centered, not cell centered, magnetic fields */
    Real *magnetic_x;

    /*! \var magnetic_y \brief Array containing the magnetic field in the y
     *  direction of each cell in the grid. Note that this is the magnetic
     *  field at the y+1/2 face of the cell since constrained transport
     *  requires face centered, not cell centered, magnetic fields */
    Real *magnetic_y;

    /*! \var magnetic_z \brief Array containing the magnetic field in the z
     *  direction of each cell in the grid. Note that this is the magnetic
     *  field at the z+1/2 face of the cell since constrained transport
     *  requires face centered, not cell centered, magnetic fields */
    Real *magnetic_z;
#endif  // MHD

#ifdef DE
    /*! \var GasEnergy
     *  \brief Array containing the internal energy of each cell, only tracked
     separately when using the dual-energy formalism. */
    Real *GasEnergy;
#endif  // DE

    /*! \var grav_potential
     *  \brief Array containing the gravitational potential of each cell, only
     * tracked separately when using  GRAVITY. */
    Real *Grav_potential;

<<<<<<< HEAD
    struct Conserved
    {
      /*! pointer to conserved variable array on the host */
      Real *host;

      /*! \var density
       *  \brief Array containing the density of each cell in the grid */
      Real *density;

      /*! \var momentum_x
       *  \brief Array containing the momentum in the x direction of each cell in the grid */
      Real *momentum_x;

      /*! \var momentum_y
       *  \brief Array containing the momentum in the y direction of each cell in the grid */
      Real *momentum_y;

      /*! \var momentum_z
       *  \brief Array containing the momentum in the z direction of each cell in the grid */
      Real *momentum_z;

      /*! \var Energy
       *  \brief Array containing the total Energy of each cell in the grid */
      Real *Energy;

      #ifdef SCALAR
      /*! \var scalar
       *  \brief Array containing the values of the passive scalar variable(s). */
      Real *scalar;
      #endif  // SCALAR

      #ifdef MHD
      /*! \var magnetic_x \brief Array containing the magnetic field in the x
       *  direction of each cell in the grid. Note that this is the magnetic
       *  field at the x+1/2 face of the cell since constrained transport
       *  requires face centered, not cell centered, magnetic fields */
      Real *magnetic_x;

      /*! \var magnetic_y \brief Array containing the magnetic field in the y
       *  direction of each cell in the grid. Note that this is the magnetic
       *  field at the y+1/2 face of the cell since constrained transport
       *  requires face centered, not cell centered, magnetic fields */
      Real *magnetic_y;

      /*! \var magnetic_z \brief Array containing the magnetic field in the z
       *  direction of each cell in the grid. Note that this is the magnetic
       *  field at the z+1/2 face of the cell since constrained transport
       *  requires face centered, not cell centered, magnetic fields */
      Real *magnetic_z;
      #endif  // MHD

      #ifdef DE
      /*! \var GasEnergy
       *  \brief Array containing the internal energy of each cell, only tracked separately when using
           the dual-energy formalism. */
      Real *GasEnergy;
      #endif  // DE

      /*! \var grav_potential
      *  \brief Array containing the gravitational potential of each cell, only tracked separately when using  GRAVITY. */
      Real *Grav_potential;

      #if defined(RT) || defined(CHEMISTRY_GPU)
      Real *HI_density;
      Real *HII_density;
      Real *HeI_density;
      Real *HeII_density;
      Real *HeIII_density;
      #endif

      /*! pointer to conserved variable on device */
      Real *device;
      Real *d_density, *d_momentum_x, *d_momentum_y, *d_momentum_z,
           *d_Energy, *d_scalar, *d_magnetic_x, *d_magnetic_y, *d_magnetic_z,
           *d_GasEnergy;

       /*! pointer to gravitational potential on device */
      Real *d_Grav_potential;
    } C;


    /*! \fn Grid3D(void)
     *  \brief Constructor for the grid */
    Grid3D(void);

    /*! \fn void Initialize(int nx_in, int ny_in, int nz_in)
     *  \brief Initialize the grid. */
    void Initialize(struct parameters *P);

    /*! \fn void AllocateMemory(void)
     *  \brief Allocate memory for the d, m, E arrays. */
    void AllocateMemory(void);

    /*! \fn void Set_Initial_Conditions(parameters P)
     *  \brief Set the initial conditions based on info in the parameters structure. */
    void Set_Initial_Conditions(parameters P);

    /*! \fn void Get_Position(long i, long j, long k, Real *xpos, Real *ypos, Real *zpos)
     *  \brief Get the cell-centered position based on cell index */
    void Get_Position(long i, long j, long k, Real *xpos, Real *ypos, Real *zpos);

    /*! \fn void Set_Domain_Properties(struct parameters P)
     *  \brief Set local domain properties */
    void Set_Domain_Properties(struct parameters P);

    /*! \fn void set_dt(Real dti)
     *  \brief Calculate the timestep. */
    void set_dt(Real dti);

    #ifdef GRAVITY
    /*! \fn void set_dt(Real dti)
     *  \brief Calculate the timestep for Gravity. */
    void set_dt_Gravity();
    #endif
=======
#ifdef CHEMISTRY_GPU
    Real *HI_density;
    Real *HII_density;
    Real *HeI_density;
    Real *HeII_density;
    Real *HeIII_density;
    Real *e_density;
#endif
>>>>>>> f1f35a68

    /*! pointer to conserved variable on device */
    Real *device;
    Real *d_density, *d_momentum_x, *d_momentum_y, *d_momentum_z, *d_Energy, *d_scalar, *d_basic_scalar, *d_magnetic_x,
        *d_magnetic_y, *d_magnetic_z, *d_GasEnergy;

    /*! pointer to gravitational potential on device */
    Real *d_Grav_potential;
  } C;

  /*! \fn Grid3D(void)
   *  \brief Constructor for the grid */
  Grid3D(void);

  /*! \fn void Initialize(int nx_in, int ny_in, int nz_in)
   *  \brief Initialize the grid. */
  void Initialize(struct parameters *P);

  /*! \fn void AllocateMemory(void)
   *  \brief Allocate memory for the d, m, E arrays. */
  void AllocateMemory(void);

  /*! \fn void Set_Initial_Conditions(parameters P)
   *  \brief Set the initial conditions based on info in the parameters
   * structure. */
  void Set_Initial_Conditions(parameters P);

  /*! \fn void Get_Position(long i, long j, long k, Real *xpos, Real *ypos, Real
   * *zpos) \brief Get the cell-centered position based on cell index */
  void Get_Position(long i, long j, long k, Real *xpos, Real *ypos, Real *zpos);

  Real Calc_Inverse_Timestep();

  /*! \fn void Set_Domain_Properties(struct parameters P)
   *  \brief Set local domain properties */
  void Set_Domain_Properties(struct parameters P);

  /*! \fn void set_dt(Real dti)
   *  \brief Calculate the timestep. */
  void set_dt(Real dti);

#ifdef GRAVITY
  /*! \fn void set_dt(Real dti)
   *  \brief Calculate the timestep for Gravity. */
  void set_dt_Gravity();
#endif

  /*! \fn void Update_Grid(void)
   *  \brief Update the conserved quantities in each cell. */
  Real Update_Grid(void);

  /*! \fn void Update_Hydro_Grid(void)
   *  \brief Do all steps to update the hydro. */
  Real Update_Hydro_Grid(void);

  void Update_Time();
  /*! \fn void Write_Header_Text(FILE *fp)
   *  \brief Write the relevant header info to a text output file. */
  void Write_Header_Text(FILE *fp);

  /*! \fn void Write_Grid_Text(FILE *fp)
   *  \brief Write the grid to a file, at the current simulation time. */
  void Write_Grid_Text(FILE *fp);

  /*! \fn void Write_Header_Binary(FILE *fp)
   *  \brief Write the relevant header info to a binary output file. */
  void Write_Header_Binary(FILE *fp);

  /*! \fn void Write_Grid_Binary(FILE *fp)
   *  \brief Write the grid to a file, at the current simulation time. */
  void Write_Grid_Binary(FILE *fp);

#ifdef HDF5
  /*! \fn void Write_Header_HDF5(hid_t file_id)
   *  \brief Write the relevant header info to the HDF5 file. */
  void Write_Header_HDF5(hid_t file_id);

  /*! \fn void Write_Grid_HDF5(hid_t file_id)
   *  \brief Write the grid to a file, at the current simulation time. */
  void Write_Grid_HDF5(hid_t file_id);

  /*! \fn void Write_Projection_HDF5(hid_t file_id)
   *  \brief Write projected density and temperature data to a file. */
  void Write_Projection_HDF5(hid_t file_id);

  /*! \fn void Write_Header_Rotated_HDF5(hid_t file_id)
   *  \brief Write the relevant header info to the HDF5 file for rotated
   * projection. */
  void Write_Header_Rotated_HDF5(hid_t file_id);

  /*! \fn void Write_Rotated_Projection_HDF5(hid_t file_id)
   *  \brief Write rotated projected data to a file, at the current simulation
   * time. */
  void Write_Rotated_Projection_HDF5(hid_t file_id);

  /*! \fn void Write_Slices_HDF5(hid_t file_id)
   *  \brief Write xy, xz, and yz slices of all data to a file. */
  void Write_Slices_HDF5(hid_t file_id);

#endif

  /*! \fn void Read_Grid(struct parameters P)
   *  \brief Read in grid data from an output file. */
  void Read_Grid(struct parameters P);

  /*! \fn Read_Grid_Binary(FILE *fp)
   *  \brief Read in grid data from a binary file. */
  void Read_Grid_Binary(FILE *fp);

<<<<<<< HEAD
    /*! \fn void KH()
    *  \brief Initialize the grid with a Kelvin-Helmholtz instability with a discontinuous interface. */
    void KH();

    /*! \fn void KH_res_ind()
     *  \brief Initialize the grid with a Kelvin-Helmholtz instability whose modes are resolution independent. */
    void KH_res_ind();

    /*! \fn void Rayleigh_Taylor()
    *  \brief Initialize the grid with a 2D Rayleigh-Taylor instability. */
    void Rayleigh_Taylor();

    /*! \fn void Gresho()
     *  \brief Initialize the grid with the 2D Gresho problem described in LW03. */
    void Gresho();

    /*! \fn void Implosion_2D()
     *  \brief Implosion test described in Liska, 2003. */
    void Implosion_2D();

    /*! \fn void Explosion_2D()
     *  \brief Explosion test described in Liska, 2003. */
    void Explosion_2D();

    /*! \fn void Noh_2D()
     *  \brief Noh test described in Liska, 2003. */
    void Noh_2D();

    /*! \fn void Noh_3D()
     *  \brief Noh test described in Stone, 2008. */
    void Noh_3D();

    /*! \fn void Disk_2D()
     *  \brief Initialize the grid with a 2D disk following a Kuzmin profile. */
    void Disk_2D();

    /*! \fn void Disk_3D(parameters P)
     *  \brief Initialize the grid with a 3D disk following a Miyamoto-Nagai profile. */
    void Disk_3D(parameters P);

    /*! \fn void Set_Boundary_Conditions(parameters P)
     *  \brief Set the boundary conditions based on info in the parameters structure. */
    void Set_Boundary_Conditions(parameters P);

    /*! \fn void Set_Boundary_Conditions_Grid(parameters P)
     *  \brief Set the boundary conditions for all components based on info in the parameters structure. */
    void Set_Boundary_Conditions_Grid( parameters P);

    /*! \fn int Check_Custom_Boundary(int *flags, struct parameters P)
     *  \brief Check for custom boundary conditions */
    int Check_Custom_Boundary(int *flags, struct parameters P);

    /*! \fn void Set_Boundaries(int dir, int flags[])
     *  \brief Apply boundary conditions to the grid. */
    void Set_Boundaries(int dir, int flags[]);

    /*! \fn Set_Boundary_Extents(int dir, int *imin, int *imax)
     *  \brief Set the extents of the ghost region we are initializing. */
    void Set_Boundary_Extents(int dir, int *imin, int *imax);

    /*! \fn void Custom_Boundary(char bcnd[MAXLEN])
     *  \brief Select appropriate custom boundary function. */
    void Custom_Boundary(char bcnd[MAXLEN]);

    /*! \fn void Noh_Boundary()
     *  \brief Apply analytic boundary conditions to +x, +y (and +z) faces,
        as per the Noh problem in Liska, 2003, or in Stone, 2008. */
    void Noh_Boundary();

    /*! \fn void Spherical_Overpressure_3D()
     *  \brief Initialize the grid with a 3D spherical overdensity and overpressue. */
    void Spherical_Overpressure_3D();

    /*! \fn void Spherical_Overpressure_3D()
     *  \brief Initialize the grid with a 3D spherical overdensity for gravitational collapse */
    void Spherical_Overdensity_3D();

    void Clouds();
    
    void Uniform_Grid();

    void Zeldovich_Pancake( struct parameters P );

    void Chemistry_Test( struct parameters P );

    void Iliev0( const parameters& P );
    void Iliev125( const parameters& P, int test );
    void Iliev6( const parameters& P );


#ifdef   MPI_CHOLLA
    void Set_Boundaries_MPI(struct parameters P);
    void Set_Boundaries_MPI_BLOCK(int *flags, struct parameters P);
    void Load_and_Send_MPI_Comm_Buffers(int dir, int *flags);
    void Wait_and_Unload_MPI_Comm_Buffers(int dir, int *flags);
    void Unload_MPI_Comm_Buffers(int index);

    int Load_Hydro_DeviceBuffer_X0(Real *buffer);
    int Load_Hydro_DeviceBuffer_X1(Real *buffer);
    int Load_Hydro_DeviceBuffer_Y0(Real *buffer);
    int Load_Hydro_DeviceBuffer_Y1(Real *buffer);
    int Load_Hydro_DeviceBuffer_Z0(Real *buffer);
    int Load_Hydro_DeviceBuffer_Z1(Real *buffer);
=======
#ifdef HDF5
  /*! \fn void Read_Grid_HDF5(hid_t file_id)
   *  \brief Read in grid data from an hdf5 file. */
  void Read_Grid_HDF5(hid_t file_id, struct parameters P);
#endif
>>>>>>> f1f35a68

  /*! \fn void Reset(void)
   *  \brief Reset the Grid3D class. */
  void Reset(void);

  /*! \fn void FreeMemory(void)
   *  \brief Free the memory for the density array. */
  void FreeMemory(void);

  /*! \fn void Constant(Real rho, Real vx, Real vy, Real vz, Real P)
   *  \brief Constant gas properties. */
  void Constant(Real rho, Real vx, Real vy, Real vz, Real P, Real Bx, Real By, Real Bz);

  /*! \fn void Sound_Wave(Real rho, Real vx, Real vy, Real vz, Real P, Real A)
   *  \brief Sine wave perturbation. */
  void Sound_Wave(Real rho, Real vx, Real vy, Real vz, Real P, Real A);

  /*!
   * \brief Initialize the grid with a simple linear wave.
   *
   * \param[in] rho The background density
   * \param[in] vx The background velocity in the X-direction
   * \param[in] vy The background velocity in the Y-direction
   * \param[in] vz The background velocity in the Z-direction
   * \param[in] P The background pressure
   * \param[in] A The amplitude of the wave
   * \param[in] Bx The background magnetic field in the X-direction
   * \param[in] By The background magnetic field in the Y-direction
   * \param[in] Bz The background magnetic field in the Z-direction
   * \param[in] rEigenVec_rho The right eigenvector component for the density
   * \param[in] rEigenVec_MomentumX The right eigenvector component for the
   * velocity in the X-direction \param[in] rEigenVec_MomentumY The right
   * eigenvector component for the velocity in the Y-direction \param[in]
   * rEigenVec_MomentumZ The right eigenvector component for the velocity in the
   * Z-direction \param[in] rEigenVec_E The right eigenvector component for the
   * energy \param[in] rEigenVec_Bx The right eigenvector component for the
   * magnetic field in the X-direction \param[in] rEigenVec_By The right
   * eigenvector component for the magnetic field in the Y-direction \param[in]
   * rEigenVec_Bz The right eigenvector component for the magnetic field in the
   * Z-direction \param[in] pitch The pitch angle of the linear wave \param[in]
   * yaw The yaw angle of the linear wave
   */
  void Linear_Wave(Real rho, Real vx, Real vy, Real vz, Real P, Real A, Real Bx, Real By, Real Bz, Real rEigenVec_rho,
                   Real rEigenVec_MomentumX, Real rEigenVec_MomentumY, Real rEigenVec_MomentumZ, Real rEigenVec_E,
                   Real rEigenVec_Bx, Real rEigenVec_By, Real rEigenVec_Bz, Real pitch, Real yaw);

  /*! \fn void Square_Wave(Real rho, Real vx, Real vy, Real vz, Real P, Real A)
   *  \brief Square wave density perturbation with amplitude A*rho in pressure
   * equilibrium. */
  void Square_Wave(Real rho, Real vx, Real vy, Real vz, Real P, Real A);

  /*! \fn void Riemann(Real rho_l, Real vx_l, Real vy_l, Real vz_l, Real P_l,
   Real Bx_l, Real By_l, Real Bz_l, Real rho_r, Real vx_r, Real vy_r, Real vz_r,
   Real P_r, Real Bx_r, Real By_r, Real Bz_r, Real diaph)
   *  \brief Initialize the grid with a Riemann problem. */
  void Riemann(Real rho_l, Real vx_l, Real vy_l, Real vz_l, Real P_l, Real Bx_l, Real By_l, Real Bz_l, Real rho_r,
               Real vx_r, Real vy_r, Real vz_r, Real P_r, Real Bx_r, Real By_r, Real Bz_r, Real diaph);

  /*! \fn void Shu_Osher()
   *  \brief Initialize the grid with the Shu-Osher shock tube problem. See
   * Stone 2008, Section 8.1 */
  void Shu_Osher();

  /*! \fn void Blast_1D()
   *  \brief Initialize the grid with two interacting blast waves. See Stone
   * 2008, Section 8.1.*/
  void Blast_1D();

  /*! \fn void KH()
   *  \brief Initialize the grid with a Kelvin-Helmholtz instability with a
   * discontinuous interface. */
  void KH();

  /*! \fn void KH_res_ind()
   *  \brief Initialize the grid with a Kelvin-Helmholtz instability whose modes
   * are resolution independent. */
  void KH_res_ind();

  /*! \fn void Rayleigh_Taylor()
   *  \brief Initialize the grid with a 2D Rayleigh-Taylor instability. */
  void Rayleigh_Taylor();

  /*! \fn void Gresho()
   *  \brief Initialize the grid with the 2D Gresho problem described in LW03.
   */
  void Gresho();

  /*! \fn void Implosion_2D()
   *  \brief Implosion test described in Liska, 2003. */
  void Implosion_2D();

  /*! \fn void Explosion_2D()
   *  \brief Explosion test described in Liska, 2003. */
  void Explosion_2D();

  /*! \fn void Noh_2D()
   *  \brief Noh test described in Liska, 2003. */
  void Noh_2D();

  /*! \fn void Noh_3D()
   *  \brief Noh test described in Stone, 2008. */
  void Noh_3D();

  /*! \fn void Disk_2D()
   *  \brief Initialize the grid with a 2D disk following a Kuzmin profile. */
  void Disk_2D();

  /*! \fn void Disk_3D(parameters P)
   *  \brief Initialize the grid with a 3D disk following a Miyamoto-Nagai
   * profile. */
  void Disk_3D(parameters P);

  /*! \fn void Set_Boundary_Conditions(parameters P)
   *  \brief Set the boundary conditions based on info in the parameters
   * structure. */
  void Set_Boundary_Conditions(parameters P);

  /*! \fn void Set_Boundary_Conditions_Grid(parameters P)
   *  \brief Set the boundary conditions for all components based on info in the
   * parameters structure. */
  void Set_Boundary_Conditions_Grid(parameters P);

  /*! \fn int Check_Custom_Boundary(int *flags, struct parameters P)
   *  \brief Check for custom boundary conditions */
  int Check_Custom_Boundary(int *flags, struct parameters P);

  /*! \fn void Set_Boundaries(int dir, int flags[])
   *  \brief Apply boundary conditions to the grid. */
  void Set_Boundaries(int dir, int flags[]);

  /*! \fn Set_Boundary_Extents(int dir, int *imin, int *imax)
   *  \brief Set the extents of the ghost region we are initializing. */
  void Set_Boundary_Extents(int dir, int *imin, int *imax);

  /*! \fn void Custom_Boundary(char bcnd[MAXLEN])
   *  \brief Select appropriate custom boundary function. */
  void Custom_Boundary(char bcnd[MAXLEN]);

  /*! \fn void Wind_Boundary()
   *  \brief Apply a constant wind to the -x boundary. */
  void Wind_Boundary();

  /*! \fn void Noh_Boundary()
   *  \brief Apply analytic boundary conditions to +x, +y (and +z) faces,
      as per the Noh problem in Liska, 2003, or in Stone, 2008. */
  void Noh_Boundary();

  /*! \fn void Spherical_Overpressure_3D()
   *  \brief Initialize the grid with a 3D spherical overdensity and
   * overpressue. */
  void Spherical_Overpressure_3D();

  /*! \fn void Spherical_Overpressure_3D()
   *  \brief Initialize the grid with a 3D spherical overdensity for
   * gravitational collapse */
  void Spherical_Overdensity_3D();

  void Clouds();

  void Uniform_Grid();

  void Zeldovich_Pancake(struct parameters P);

  void Chemistry_Test(struct parameters P);

#ifdef MPI_CHOLLA
  void Set_Boundaries_MPI(struct parameters P);
  void Set_Boundaries_MPI_BLOCK(int *flags, struct parameters P);
  void Load_and_Send_MPI_Comm_Buffers(int dir, int *flags);
  void Wait_and_Unload_MPI_Comm_Buffers(int dir, int *flags);
  void Unload_MPI_Comm_Buffers(int index);

  int Load_Hydro_DeviceBuffer_X0(Real *buffer);
  int Load_Hydro_DeviceBuffer_X1(Real *buffer);
  int Load_Hydro_DeviceBuffer_Y0(Real *buffer);
  int Load_Hydro_DeviceBuffer_Y1(Real *buffer);
  int Load_Hydro_DeviceBuffer_Z0(Real *buffer);
  int Load_Hydro_DeviceBuffer_Z1(Real *buffer);

  void Unload_Hydro_DeviceBuffer_X0(Real *buffer);
  void Unload_Hydro_DeviceBuffer_X1(Real *buffer);
  void Unload_Hydro_DeviceBuffer_Y0(Real *buffer);
  void Unload_Hydro_DeviceBuffer_Y1(Real *buffer);
  void Unload_Hydro_DeviceBuffer_Z0(Real *buffer);
  void Unload_Hydro_DeviceBuffer_Z1(Real *buffer);
#endif /*MPI_CHOLLA*/

#ifdef GRAVITY
  void Initialize_Gravity(struct parameters *P);
  void Compute_Gravitational_Potential(struct parameters *P);
  void Copy_Hydro_Density_to_Gravity_Function(int g_start, int g_end);
  void Copy_Hydro_Density_to_Gravity();
  void Extrapolate_Grav_Potential_Function(int g_start, int g_end);
  void Extrapolate_Grav_Potential();
  void Set_Potential_Boundaries_Periodic(int direction, int side, int *flags);
  int Load_Gravity_Potential_To_Buffer(int direction, int side, Real *buffer, int buffer_start);
  void Unload_Gravity_Potential_from_Buffer(int direction, int side, Real *buffer, int buffer_start);
  void Set_Potential_Boundaries_Isolated(int direction, int side, int *flags);
  void Compute_Potential_Boundaries_Isolated(int dir, struct parameters *P);
  void Compute_Potential_Isolated_Boundary(int direction, int side, int bc_potential_type);
  #ifdef SOR
  void Get_Potential_SOR(Real Grav_Constant, Real dens_avrg, Real current_a, struct parameters *P);
  int Load_Poisson_Boundary_To_Buffer(int direction, int side, Real *buffer);
  void Unload_Poisson_Boundary_From_Buffer(int direction, int side, Real *buffer_host);
  #endif
  #ifdef GRAVITY_GPU
  void Copy_Hydro_Density_to_Gravity_GPU();
  void Extrapolate_Grav_Potential_GPU();
  int Load_Gravity_Potential_To_Buffer_GPU(int direction, int side, Real *buffer, int buffer_start);
  void Unload_Gravity_Potential_from_Buffer_GPU(int direction, int side, Real *buffer, int buffer_start);
  void Set_Potential_Boundaries_Isolated_GPU(int direction, int side, int *flags);
  void Set_Potential_Boundaries_Periodic_GPU(int direction, int side, int *flags);
  #endif

#endif  // GRAVITY

#ifdef GRAVITY_ANALYTIC_COMP
  void Add_Analytic_Potential();
  void Add_Analytic_Potential(int g_start, int g_end);
  void Setup_Analytic_Potential(struct parameters *P);
  void Setup_Analytic_Galaxy_Potential(int g_start, int g_end, DiskGalaxy &gal);
  #ifdef GRAVITY_GPU
  void Add_Analytic_Potential_GPU();
  #endif
#endif  // GRAVITY_ANALYTIC_COMP

#ifdef PARTICLES
  void Initialize_Particles(struct parameters *P);
  void Initialize_Uniform_Particles();
  void Copy_Particles_Density_function(int g_start, int g_end);
  void Copy_Particles_Density();
  void Copy_Particles_Density_to_Gravity(struct parameters P);
  void Set_Particles_Density_Boundaries_Periodic(int direction, int side);
  void Transfer_Particles_Boundaries(struct parameters P);
  Real Update_Grid_and_Particles_KDK(struct parameters P);
  void Set_Particles_Boundary(int dir, int side);
  #ifdef PARTICLES_CPU
  void Set_Particles_Open_Boundary_CPU(int dir, int side);
  #endif
  #ifdef MPI_CHOLLA
  int Load_Particles_Density_Boundary_to_Buffer(int direction, int side, Real *buffer);
  void Unload_Particles_Density_Boundary_From_Buffer(int direction, int side, Real *buffer);
  void Load_and_Send_Particles_X0(int ireq_n_particles, int ireq_particles_transfer);
  void Load_and_Send_Particles_X1(int ireq_n_particles, int ireq_particles_transfer);
  void Load_and_Send_Particles_Y0(int ireq_n_particles, int ireq_particles_transfer);
  void Load_and_Send_Particles_Y1(int ireq_n_particles, int ireq_particles_transfer);
  void Load_and_Send_Particles_Z0(int ireq_n_particles, int ireq_particles_transfer);
  void Load_and_Send_Particles_Z1(int ireq_n_particles, int ireq_particles_transfer);
  void Unload_Particles_from_Buffer_X0(int *flags);
  void Unload_Particles_from_Buffer_X1(int *flags);
  void Unload_Particles_from_Buffer_Y0(int *flags);
  void Unload_Particles_from_Buffer_Y1(int *flags);
  void Unload_Particles_from_Buffer_Z0(int *flags);
  void Unload_Particles_from_Buffer_Z1(int *flags);
  void Wait_NTransfer_and_Request_Recv_Particles_Transfer_BLOCK(int dir, int *flags);
  void Load_NTtransfer_and_Request_Receive_Particles_Transfer(int index, int *ireq_particles_transfer);
  void Wait_and_Unload_MPI_Comm_Particles_Buffers_BLOCK(int dir, int *flags);
  void Unload_Particles_From_Buffers_BLOCK(int index, int *flags);
  void Finish_Particles_Transfer();
  #endif  // MPI_CHOLLA
  void Transfer_Particles_Density_Boundaries(struct parameters P);
  void Copy_Particles_Density_Buffer_Device_to_Host(int direction, int side, Real *buffer_d, Real *buffer_h);
  // void Transfer_Particles_Boundaries( struct parameters P );
  void WriteData_Particles(struct parameters P, int nfile);
  void OutputData_Particles(struct parameters P, int nfile);
  void Load_Particles_Data(struct parameters P);
  #ifdef HDF5
  void Write_Particles_Header_HDF5(hid_t file_id);
  void Write_Particles_Data_HDF5(hid_t file_id);
  void Load_Particles_Data_HDF5(hid_t file_id, int nfile);
  #endif  // HDF5
  void Get_Gravity_Field_Particles_function(int g_start, int g_end);
  void Get_Gravity_Field_Particles();
  void Get_Gravity_CIC_function(part_int_t p_start, part_int_t p_end);
  void Get_Gravity_CIC();
  void Advance_Particles_KDK_Step1();
  void Advance_Particles_KDK_Step2();
  void Advance_Particles_KDK_Step1_function(part_int_t p_start, part_int_t p_end);
  void Advance_Particles_KDK_Step2_function(part_int_t p_start, part_int_t p_end);
  void Get_Particles_Acceleration();
  void Advance_Particles(int N_KDK_step);
  Real Calc_Particles_dt_function(part_int_t p_start, part_int_t p_end);
  Real Calc_Particles_dt();
  #ifdef PARTICLES_GPU
  Real Calc_Particles_dt_GPU();
  void Advance_Particles_KDK_Step1_GPU();
  void Advance_Particles_KDK_Step2_GPU();
  void Set_Particles_Boundary_GPU(int dir, int side);
  void Set_Particles_Density_Boundaries_Periodic_GPU(int direction, int side);
  #endif  // PARTICLES_GPU
  #ifdef GRAVITY_GPU
  void Copy_Potential_From_GPU();
  void Copy_Particles_Density_to_GPU();
  void Copy_Particles_Density_GPU();
  int Load_Particles_Density_Boundary_to_Buffer_GPU(int direction, int side, Real *buffer);
  void Unload_Particles_Density_Boundary_From_Buffer_GPU(int direction, int side, Real *buffer);
  #endif  // GRAVITY_GPU
#endif    // PARTICLES

#ifdef COSMOLOGY
  void Initialize_Cosmology(struct parameters *P);
  void Change_DM_Frame_System(bool forward);
  void Change_GAS_Frame_System(bool forward);
  void Change_GAS_Frame_System_GPU(bool forward);
  void Change_Cosmological_Frame_Sytem(bool forward);
  void Advance_Particles_KDK_Cosmo_Step1_function(part_int_t p_start, part_int_t p_end);
  void Advance_Particles_KDK_Cosmo_Step2_function(part_int_t p_start, part_int_t p_end);
  Real Calc_Particles_dt_Cosmo_function(part_int_t p_start, part_int_t p_end);
  Real Calc_Particles_dt_Cosmo();
  #ifdef PARTICLES_GPU
  void Advance_Particles_KDK_Cosmo_Step1_GPU();
  void Advance_Particles_KDK_Cosmo_Step2_GPU();
  #endif  // PARTICLES_GPU
#endif    // COSMOLOGY

#ifdef COOLING_GRACKLE
  void Initialize_Grackle(struct parameters *P);
  void Allocate_Memory_Grackle();
  void Initialize_Fields_Grackle();
  void Copy_Fields_To_Grackle_function(int g_start, int g_end);
  void Copy_Fields_To_Grackle();
  void Update_Internal_Energy_function(int g_start, int g_end);
  void Update_Internal_Energy();
  void Do_Cooling_Step_Grackle();
#endif

<<<<<<< HEAD
  #ifdef CHEMISTRY_GPU
  void Initialize_Chemistry_Start( struct parameters *P );
  void Initialize_Chemistry_Finish( struct parameters *P );
  void Compute_Gas_Temperature(  Real *temperature, bool convert_cosmo_units  );
=======
#ifdef CHEMISTRY_GPU
  void Initialize_Chemistry(struct parameters *P);
  void Compute_Gas_Temperature(Real *temperature, bool convert_cosmo_units);
>>>>>>> f1f35a68
  void Update_Chemistry();
#endif

<<<<<<< HEAD
  #ifdef RT
  void Initialize_RT();
  void Update_RT();
  #endif

  #ifdef ANALYSIS
  void Initialize_Analysis_Module( struct parameters *P );
  void Compute_and_Output_Analysis( struct parameters *P );
  void Output_Analysis( struct parameters *P );
  void Write_Analysis_Header_HDF5( hid_t file_id );
  void Write_Analysis_Data_HDF5( hid_t file_id );
=======
#ifdef ANALYSIS
  void Initialize_Analysis_Module(struct parameters *P);
  void Compute_and_Output_Analysis(struct parameters *P);
  void Output_Analysis(struct parameters *P);
  void Write_Analysis_Header_HDF5(hid_t file_id);
  void Write_Analysis_Data_HDF5(hid_t file_id);
>>>>>>> f1f35a68

  #ifdef PHASE_DIAGRAM
  void Compute_Phase_Diagram();
  #endif

  #ifdef LYA_STATISTICS
  void Populate_Lya_Skewers_Local(int axis);
  void Compute_Transmitted_Flux_Skewer(int skewer_id, int axis);
  void Compute_Lya_Statistics();
  void Compute_Flux_Power_Spectrum_Skewer(int skewer_id, int axis);
  void Initialize_Power_Spectrum_Measurements(int axis);
    #ifdef OUTPUT_SKEWERS
  void Output_Skewers_File(struct parameters *P);
  void Write_Skewers_Header_HDF5(hid_t file_id);
  void Write_Skewers_Data_HDF5(hid_t file_id);
    #endif
  #endif  // LYA_STATISTICS
#endif    // ANALYSIS
};

// typedef for Grid3D_PointerMemberFunction
typedef void (Grid3D::*Grid3D_PMF_UnloadHydroBuffer)(Real *);
typedef void (Grid3D::*Grid3D_PMF_UnloadGravityPotential)(int, int, Real *, int);
typedef void (Grid3D::*Grid3D_PMF_UnloadParticleDensity)(int, int, Real *);

#endif  // GRID3D_H<|MERGE_RESOLUTION|>--- conflicted
+++ resolved
@@ -32,7 +32,7 @@
 #endif
 
 #ifdef COOLING_GRACKLE
-  #include "../cooling_grackle/cool_grackle.h"
+#include "../cooling_grackle/cool_grackle.h"
 #endif
 
 #ifdef RT
@@ -44,11 +44,7 @@
 #endif
 
 #ifdef CHEMISTRY_GPU
-<<<<<<< HEAD
 #include "../chemistry_gpu/chemistry_gpu.h"
-=======
-  #include "chemistry_gpu/chemistry_gpu.h"
->>>>>>> f1f35a68
 #endif
 
 #ifdef ANALYSIS
@@ -305,16 +301,11 @@
   Cosmology Cosmo;
 #endif
 
-#ifdef COOLING_GRACKLE
-  // Object that contains data for Grackle cooling
-  Cool_GK Cool;
-#endif
-
-#ifdef CPU_TIME
-  Time Timer;
-#endif
-
-<<<<<<< HEAD
+    #ifdef COOLING_GRACKLE
+    // Object that contains data for Grackle cooling
+    Cool_GK Cool;
+    #endif
+
     #ifdef RT
     // Object that contains data for radiative transfer
     Rad3D Rad;
@@ -323,12 +314,11 @@
     #ifdef CPU_TIME
     Time Timer;
     #endif
-=======
+
 #ifdef CHEMISTRY_GPU
   // Object that contains data for the GPU chemistry solver
   Chem_GPU Chem;
 #endif
->>>>>>> f1f35a68
 
 #ifdef ANALYSIS
   Analysis_Module Analysis;
@@ -413,69 +403,6 @@
      * tracked separately when using  GRAVITY. */
     Real *Grav_potential;
 
-<<<<<<< HEAD
-    struct Conserved
-    {
-      /*! pointer to conserved variable array on the host */
-      Real *host;
-
-      /*! \var density
-       *  \brief Array containing the density of each cell in the grid */
-      Real *density;
-
-      /*! \var momentum_x
-       *  \brief Array containing the momentum in the x direction of each cell in the grid */
-      Real *momentum_x;
-
-      /*! \var momentum_y
-       *  \brief Array containing the momentum in the y direction of each cell in the grid */
-      Real *momentum_y;
-
-      /*! \var momentum_z
-       *  \brief Array containing the momentum in the z direction of each cell in the grid */
-      Real *momentum_z;
-
-      /*! \var Energy
-       *  \brief Array containing the total Energy of each cell in the grid */
-      Real *Energy;
-
-      #ifdef SCALAR
-      /*! \var scalar
-       *  \brief Array containing the values of the passive scalar variable(s). */
-      Real *scalar;
-      #endif  // SCALAR
-
-      #ifdef MHD
-      /*! \var magnetic_x \brief Array containing the magnetic field in the x
-       *  direction of each cell in the grid. Note that this is the magnetic
-       *  field at the x+1/2 face of the cell since constrained transport
-       *  requires face centered, not cell centered, magnetic fields */
-      Real *magnetic_x;
-
-      /*! \var magnetic_y \brief Array containing the magnetic field in the y
-       *  direction of each cell in the grid. Note that this is the magnetic
-       *  field at the y+1/2 face of the cell since constrained transport
-       *  requires face centered, not cell centered, magnetic fields */
-      Real *magnetic_y;
-
-      /*! \var magnetic_z \brief Array containing the magnetic field in the z
-       *  direction of each cell in the grid. Note that this is the magnetic
-       *  field at the z+1/2 face of the cell since constrained transport
-       *  requires face centered, not cell centered, magnetic fields */
-      Real *magnetic_z;
-      #endif  // MHD
-
-      #ifdef DE
-      /*! \var GasEnergy
-       *  \brief Array containing the internal energy of each cell, only tracked separately when using
-           the dual-energy formalism. */
-      Real *GasEnergy;
-      #endif  // DE
-
-      /*! \var grav_potential
-      *  \brief Array containing the gravitational potential of each cell, only tracked separately when using  GRAVITY. */
-      Real *Grav_potential;
-
       #if defined(RT) || defined(CHEMISTRY_GPU)
       Real *HI_density;
       Real *HII_density;
@@ -484,61 +411,6 @@
       Real *HeIII_density;
       #endif
 
-      /*! pointer to conserved variable on device */
-      Real *device;
-      Real *d_density, *d_momentum_x, *d_momentum_y, *d_momentum_z,
-           *d_Energy, *d_scalar, *d_magnetic_x, *d_magnetic_y, *d_magnetic_z,
-           *d_GasEnergy;
-
-       /*! pointer to gravitational potential on device */
-      Real *d_Grav_potential;
-    } C;
-
-
-    /*! \fn Grid3D(void)
-     *  \brief Constructor for the grid */
-    Grid3D(void);
-
-    /*! \fn void Initialize(int nx_in, int ny_in, int nz_in)
-     *  \brief Initialize the grid. */
-    void Initialize(struct parameters *P);
-
-    /*! \fn void AllocateMemory(void)
-     *  \brief Allocate memory for the d, m, E arrays. */
-    void AllocateMemory(void);
-
-    /*! \fn void Set_Initial_Conditions(parameters P)
-     *  \brief Set the initial conditions based on info in the parameters structure. */
-    void Set_Initial_Conditions(parameters P);
-
-    /*! \fn void Get_Position(long i, long j, long k, Real *xpos, Real *ypos, Real *zpos)
-     *  \brief Get the cell-centered position based on cell index */
-    void Get_Position(long i, long j, long k, Real *xpos, Real *ypos, Real *zpos);
-
-    /*! \fn void Set_Domain_Properties(struct parameters P)
-     *  \brief Set local domain properties */
-    void Set_Domain_Properties(struct parameters P);
-
-    /*! \fn void set_dt(Real dti)
-     *  \brief Calculate the timestep. */
-    void set_dt(Real dti);
-
-    #ifdef GRAVITY
-    /*! \fn void set_dt(Real dti)
-     *  \brief Calculate the timestep for Gravity. */
-    void set_dt_Gravity();
-    #endif
-=======
-#ifdef CHEMISTRY_GPU
-    Real *HI_density;
-    Real *HII_density;
-    Real *HeI_density;
-    Real *HeII_density;
-    Real *HeIII_density;
-    Real *e_density;
-#endif
->>>>>>> f1f35a68
-
     /*! pointer to conserved variable on device */
     Real *device;
     Real *d_density, *d_momentum_x, *d_momentum_y, *d_momentum_z, *d_Energy, *d_scalar, *d_basic_scalar, *d_magnetic_x,
@@ -647,117 +519,11 @@
    *  \brief Read in grid data from a binary file. */
   void Read_Grid_Binary(FILE *fp);
 
-<<<<<<< HEAD
-    /*! \fn void KH()
-    *  \brief Initialize the grid with a Kelvin-Helmholtz instability with a discontinuous interface. */
-    void KH();
-
-    /*! \fn void KH_res_ind()
-     *  \brief Initialize the grid with a Kelvin-Helmholtz instability whose modes are resolution independent. */
-    void KH_res_ind();
-
-    /*! \fn void Rayleigh_Taylor()
-    *  \brief Initialize the grid with a 2D Rayleigh-Taylor instability. */
-    void Rayleigh_Taylor();
-
-    /*! \fn void Gresho()
-     *  \brief Initialize the grid with the 2D Gresho problem described in LW03. */
-    void Gresho();
-
-    /*! \fn void Implosion_2D()
-     *  \brief Implosion test described in Liska, 2003. */
-    void Implosion_2D();
-
-    /*! \fn void Explosion_2D()
-     *  \brief Explosion test described in Liska, 2003. */
-    void Explosion_2D();
-
-    /*! \fn void Noh_2D()
-     *  \brief Noh test described in Liska, 2003. */
-    void Noh_2D();
-
-    /*! \fn void Noh_3D()
-     *  \brief Noh test described in Stone, 2008. */
-    void Noh_3D();
-
-    /*! \fn void Disk_2D()
-     *  \brief Initialize the grid with a 2D disk following a Kuzmin profile. */
-    void Disk_2D();
-
-    /*! \fn void Disk_3D(parameters P)
-     *  \brief Initialize the grid with a 3D disk following a Miyamoto-Nagai profile. */
-    void Disk_3D(parameters P);
-
-    /*! \fn void Set_Boundary_Conditions(parameters P)
-     *  \brief Set the boundary conditions based on info in the parameters structure. */
-    void Set_Boundary_Conditions(parameters P);
-
-    /*! \fn void Set_Boundary_Conditions_Grid(parameters P)
-     *  \brief Set the boundary conditions for all components based on info in the parameters structure. */
-    void Set_Boundary_Conditions_Grid( parameters P);
-
-    /*! \fn int Check_Custom_Boundary(int *flags, struct parameters P)
-     *  \brief Check for custom boundary conditions */
-    int Check_Custom_Boundary(int *flags, struct parameters P);
-
-    /*! \fn void Set_Boundaries(int dir, int flags[])
-     *  \brief Apply boundary conditions to the grid. */
-    void Set_Boundaries(int dir, int flags[]);
-
-    /*! \fn Set_Boundary_Extents(int dir, int *imin, int *imax)
-     *  \brief Set the extents of the ghost region we are initializing. */
-    void Set_Boundary_Extents(int dir, int *imin, int *imax);
-
-    /*! \fn void Custom_Boundary(char bcnd[MAXLEN])
-     *  \brief Select appropriate custom boundary function. */
-    void Custom_Boundary(char bcnd[MAXLEN]);
-
-    /*! \fn void Noh_Boundary()
-     *  \brief Apply analytic boundary conditions to +x, +y (and +z) faces,
-        as per the Noh problem in Liska, 2003, or in Stone, 2008. */
-    void Noh_Boundary();
-
-    /*! \fn void Spherical_Overpressure_3D()
-     *  \brief Initialize the grid with a 3D spherical overdensity and overpressue. */
-    void Spherical_Overpressure_3D();
-
-    /*! \fn void Spherical_Overpressure_3D()
-     *  \brief Initialize the grid with a 3D spherical overdensity for gravitational collapse */
-    void Spherical_Overdensity_3D();
-
-    void Clouds();
-    
-    void Uniform_Grid();
-
-    void Zeldovich_Pancake( struct parameters P );
-
-    void Chemistry_Test( struct parameters P );
-
-    void Iliev0( const parameters& P );
-    void Iliev125( const parameters& P, int test );
-    void Iliev6( const parameters& P );
-
-
-#ifdef   MPI_CHOLLA
-    void Set_Boundaries_MPI(struct parameters P);
-    void Set_Boundaries_MPI_BLOCK(int *flags, struct parameters P);
-    void Load_and_Send_MPI_Comm_Buffers(int dir, int *flags);
-    void Wait_and_Unload_MPI_Comm_Buffers(int dir, int *flags);
-    void Unload_MPI_Comm_Buffers(int index);
-
-    int Load_Hydro_DeviceBuffer_X0(Real *buffer);
-    int Load_Hydro_DeviceBuffer_X1(Real *buffer);
-    int Load_Hydro_DeviceBuffer_Y0(Real *buffer);
-    int Load_Hydro_DeviceBuffer_Y1(Real *buffer);
-    int Load_Hydro_DeviceBuffer_Z0(Real *buffer);
-    int Load_Hydro_DeviceBuffer_Z1(Real *buffer);
-=======
 #ifdef HDF5
   /*! \fn void Read_Grid_HDF5(hid_t file_id)
    *  \brief Read in grid data from an hdf5 file. */
   void Read_Grid_HDF5(hid_t file_id, struct parameters P);
 #endif
->>>>>>> f1f35a68
 
   /*! \fn void Reset(void)
    *  \brief Reset the Grid3D class. */
@@ -923,12 +689,17 @@
 
   void Chemistry_Test(struct parameters P);
 
-#ifdef MPI_CHOLLA
-  void Set_Boundaries_MPI(struct parameters P);
-  void Set_Boundaries_MPI_BLOCK(int *flags, struct parameters P);
-  void Load_and_Send_MPI_Comm_Buffers(int dir, int *flags);
-  void Wait_and_Unload_MPI_Comm_Buffers(int dir, int *flags);
-  void Unload_MPI_Comm_Buffers(int index);
+    void Iliev0( const parameters& P );
+    void Iliev125( const parameters& P, int test );
+    void Iliev6( const parameters& P );
+
+
+#ifdef   MPI_CHOLLA
+    void Set_Boundaries_MPI(struct parameters P);
+    void Set_Boundaries_MPI_BLOCK(int *flags, struct parameters P);
+    void Load_and_Send_MPI_Comm_Buffers(int dir, int *flags);
+    void Wait_and_Unload_MPI_Comm_Buffers(int dir, int *flags);
+    void Unload_MPI_Comm_Buffers(int index);
 
   int Load_Hydro_DeviceBuffer_X0(Real *buffer);
   int Load_Hydro_DeviceBuffer_X1(Real *buffer);
@@ -1084,39 +855,24 @@
   void Do_Cooling_Step_Grackle();
 #endif
 
-<<<<<<< HEAD
   #ifdef CHEMISTRY_GPU
   void Initialize_Chemistry_Start( struct parameters *P );
   void Initialize_Chemistry_Finish( struct parameters *P );
   void Compute_Gas_Temperature(  Real *temperature, bool convert_cosmo_units  );
-=======
-#ifdef CHEMISTRY_GPU
-  void Initialize_Chemistry(struct parameters *P);
-  void Compute_Gas_Temperature(Real *temperature, bool convert_cosmo_units);
->>>>>>> f1f35a68
   void Update_Chemistry();
-#endif
-
-<<<<<<< HEAD
+  #endif
+
   #ifdef RT
   void Initialize_RT();
   void Update_RT();
   #endif
 
-  #ifdef ANALYSIS
-  void Initialize_Analysis_Module( struct parameters *P );
-  void Compute_and_Output_Analysis( struct parameters *P );
-  void Output_Analysis( struct parameters *P );
-  void Write_Analysis_Header_HDF5( hid_t file_id );
-  void Write_Analysis_Data_HDF5( hid_t file_id );
-=======
 #ifdef ANALYSIS
   void Initialize_Analysis_Module(struct parameters *P);
   void Compute_and_Output_Analysis(struct parameters *P);
   void Output_Analysis(struct parameters *P);
   void Write_Analysis_Header_HDF5(hid_t file_id);
   void Write_Analysis_Data_HDF5(hid_t file_id);
->>>>>>> f1f35a68
 
   #ifdef PHASE_DIAGRAM
   void Compute_Phase_Diagram();
