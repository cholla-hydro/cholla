/*! \file initial_conditions.cpp
 *  \brief Definitions of initial conditions for different tests.
           Note that the grid is mapped to 1D as i + (x_dim)*j +
 (x_dim*y_dim)*k. Functions are members of the Grid3D class. */

#include <math.h>
#include <stdio.h>
#include <stdlib.h>
#include <string.h>
#include <time.h>

#include <algorithm>
#include <cmath>
#include <fstream>
#include <iostream>

#include "../global/global.h"
#include "../grid/grid3D.h"
#include "../io/io.h"
#include "../mpi/mpi_routines.h"
#include "../utils/error_handling.h"
#include "../utils/math_utilities.h"
#include "../utils/mhd_utilities.h"

/*! \fn void Set_Initial_Conditions(parameters P)
 *  \brief Set the initial conditions based on info in the parameters structure.
 */
void Grid3D::Set_Initial_Conditions(parameters P)
{
  Set_Domain_Properties(P);
  Set_Gammas(P.gamma);

  if (strcmp(P.init, "Constant") == 0) {
    Constant(P.rho, P.vx, P.vy, P.vz, P.P, P.Bx, P.By, P.Bz);
  } else if (strcmp(P.init, "Sound_Wave") == 0) {
    Sound_Wave(P.rho, P.vx, P.vy, P.vz, P.P, P.A);
  } else if (strcmp(P.init, "Linear_Wave") == 0) {
    Linear_Wave(P.rho, P.vx, P.vy, P.vz, P.P, P.A, P.Bx, P.By, P.Bz, P.rEigenVec_rho, P.rEigenVec_MomentumX,
                P.rEigenVec_MomentumY, P.rEigenVec_MomentumZ, P.rEigenVec_E, P.rEigenVec_Bx, P.rEigenVec_By,
                P.rEigenVec_Bz, P.pitch, P.yaw);
  } else if (strcmp(P.init, "Square_Wave") == 0) {
    Square_Wave(P.rho, P.vx, P.vy, P.vz, P.P, P.A);
  } else if (strcmp(P.init, "Riemann") == 0) {
    Riemann(P.rho_l, P.vx_l, P.vy_l, P.vz_l, P.P_l, P.Bx_l, P.By_l, P.Bz_l, P.rho_r, P.vx_r, P.vy_r, P.vz_r, P.P_r,
            P.Bx_r, P.By_r, P.Bz_r, P.diaph);
  } else if (strcmp(P.init, "Shu_Osher") == 0) {
    Shu_Osher();
  } else if (strcmp(P.init, "Blast_1D") == 0) {
    Blast_1D();
  } else if (strcmp(P.init, "KH") == 0) {
    KH();
  } else if (strcmp(P.init, "KH_res_ind") == 0) {
    KH_res_ind();
  } else if (strcmp(P.init, "Rayleigh_Taylor") == 0) {
    Rayleigh_Taylor();
  } else if (strcmp(P.init, "Implosion_2D") == 0) {
    Implosion_2D();
  } else if (strcmp(P.init, "Gresho") == 0) {
    Gresho();
  } else if (strcmp(P.init, "Noh_2D") == 0) {
    Noh_2D();
  } else if (strcmp(P.init, "Noh_3D") == 0) {
    Noh_3D();
  } else if (strcmp(P.init, "Disk_2D") == 0) {
    Disk_2D();
  } else if (strcmp(P.init, "Disk_3D") == 0 || strcmp(P.init, "Disk_3D_particles") == 0) {
    Disk_3D(P);
  } else if (strcmp(P.init, "Spherical_Overpressure_3D") == 0) {
    Spherical_Overpressure_3D();
  } else if (strcmp(P.init, "Spherical_Overdensity_3D") == 0) {
    Spherical_Overdensity_3D();
  } else if (strcmp(P.init, "Clouds") == 0) {
    Clouds();
  } else if (strcmp(P.init, "Read_Grid") == 0) {
#ifndef ONLY_PARTICLES
    Read_Grid(P);
#else   // ONLY_PARTICLES
    // Initialize a uniform hydro grid when only integrating particles
    Uniform_Grid();
#endif  // ONLY_PARTICLES
  } else if (strcmp(P.init, "Uniform") == 0) {
    Uniform_Grid();
  } else if (strcmp(P.init, "Zeldovich_Pancake") == 0) {
    Zeldovich_Pancake(P);
  } else if (strcmp(P.init, "Chemistry_Test") == 0) {
    Chemistry_Test(P);
  } else if (strcmp(P.init, "Iliev0") == 0) {
    Iliev0(P);
  } else if (strcmp(P.init, "Iliev1") == 0) {
    Iliev125(P, 1);
  } else if (strcmp(P.init, "Iliev2") == 0) {
    Iliev125(P, 2);
  } else if (strcmp(P.init, "Iliev5") == 0) {
    Iliev125(P, 5);
  } else if (strcmp(P.init, "Iliev6") == 0) {
    Iliev6(P);
  } else {
    chprintf("ABORT: %s: Unknown initial conditions!\n", P.init);
    chexit(-1);
  }

  if (C.device != NULL) {
    CudaSafeCall(cudaMemcpy(C.device, C.density, H.n_fields * H.n_cells * sizeof(Real), cudaMemcpyHostToDevice));
  }
}

/*! \fn void Set_Domain_Properties(struct parameters P)
 *  \brief Set local domain properties */
void Grid3D::Set_Domain_Properties(struct parameters P)
{
  // Global Boundary Coordinates
  H.xbound = P.xmin;
  H.ybound = P.ymin;
  H.zbound = P.zmin;

  // Global Domain Lengths
  H.xdglobal = P.xlen;
  H.ydglobal = P.ylen;
  H.zdglobal = P.zlen;

#ifndef MPI_CHOLLA
  Real nx_param = (Real)(H.nx - 2 * H.n_ghost);
  Real ny_param = (Real)(H.ny - 2 * H.n_ghost);
  Real nz_param = (Real)(H.nz - 2 * H.n_ghost);

  // Local Boundary Coordinates
  H.xblocal = H.xbound;
  H.yblocal = H.ybound;
  H.zblocal = H.zbound;

  H.xblocal_max = H.xblocal + P.xlen;
  H.yblocal_max = H.yblocal + P.ylen;
  H.zblocal_max = H.zblocal + P.zlen;

#else
  Real nx_param = (Real)nx_global;
  Real ny_param = (Real)ny_global;
  Real nz_param = (Real)nz_global;

  // Local Boundary Coordinates
  /*
  H.xblocal = H.xbound + P.xlen * ((Real) nx_local_start) / nx_param;
  H.yblocal = H.ybound + P.ylen * ((Real) ny_local_start) / ny_param;
  H.zblocal = H.zbound + P.zlen * ((Real) nz_local_start) / nz_param;
  */
  H.xblocal = H.xbound + ((Real)nx_local_start) * (P.xlen / nx_param);
  H.yblocal = H.ybound + ((Real)ny_local_start) * (P.ylen / ny_param);
  H.zblocal = H.zbound + ((Real)nz_local_start) * (P.zlen / nz_param);

  H.xblocal_max = H.xbound + ((Real)(nx_local_start + H.nx - 2 * H.n_ghost)) * (P.xlen / nx_param);
  H.yblocal_max = H.ybound + ((Real)(ny_local_start + H.ny - 2 * H.n_ghost)) * (P.ylen / ny_param);
  H.zblocal_max = H.zbound + ((Real)(nz_local_start + H.nz - 2 * H.n_ghost)) * (P.zlen / nz_param);

#endif

  /*perform 1-D first*/
  if (H.nx > 1 && H.ny == 1 && H.nz == 1) {
    H.dx = P.xlen / nx_param;
    H.dy = P.ylen;
    H.dz = P.zlen;
  }

  /*perform 2-D next*/
  if (H.nx > 1 && H.ny > 1 && H.nz == 1) {
    H.dx = P.xlen / nx_param;
    H.dy = P.ylen / ny_param;
    H.dz = P.zlen;
  }

  /*perform 3-D last*/
  if (H.nx > 1 && H.ny > 1 && H.nz > 1) {
    H.dx = P.xlen / nx_param;
    H.dy = P.ylen / ny_param;
    H.dz = P.zlen / nz_param;
  }
}

/*! \fn void Constant(Real rho, Real vx, Real vy, Real vz, Real P, Real Bx, Real
 * By, Real Bz) \brief Constant gas properties. */
void Grid3D::Constant(Real rho, Real vx, Real vy, Real vz, Real P, Real Bx, Real By, Real Bz)
{
  int i, j, k, id;
  int istart, jstart, kstart, iend, jend, kend;
  Real x_pos, y_pos, z_pos;
  Real mu = 0.6;
  Real n, T;

  istart = H.n_ghost;
  iend   = H.nx - H.n_ghost;
  if (H.ny > 1) {
    jstart = H.n_ghost;
    jend   = H.ny - H.n_ghost;
  } else {
    jstart = 0;
    jend   = H.ny;
  }
  if (H.nz > 1) {
    kstart = H.n_ghost;
    kend   = H.nz - H.n_ghost;
  } else {
    kstart = 0;
    kend   = H.nz;
  }

  // set initial values of conserved variables
  for (k = kstart - 1; k < kend; k++) {
    for (j = jstart - 1; j < jend; j++) {
      for (i = istart - 1; i < iend; i++) {
        // get cell index
        id = i + j * H.nx + k * H.nx * H.ny;

// Set the magnetic field including the rightmost ghost cell on the
// left side which is really the left face of the first grid cell
#ifdef MHD
        C.magnetic_x[id] = Bx;
        C.magnetic_y[id] = By;
        C.magnetic_z[id] = Bz;
#endif  // MHD

        // Exclude the rightmost ghost cell on the "left" side
        if ((k >= kstart) && (j >= jstart) && (i >= istart)) {
          // set constant initial states
          C.density[id]    = rho;
          C.momentum_x[id] = rho * vx;
          C.momentum_y[id] = rho * vy;
          C.momentum_z[id] = rho * vz;
          C.Energy[id]     = P / (gama - 1.0) + 0.5 * rho * (vx * vx + vy * vy + vz * vz);
#ifdef DE
          C.GasEnergy[id] = P / (gama - 1.0);
#endif  // DE
        }
        if (i == istart && j == jstart && k == kstart) {
          n = rho * DENSITY_UNIT / (mu * MP);
          T = P * PRESSURE_UNIT / (n * KB);
          printf("Initial n = %e, T = %e\n", n, T);
        }
      }
    }
  }
}

/*! \fn void Sound_Wave(Real rho, Real vx, Real vy, Real vz, Real P, Real A)
 *  \brief Sine wave perturbation. */
void Grid3D::Sound_Wave(Real rho, Real vx, Real vy, Real vz, Real P, Real A)
{
  int i, j, k, id;
  int istart, jstart, kstart, iend, jend, kend;
  Real x_pos, y_pos, z_pos;

  istart = H.n_ghost;
  iend   = H.nx - H.n_ghost;
  if (H.ny > 1) {
    jstart = H.n_ghost;
    jend   = H.ny - H.n_ghost;
  } else {
    jstart = 0;
    jend   = H.ny;
  }
  if (H.nz > 1) {
    kstart = H.n_ghost;
    kend   = H.nz - H.n_ghost;
  } else {
    kstart = 0;
    kend   = H.nz;
  }

  // set initial values of conserved variables
  for (k = kstart; k < kend; k++) {
    for (j = jstart; j < jend; j++) {
      for (i = istart; i < iend; i++) {
        // get cell index
        id = i + j * H.nx + k * H.nx * H.ny;

        // get cell-centered position
        Get_Position(i, j, k, &x_pos, &y_pos, &z_pos);

        // set constant initial states
        C.density[id]    = rho;
        C.momentum_x[id] = rho * vx;
        C.momentum_y[id] = rho * vy;
        C.momentum_z[id] = rho * vz;
        C.Energy[id]     = P / (gama - 1.0) + 0.5 * rho * (vx * vx + vy * vy + vz * vz);
        // add small-amplitude perturbations
        C.density[id]    = C.density[id] + A * sin(2.0 * PI * x_pos);
        C.momentum_x[id] = C.momentum_x[id] + A * sin(2.0 * PI * x_pos);
        C.momentum_y[id] = C.momentum_y[id] + A * sin(2.0 * PI * x_pos);
        C.momentum_z[id] = C.momentum_z[id] + A * sin(2.0 * PI * x_pos);
        C.Energy[id]     = C.Energy[id] + A * (1.5) * sin(2 * PI * x_pos);
#ifdef DE
        C.GasEnergy[id] = P / (gama - 1.0);
#endif  // DE
#ifdef DE
        C.GasEnergy[id] = P / (gama - 1.0);
#endif  // DE
      }
    }
  }
}

/*! \fn void Linear_Wave(Real rho, Real vx, Real vy, Real vz, Real P, Real A)
 *  \brief Sine wave perturbation. */
void Grid3D::Linear_Wave(Real rho, Real vx, Real vy, Real vz, Real P, Real A, Real Bx, Real By, Real Bz,
                         Real rEigenVec_rho, Real rEigenVec_MomentumX, Real rEigenVec_MomentumY,
                         Real rEigenVec_MomentumZ, Real rEigenVec_E, Real rEigenVec_Bx, Real rEigenVec_By,
                         Real rEigenVec_Bz, Real pitch, Real yaw)
{
  auto [stagger, junk1, junk2] = math_utils::rotateCoords<Real>(H.dx / 2, H.dy / 2, H.dz / 2, pitch, yaw);

  // set initial values of conserved variables
  for (int k = H.n_ghost; k < H.nz - H.n_ghost; k++) {
    for (int j = H.n_ghost; j < H.ny - H.n_ghost; j++) {
      for (int i = H.n_ghost; i < H.nx - H.n_ghost; i++) {
        // Rotate the indices
        auto [i_rot, j_rot, k_rot] = math_utils::rotateCoords<int>(i, j, k, pitch, yaw);

        // get cell index
        int id = i + j * H.nx + k * H.nx * H.ny;

        // get cell-centered position
        Real x_pos, y_pos, z_pos;
        Get_Position(i_rot, j_rot, k_rot, &x_pos, &y_pos, &z_pos);

        // set constant initial states. Note that mhd::utils::computeEnergy
        // computes the hydro energy if MHD is turned off
        Real sine_wave = std::sin(2.0 * PI * x_pos);

        C.density[id]    = rho;
        C.momentum_x[id] = rho * vx;
        C.momentum_y[id] = rho * vy;
        C.momentum_z[id] = rho * vz;
        C.Energy[id]     = mhd::utils::computeEnergy(P, rho, vx, vy, vz, Bx, By, Bz, gama);
        // add small-amplitude perturbations
        C.density[id] += A * rEigenVec_rho * sine_wave;
        C.momentum_x[id] += A * rEigenVec_MomentumX * sine_wave;
        C.momentum_y[id] += A * rEigenVec_MomentumY * sine_wave;
        C.momentum_z[id] += A * rEigenVec_MomentumZ * sine_wave;
        C.Energy[id] += A * rEigenVec_E * sine_wave;

#ifdef MHD
        sine_wave        = std::sin(2.0 * PI * (x_pos + stagger));
        C.magnetic_x[id] = Bx + A * rEigenVec_Bx * sine_wave;
        C.magnetic_y[id] = By + A * rEigenVec_By * sine_wave;
        C.magnetic_z[id] = Bz + A * rEigenVec_Bz * sine_wave;
#endif  // MHD
      }
    }
  }
}

/*! \fn void Square_Wave(Real rho, Real vx, Real vy, Real vz, Real P, Real A)
 *  \brief Square wave density perturbation with amplitude A*rho in pressure
 * equilibrium. */
void Grid3D::Square_Wave(Real rho, Real vx, Real vy, Real vz, Real P, Real A)
{
  int i, j, k, id;
  int istart, jstart, kstart, iend, jend, kend;
  Real x_pos, y_pos, z_pos;

  istart = H.n_ghost;
  iend   = H.nx - H.n_ghost;
  if (H.ny > 1) {
    jstart = H.n_ghost;
    jend   = H.ny - H.n_ghost;
  } else {
    jstart = 0;
    jend   = H.ny;
  }
  if (H.nz > 1) {
    kstart = H.n_ghost;
    kend   = H.nz - H.n_ghost;
  } else {
    kstart = 0;
    kend   = H.nz;
  }

  // set initial values of conserved variables
  for (k = kstart; k < kend; k++) {
    for (j = jstart; j < jend; j++) {
      for (i = istart; i < iend; i++) {
        // get cell index
        id = i + j * H.nx + k * H.nx * H.ny;

        // get cell-centered position
        Get_Position(i, j, k, &x_pos, &y_pos, &z_pos);

        C.density[id] = rho;
        // C.momentum_x[id] = 0.0;
        C.momentum_x[id] = rho * vx;
        C.momentum_y[id] = rho * vy;
        C.momentum_z[id] = rho * vz;
        // C.momentum_z[id] = rho_l * v_l;
        C.Energy[id] = P / (gama - 1.0) + 0.5 * rho * (vx * vx + vy * vy + vz * vz);
#ifdef DE
        C.GasEnergy[id] = P / (gama - 1.0);
#endif
#ifdef SCALAR
  #ifdef BASIC_SCALAR
        C.basic_scalar[id] = C.density[id] * 0.0;
  #endif
#endif
        if (x_pos > 0.25 * H.xdglobal && x_pos < 0.75 * H.xdglobal) {
          C.density[id]    = rho * A;
          C.momentum_x[id] = rho * A * vx;
          C.momentum_y[id] = rho * A * vy;
          C.momentum_z[id] = rho * A * vz;
          C.Energy[id]     = P / (gama - 1.0) + 0.5 * rho * A * (vx * vx + vy * vy + vz * vz);
#ifdef DE
          C.GasEnergy[id] = P / (gama - 1.0);
#endif
#ifdef SCALAR
  #ifdef BASIC_SCALAR
          C.basic_scalar[id] = C.density[id] * 1.0;
  #endif
#endif
        }
      }
    }
  }
}

/*! \fn void Riemann(Real rho_l, Real vx_l, Real vy_l, Real vz_l, Real P_l, Real
 Bx_l, Real By_l, Real Bz_l, Real rho_r, Real vx_r, Real vy_r, Real vz_r, Real
 P_r, Real Bx_r, Real By_r, Real Bz_r, Real diaph)
 *  \brief Initialize the grid with a Riemann problem. */
void Grid3D::Riemann(Real rho_l, Real vx_l, Real vy_l, Real vz_l, Real P_l, Real Bx_l, Real By_l, Real Bz_l, Real rho_r,
                     Real vx_r, Real vy_r, Real vz_r, Real P_r, Real Bx_r, Real By_r, Real Bz_r, Real diaph)
{
  int i, j, k, id;
  int istart, jstart, kstart, iend, jend, kend;
  Real x_pos, y_pos, z_pos;
  Real v, P, cs;

  istart = H.n_ghost;
  iend   = H.nx - H.n_ghost;
  if (H.ny > 1) {
    jstart = H.n_ghost;
    jend   = H.ny - H.n_ghost;
  } else {
    jstart = 0;
    jend   = H.ny;
  }
  if (H.nz > 1) {
    kstart = H.n_ghost;
    kend   = H.nz - H.n_ghost;
  } else {
    kstart = 0;
    kend   = H.nz;
  }

  // set initial values of conserved variables
  for (k = kstart - 1; k < kend; k++) {
    for (j = jstart - 1; j < jend; j++) {
      for (i = istart - 1; i < iend; i++) {
        // get cell index
        id = i + j * H.nx + k * H.nx * H.ny;

        // get cell-centered position
        Get_Position(i, j, k, &x_pos, &y_pos, &z_pos);

#ifdef MHD
        // Set the magnetic field including the rightmost ghost cell on the
        // left side which is really the left face of the first grid cell
        if (x_pos < diaph) {
          C.magnetic_x[id] = Bx_l;
          C.magnetic_y[id] = By_l;
          C.magnetic_z[id] = Bz_l;
        } else {
          C.magnetic_x[id] = Bx_r;
          C.magnetic_y[id] = By_r;
          C.magnetic_z[id] = Bz_r;
        }
#endif  // MHD

        // Exclude the rightmost ghost cell on the "left" side
        if ((k >= kstart) && (j >= jstart) && (i >= istart)) {
          if (x_pos < diaph) {
            C.density[id]    = rho_l;
            C.momentum_x[id] = rho_l * vx_l;
            C.momentum_y[id] = rho_l * vy_l;
            C.momentum_z[id] = rho_l * vz_l;
            C.Energy[id]     = mhd::utils::computeEnergy(P_l, rho_l, vx_l, vy_l, vz_l, Bx_l, By_l, Bz_l, gama);
#ifdef SCALAR
  #ifdef BASIC_SCALAR
            C.basic_scalar[id] = 1.0 * rho_l;
  #endif
#endif  // SCALAR
#ifdef DE
            C.GasEnergy[id] = P_l / (gama - 1.0);
#endif  // DE
          } else {
            C.density[id]    = rho_r;
            C.momentum_x[id] = rho_r * vx_r;
            C.momentum_y[id] = rho_r * vy_r;
            C.momentum_z[id] = rho_r * vz_r;
            C.Energy[id]     = mhd::utils::computeEnergy(P_r, rho_r, vx_r, vy_r, vz_r, Bx_r, By_r, Bz_r, gama);
#ifdef SCALAR
  #ifdef BASIC_SCALAR
            C.basic_scalar[id] = 0.0 * rho_r;
  #endif
#endif  // SCALAR
#ifdef DE
            C.GasEnergy[id] = P_r / (gama - 1.0);
#endif  // DE
          }
        }
      }
    }
  }
}

/*! \fn void Shu_Osher()
 *  \brief Initialize the grid with the Shu-Osher shock tube problem. See Stone
 * 2008, Section 8.1 */
void Grid3D::Shu_Osher()
{
  int i, id;
  Real x_pos, y_pos, z_pos;
  Real vx, P;

  // set initial values of conserved variables
  for (i = H.n_ghost; i < H.nx - H.n_ghost; i++) {
    id = i;
    // get centered x position
    Get_Position(i, H.n_ghost, H.n_ghost, &x_pos, &y_pos, &z_pos);

    if (x_pos < -0.8) {
      C.density[id]    = 3.857143;
      vx               = 2.629369;
      C.momentum_x[id] = C.density[id] * vx;
      C.momentum_y[id] = 0.0;
      C.momentum_z[id] = 0.0;
      P                = 10.33333;
      C.Energy[id]     = P / (gama - 1.0) + 0.5 * C.density[id] * vx * vx;
    } else {
      C.density[id]    = 1.0 + 0.2 * sin(5.0 * PI * x_pos);
      Real vx          = 0.0;
      C.momentum_x[id] = C.density[id] * vx;
      C.momentum_y[id] = 0.0;
      C.momentum_z[id] = 0.0;
      Real P           = 1.0;
      C.Energy[id]     = P / (gama - 1.0) + 0.5 * C.density[id] * vx * vx;
    }
#ifdef DE
    C.GasEnergy[id] = P / (gama - 1.0);
#endif  // DE
  }
}

/*! \fn void Blast_1D()
 *  \brief Initialize the grid with two interacting blast waves. See Stone 2008,
 * Section 8.1.*/
void Grid3D::Blast_1D()
{
  int i, id;
  Real x_pos, y_pos, z_pos;
  Real vx, P;

  // set initial values of conserved variables
  for (i = H.n_ghost; i < H.nx - H.n_ghost; i++) {
    id = i;
    // get the centered x position
    Get_Position(i, H.n_ghost, H.n_ghost, &x_pos, &y_pos, &z_pos);

    if (x_pos < 0.1) {
      C.density[id]    = 1.0;
      C.momentum_x[id] = 0.0;
      C.momentum_y[id] = 0.0;
      C.momentum_z[id] = 0.0;
      P                = 1000.0;
    } else if (x_pos > 0.9) {
      C.density[id]    = 1.0;
      C.momentum_x[id] = 0.0;
      C.momentum_y[id] = 0.0;
      C.momentum_z[id] = 0.0;
      P                = 100;
    } else {
      C.density[id]    = 1.0;
      C.momentum_x[id] = 0.0;
      C.momentum_y[id] = 0.0;
      C.momentum_z[id] = 0.0;
      P                = 0.01;
    }
    C.Energy[id] = P / (gama - 1.0);
#ifdef DE
    C.GasEnergy[id] = P / (gama - 1.0);
#endif  // DE
  }
}

/*! \fn void KH()
 *  \brief Initialize the grid with a Kelvin-Helmholtz instability.
           This version of KH test has a discontinuous boundary.
           Use KH_res_ind for a version that is resolution independent. */
void Grid3D::KH()
{
  int i, j, k, id;
  int istart, iend, jstart, jend, kstart, kend;
  Real x_pos, y_pos, z_pos;
  Real vx, vy, vz;
  Real d1, d2, v1, v2, P, A;

  d1 = 2.0;
  d2 = 1.0;
  v1 = 0.5;
  v2 = -0.5;
  P  = 2.5;
  A  = 0.1;

  istart = H.n_ghost;
  iend   = H.nx - H.n_ghost;
  jstart = H.n_ghost;
  jend   = H.ny - H.n_ghost;
  if (H.nz > 1) {
    kstart = H.n_ghost;
    kend   = H.nz - H.n_ghost;
  } else {
    kstart = 0;
    kend   = H.nz;
  }

  // set the initial values of the conserved variables
  for (k = kstart; k < kend; k++) {
    for (j = jstart; j < jend; j++) {
      for (i = istart; i < iend; i++) {
        id = i + j * H.nx + k * H.nx * H.ny;
        // get the centered x and y positions
        Get_Position(i, j, H.n_ghost, &x_pos, &y_pos, &z_pos);

        // outer quarters of slab
        if (y_pos <= 1.0 * H.ydglobal / 4.0) {
          C.density[id]    = d2;
          C.momentum_x[id] = v2 * C.density[id];
          C.momentum_y[id] = C.density[id] * A * sin(4 * PI * x_pos);
          C.momentum_z[id] = 0.0;
#ifdef SCALAR
  #ifdef BASIC_SCALAR
          C.basic_scalar[id] = 0.0;
  #endif
#endif
        } else if (y_pos >= 3.0 * H.ydglobal / 4.0) {
          C.density[id]    = d2;
          C.momentum_x[id] = v2 * C.density[id];
          C.momentum_y[id] = C.density[id] * A * sin(4 * PI * x_pos);
          C.momentum_z[id] = 0.0;

#ifdef SCALAR
  #ifdef BASIC_SCALAR
          C.basic_scalar[id] = 0.0;
  #endif
#endif
        }
        // inner half of slab
        else {
          C.density[id]    = d1;
          C.momentum_x[id] = v1 * C.density[id];
          C.momentum_y[id] = C.density[id] * A * sin(4 * PI * x_pos);
          C.momentum_z[id] = 0.0;

#ifdef SCALAR
  #ifdef BASIC_SCALAR
          C.basic_scalar[id] = 1.0 * d1;
  #endif
#endif
        }
        C.Energy[id] =
            P / (gama - 1.0) +
            0.5 * (C.momentum_x[id] * C.momentum_x[id] + C.momentum_y[id] * C.momentum_y[id]) / C.density[id];
#ifdef DE
        C.GasEnergy[id] = P / (gama - 1.0);
#endif  // DE
      }
    }
  }
}

/*! \fn void KH_res_ind()
 *  \brief Initialize the grid with a Kelvin-Helmholtz instability whose modes
 * are resolution independent. */
void Grid3D::KH_res_ind()
{
  int i, j, k, id;
  int istart, iend, jstart, jend, kstart, kend;
  Real x_pos, y_pos, z_pos;
  Real mx, my, mz;
  Real r, yc, zc, phi;
  Real d1, d2, v1, v2, P, dy, A;
  istart = H.n_ghost;
  iend   = H.nx - H.n_ghost;
  jstart = H.n_ghost;
  jend   = H.ny - H.n_ghost;
  if (H.nz > 1) {
    kstart = H.n_ghost;
    kend   = H.nz - H.n_ghost;
  } else {
    kstart = 0;
    kend   = H.nz;
  }

  // y, z center of cylinder (assuming x is long direction)
  yc = 0.0;
  zc = 0.0;

  d1 = 100.0;  // inner density
  d2 = 1.0;    // outer density
  v1 = 10.5;   // inner velocity
  v2 = 9.5;    // outer velocity
  P  = 2.5;    // pressure
  dy = 0.05;   // width of ramp function (see Robertson 2009)
  A  = 0.1;    // amplitude of the perturbation

  // Note: ramp function from Robertson 2009 is 1/Ramp(y) = (1 +
  // exp(2*(y-0.25)/dy))*(1 + exp(2*(0.75 - y)/dy));

  // set the initial values of the conserved variables
  for (k = kstart; k < kend; k++) {
    for (j = jstart; j < jend; j++) {
      for (i = istart; i < iend; i++) {
        id = i + j * H.nx + k * H.nx * H.ny;
        // get the centered x and y positions
        Get_Position(i, j, k, &x_pos, &y_pos, &z_pos);

        // inner fluid
        if (fabs(y_pos - 0.5) < 0.25) {
          if (y_pos > 0.5) {
            C.density[id] =
                d1 - (d1 - d2) * exp(-0.5 * pow(y_pos - 0.75 - sqrt(-2.0 * dy * dy * log(0.5)), 2) / (dy * dy));
            C.momentum_x[id] =
                v1 * C.density[id] - C.density[id] * (v1 - v2) *
                                         exp(-0.5 * pow(y_pos - 0.75 - sqrt(-2.0 * dy * dy * log(0.5)), 2) / (dy * dy));
            C.momentum_y[id] = C.density[id] * A * sin(4 * PI * x_pos) *
                               exp(-0.5 * pow(y_pos - 0.75 - sqrt(-2.0 * dy * dy * log(0.5)), 2) / (dy * dy));
          } else {
            C.density[id] =
                d1 - (d1 - d2) * exp(-0.5 * pow(y_pos - 0.25 + sqrt(-2.0 * dy * dy * log(0.5)), 2) / (dy * dy));
            C.momentum_x[id] =
                v1 * C.density[id] - C.density[id] * (v1 - v2) *
                                         exp(-0.5 * pow(y_pos - 0.25 + sqrt(-2.0 * dy * dy * log(0.5)), 2) / (dy * dy));
            C.momentum_y[id] = C.density[id] * A * sin(4 * PI * x_pos) *
                               exp(-0.5 * pow(y_pos - 0.25 + sqrt(-2.0 * dy * dy * log(0.5)), 2) / (dy * dy));
          }
        }
        // outer fluid
        else {
          if (y_pos > 0.5) {
            C.density[id] =
                d2 + (d1 - d2) * exp(-0.5 * pow(y_pos - 0.75 + sqrt(-2.0 * dy * dy * log(0.5)), 2) / (dy * dy));
            C.momentum_x[id] =
                v2 * C.density[id] + C.density[id] * (v1 - v2) *
                                         exp(-0.5 * pow(y_pos - 0.75 + sqrt(-2.0 * dy * dy * log(0.5)), 2) / (dy * dy));
            C.momentum_y[id] = C.density[id] * A * sin(4 * PI * x_pos) *
                               exp(-0.5 * pow(y_pos - 0.75 + sqrt(-2.0 * dy * dy * log(0.5)), 2) / (dy * dy));
          } else {
            C.density[id] =
                d2 + (d1 - d2) * exp(-0.5 * pow(y_pos - 0.25 - sqrt(-2.0 * dy * dy * log(0.5)), 2) / (dy * dy));
            C.momentum_x[id] =
                v2 * C.density[id] + C.density[id] * (v1 - v2) *
                                         exp(-0.5 * pow(y_pos - 0.25 - sqrt(-2.0 * dy * dy * log(0.5)), 2) / (dy * dy));
            C.momentum_y[id] = C.density[id] * A * sin(4 * PI * x_pos) *
                               exp(-0.5 * pow(y_pos - 0.25 - sqrt(-2.0 * dy * dy * log(0.5)), 2) / (dy * dy));
          }
        }
        // C.momentum_y[id] = C.density[id] * A*sin(4*PI*x_pos);
        C.momentum_z[id] = 0.0;

        // cylindrical version (3D only)
        r   = sqrt((z_pos - zc) * (z_pos - zc) + (y_pos - yc) * (y_pos - yc));  // center the cylinder at yc, zc
        phi = atan2((z_pos - zc), (y_pos - yc));

        if (r < 0.25)  // inside the cylinder
        {
          C.density[id] = d1 - (d1 - d2) * exp(-0.5 * pow(r - 0.25 - sqrt(-2.0 * dy * dy * log(0.5)), 2) / (dy * dy));
          C.momentum_x[id] = v1 * C.density[id] -
                             C.density[id] * exp(-0.5 * pow(r - 0.25 - sqrt(-2.0 * dy * dy * log(0.5)), 2) / (dy * dy));
          C.momentum_y[id] = cos(phi) * C.density[id] * A * sin(4 * PI * x_pos) *
                             exp(-0.5 * pow(r - 0.25 + sqrt(-2.0 * dy * dy * log(0.5)), 2) / (dy * dy));
          C.momentum_z[id] = sin(phi) * C.density[id] * A * sin(4 * PI * x_pos) *
                             exp(-0.5 * pow(r - 0.25 + sqrt(-2.0 * dy * dy * log(0.5)), 2) / (dy * dy));
        } else  // outside the cylinder
        {
          C.density[id] = d2 + (d1 - d2) * exp(-0.5 * pow(r - 0.25 + sqrt(-2.0 * dy * dy * log(0.5)), 2) / (dy * dy));
          C.momentum_x[id] = v2 * C.density[id] +
                             C.density[id] * exp(-0.5 * pow(r - 0.25 + sqrt(-2.0 * dy * dy * log(0.5)), 2) / (dy * dy));
          C.momentum_y[id] = cos(phi) * C.density[id] * A * sin(4 * PI * x_pos) *
                             (1.0 - exp(-0.5 * pow(r - 0.25 + sqrt(-2.0 * dy * dy * log(0.5)), 2) / (dy * dy)));
          C.momentum_z[id] = sin(phi) * C.density[id] * A * sin(4 * PI * x_pos) *
                             (1.0 - exp(-0.5 * pow(r - 0.25 + sqrt(-2.0 * dy * dy * log(0.5)), 2) / (dy * dy)));
        }

        // No matter what we do with the density and momentum, set the Energy
        // and GasEnergy appropriately
        mx           = C.momentum_x[id];
        my           = C.momentum_y[id];
        mz           = C.momentum_z[id];
        C.Energy[id] = P / (gama - 1.0) + 0.5 * (mx * mx + my * my + mz * mz) / C.density[id];

#ifdef DE
        C.GasEnergy[id] = P / (gama - 1.0);
#endif  // DE

      }  // i loop
    }    // j loop
  }      // k loop
}

/*! \fn void Rayleigh_Taylor()
 *  \brief Initialize the grid with a 2D Rayleigh-Taylor instability. */
void Grid3D::Rayleigh_Taylor()
{
  int i, j, id;
  Real x_pos, y_pos, z_pos;
  Real dl, du, vy, g, P, P_0;
  dl = 1.0;
  du = 2.0;
  g  = -0.1;

  // set the initial values of the conserved variables
  for (j = H.n_ghost; j < H.ny - H.n_ghost; j++) {
    for (i = H.n_ghost; i < H.nx - H.n_ghost; i++) {
      id = i + j * H.nx;
      // get the centered x and y positions
      Get_Position(i, j, H.n_ghost, &x_pos, &y_pos, &z_pos);

      // set the y velocities (small perturbation tapering off from center)
      vy = 0.01 * cos(6 * PI * x_pos + PI) * exp(-(y_pos - 0.5 * H.ydglobal) * (y_pos - 0.5 * H.ydglobal) / 0.1);
      // vy = 0.0;

      // lower half of slab
      if (y_pos <= 0.5 * H.ydglobal) {
        P_0              = 1.0 / gama - dl * g * 0.5;
        P                = P_0 + dl * g * y_pos;
        C.density[id]    = dl;
        C.momentum_x[id] = 0.0;
        C.momentum_y[id] = dl * vy;
        C.momentum_z[id] = 0.0;
      }
      // upper half of slab
      else {
        P_0              = 1.0 / gama - du * g * 0.5;
        P                = P_0 + du * g * y_pos;
        C.density[id]    = du;
        C.momentum_x[id] = 0.0;
        C.momentum_y[id] = du * vy;
        C.momentum_z[id] = 0.0;
      }

      C.Energy[id] = P / (gama - 1.0) + 0.5 * (C.momentum_y[id] * C.momentum_y[id]) / C.density[id];
#ifdef DE
      C.GasEnergy[id] = P / (gama - 1.0);
#endif  // DE
    }
  }
}

/*! \fn void Gresho()
 *  \brief Initialize the grid with the 2D Gresho problem described in LW03. */
void Grid3D::Gresho()
{
  int i, j, id;
  Real x_pos, y_pos, z_pos, xc, yc, r, phi;
  Real d, vx, vy, P, v_boost;
  Real x, y, dx, dy;
  int ran, N;
  N       = 100000;
  d       = 1.0;
  v_boost = 0.0;

  // center the vortex at (0.0,0.0)
  xc = 0.0;
  yc = 0.0;

  // seed the random number generator
  srand(0);

  // set the initial values of the conserved variables
  for (j = H.n_ghost; j < H.ny - H.n_ghost; j++) {
    for (i = H.n_ghost; i < H.nx - H.n_ghost; i++) {
      id = i + j * H.nx;
      // get the centered x and y positions
      Get_Position(i, j, H.n_ghost, &x_pos, &y_pos, &z_pos);

      // calculate centered radial position and phi
      r   = sqrt((x_pos - xc) * (x_pos - xc) + (y_pos - yc) * (y_pos - yc));
      phi = atan2((y_pos - yc), (x_pos - xc));

      /*
            // set vx, vy, P to zero before integrating
            vx = 0.0;
            vy = 0.0;
            P = 0.0;

            // monte carlo sample to get an integrated value for vx, vy, P
            for (int ii = 0; ii<N; ii++) {
              // get a random dx and dy to sample within the cell
              ran = rand() % 1000;
              dx = H.dx*(ran/1000.0 - 0.5);
              ran = rand() % 1000;
              dy = H.dy*(ran/1000.0 - 0.5);
              x = x_pos + dx;
              y = y_pos + dy;
              // calculate r and phi using the new x & y positions
              r = sqrt((x-xc)*(x-xc) + (y-yc)*(y-yc));
              phi = atan2((y-yc), (x-xc));
              if (r < 0.2) {
                vx += -sin(phi)*5.0*r + v_boost;
                vy += cos(phi)*5.0*r;
                P += 5.0 + 0.5*25.0*r*r;
              }
              else if (r >= 0.2 && r < 0.4) {
                vx += -sin(phi)*(2.0-5.0*r) + v_boost;
                vy += cos(phi)*(2.0-5.0*r);
                P += 9.0 - 4.0*log(0.2) + 0.5*25.0*r*r - 20.0*r + 4.0*log(r);
              }
              else {
                vx += 0.0;
                vy += 0.0;
                P += 3.0 + 4.0*log(2.0);
              }
            }
            vx = vx/N;
            vy = vy/N;
            P = P/N;
      */
      if (r < 0.2) {
        vx = -sin(phi) * 5.0 * r + v_boost;
        vy = cos(phi) * 5.0 * r;
        P  = 5.0 + 0.5 * 25.0 * r * r;
      } else if (r >= 0.2 && r < 0.4) {
        vx = -sin(phi) * (2.0 - 5.0 * r) + v_boost;
        vy = cos(phi) * (2.0 - 5.0 * r);
        P  = 9.0 - 4.0 * log(0.2) + 0.5 * 25.0 * r * r - 20.0 * r + 4.0 * log(r);
      } else {
        vx = 0.0;
        vy = 0.0;
        P  = 3.0 + 4.0 * log(2.0);
      }
      // set P constant for modified Gresho problem
      // P = 5.5;

      // set values of conserved variables
      C.density[id]    = d;
      C.momentum_x[id] = d * vx;
      C.momentum_y[id] = d * vy;
      C.momentum_z[id] = 0.0;
      C.Energy[id]     = P / (gama - 1.0) + 0.5 * d * (vx * vx + vy * vy);
#ifdef DE
      C.GasEnergy[id] = P / (gama - 1.0);
#endif  // DE

      // r = sqrt((x_pos-xc)*(x_pos-xc) + (y_pos-yc)*(y_pos-yc));
      // printf("%f %f %f %f %f\n", x_pos, y_pos, r, vx, vy);
    }
  }
}

/*! \fn void Implosion_2D()
 *  \brief Implosion test described in Liska, 2003. */
void Grid3D::Implosion_2D()
{
  int i, j, id;
  Real x_pos, y_pos, z_pos;
  Real P;

  // set the initial values of the conserved variables
  for (j = H.n_ghost; j < H.ny - H.n_ghost; j++) {
    for (i = H.n_ghost; i < H.nx - H.n_ghost; i++) {
      id = i + j * H.nx;
      // get the centered x and y positions
      Get_Position(i, j, H.n_ghost, &x_pos, &y_pos, &z_pos);

      // inner corner of box
      if (y_pos < (0.1500001 - x_pos)) {
        C.density[id]    = 0.125;
        C.momentum_x[id] = 0.0;
        C.momentum_y[id] = 0.0;
        C.momentum_z[id] = 0.0;
        P                = 0.14;
        C.Energy[id]     = P / (gama - 1.0);
#ifdef DE
        C.GasEnergy[id] = P / (gama - 1.0);
#endif
      }
      // everywhere else
      else {
        C.density[id]    = 1.0;
        C.momentum_x[id] = 0.0;
        C.momentum_y[id] = 0.0;
        C.momentum_z[id] = 0.0;
        P                = 1.0;
        C.Energy[id]     = P / (gama - 1.0);
#ifdef DE
        C.GasEnergy[id] = P / (gama - 1.0);
#endif
      }
    }
  }
}

/*! \fn void Noh_2D()
 *  \brief Noh test described in Liska, 2003. */
void Grid3D::Noh_2D()
{
  int i, j, id;
  Real x_pos, y_pos, z_pos;
  Real vx, vy, P, r;

  P = 1.0e-6;
  // set the initial values of the conserved variables
  for (j = H.n_ghost; j < H.ny - H.n_ghost; j++) {
    for (i = H.n_ghost; i < H.nx - H.n_ghost; i++) {
      id = i + j * H.nx;
      // get the centered x and y positions at (x,y,z)
      Get_Position(i, j, H.n_ghost, &x_pos, &y_pos, &z_pos);

      C.density[id]    = 1.0;
      r                = sqrt(x_pos * x_pos + y_pos * y_pos);
      vx               = x_pos / r;
      vy               = y_pos / r;
      C.momentum_x[id] = -x_pos / r;
      C.momentum_y[id] = -y_pos / r;
      C.momentum_z[id] = 0.0;
      C.Energy[id]     = P / (gama - 1.0) + 0.5;
#ifdef DE
      C.GasEnergy[id] = P / (gama - 1.0);
#endif  // DE
    }
  }
}

/*! \fn void Noh_3D()
 *  \brief Noh test described in Stone, 2008. */
void Grid3D::Noh_3D()
{
  int i, j, k, id;
  Real x_pos, y_pos, z_pos, r;

  Real P = 1.0e-6;

  // set the initial values of the conserved variables
  for (k = H.n_ghost; k < H.nz - H.n_ghost; k++) {
    for (j = H.n_ghost; j < H.ny - H.n_ghost; j++) {
      for (i = H.n_ghost; i < H.nx - H.n_ghost; i++) {
        id = i + j * H.nx + k * H.nx * H.ny;

        // get the centered cell positions at (i,j,k)
        Get_Position(i, j, k, &x_pos, &y_pos, &z_pos);

        C.density[id]    = 1.0;
        r                = sqrt(x_pos * x_pos + y_pos * y_pos + z_pos * z_pos);
        C.momentum_x[id] = -x_pos / r;
        C.momentum_y[id] = -y_pos / r;
        C.momentum_z[id] = -z_pos / r;
        C.Energy[id]     = P / (gama - 1.0) + 0.5;
#ifdef DE
        C.GasEnergy[id] = P / (gama - 1.0);
#endif  // DE
      }
    }
  }
}

/*! \fn void Disk_2D()
 *  \brief Initialize the grid with a 2D disk following a Kuzmin profile. */
void Grid3D::Disk_2D()
{
  int i, j, id;
  Real x_pos, y_pos, z_pos, r, phi;
  Real d, n, a, a_d, a_h, v, vx, vy, P, T_d, x;
  Real M_vir, M_h, M_d, c_vir, R_vir, R_h, R_d, Sigma;

  M_vir = 1.0e12;         // viral mass of MW in M_sun
  M_d   = 6.5e10;         // mass of disk in M_sun
  M_h   = M_vir - M_d;    // halo mass in M_sun
  R_vir = 261;            // viral radius in kpc
  c_vir = 20;             // halo concentration
  R_h   = R_vir / c_vir;  // halo scale length in kpc
  R_d   = 3.5;            // disk scale length in kpc
  T_d   = 10000;          // disk temperature, 10^4K

  // set the initial values of the conserved variables
  for (j = H.n_ghost; j < H.ny - H.n_ghost; j++) {
    for (i = H.n_ghost; i < H.nx - H.n_ghost; i++) {
      id = i + j * H.nx;
      // get the centered x and y positions
      Get_Position(i, j, H.n_ghost, &x_pos, &y_pos, &z_pos);

      // calculate centered radial position and phi
      r   = sqrt(x_pos * x_pos + y_pos * y_pos);
      phi = atan2(y_pos, x_pos);

      // Disk surface density [M_sun / kpc^2]
      // Assume gas surface density is exponential with scale length 2*R_d and
      // mass 0.25*M_d
      Sigma = 0.25 * M_d * exp(-r / (2 * R_d)) / (8 * PI * R_d * R_d);
      d     = Sigma;                         // just use sigma for mass density since height is arbitrary
      n     = d * DENSITY_UNIT / MP;         // number density, cgs
      P     = n * KB * T_d / PRESSURE_UNIT;  // disk pressure, code units

      // radial acceleration due to Kuzmin disk + NFW halo
      x   = r / R_h;
      a_d = GN * M_d * r * pow(r * r + R_d * R_d, -1.5);
      a_h = GN * M_h * (log(1 + x) - x / (1 + x)) / ((log(1 + c_vir) - c_vir / (1 + c_vir)) * r * r);
      a   = a_d + a_h;

      // circular velocity
      v  = sqrt(r * a);
      vx = -sin(phi) * v;
      vy = cos(phi) * v;

      // set values of conserved variables
      C.density[id]    = d;
      C.momentum_x[id] = d * vx;
      C.momentum_y[id] = d * vy;
      C.momentum_z[id] = 0.0;
      C.Energy[id]     = P / (gama - 1.0) + 0.5 * d * (vx * vx + vy * vy);

#ifdef DE
      C.GasEnergy[id] = P / (gama - 1.0);
#endif  // DE
      // printf("%e %e %f %f %f %f %f\n", x_pos, y_pos, d, Sigma, vx, vy, P);
    }
  }
}

/*! \fn void Spherical_Overpressure_3D()
 *  \brief Spherical overdensity and overpressure causing an spherical explosion
 */
void Grid3D::Spherical_Overpressure_3D()
{
  int i, j, k, id;
  Real x_pos, y_pos, z_pos, r, center_x, center_y, center_z;
  Real density, pressure, overDensity, overPressure, energy;
  Real vx, vy, vz, v2;
  center_x     = 0.5;
  center_y     = 0.5;
  center_z     = 0.5;
  overDensity  = 1;
  overPressure = 10;
  vx           = 0;
  vy           = 0;
  vz           = 0;

  // set the initial values of the conserved variables
  for (k = H.n_ghost; k < H.nz - H.n_ghost; k++) {
    for (j = H.n_ghost; j < H.ny - H.n_ghost; j++) {
      for (i = H.n_ghost; i < H.nx - H.n_ghost; i++) {
        id = i + j * H.nx + k * H.nx * H.ny;

        // // get the centered cell positions at (i,j,k)
        Get_Position(i, j, k, &x_pos, &y_pos, &z_pos);
        density  = 0.1;
        pressure = 1;

        r = sqrt((x_pos - center_x) * (x_pos - center_x) + (y_pos - center_y) * (y_pos - center_y) +
                 (z_pos - center_z) * (z_pos - center_z));
        if (r < 0.2) {
          density = overDensity;
          pressure += overPressure;
        }
        v2               = vx * vx + vy * vy + vz * vz;
        energy           = pressure / (gama - 1) + 0.5 * density * v2;
        C.density[id]    = density;
        C.momentum_x[id] = density * vx;
        C.momentum_y[id] = density * vy;
        C.momentum_z[id] = density * vz;
        C.Energy[id]     = energy;

#ifdef DE
        C.GasEnergy[id] = pressure / (gama - 1);
#endif
      }
    }
  }
}

/*! \fn void Spherical_Overdensity_3D()
 *  \brief Spherical overdensity for gravitational collapse */
void Grid3D::Spherical_Overdensity_3D()
{
  int i, j, k, id;
  Real x_pos, y_pos, z_pos, r, center_x, center_y, center_z;
  Real density, pressure, overDensity, overPressure, energy, radius, background_density;
  Real vx, vy, vz, v2;
  center_x = 0.5;
  center_y = 0.5;
  center_z = 0.5;
  // overDensity = 1000 * mu * MP / DENSITY_UNIT; // 100 particles per cm^3
  overDensity  = 1;
  overPressure = 0;
  vx           = 0;
  vy           = 0;
  vz           = 0;
  radius       = 0.2;
  // background_density = mu * MP / DENSITY_UNIT; // 1 particles per cm^3
  background_density          = 0.0005;
  H.sphere_density            = overDensity;
  H.sphere_radius             = radius;
  H.sphere_background_density = background_density;
  H.sphere_center_x           = center_x;
  H.sphere_center_y           = center_y;
  H.sphere_center_z           = center_z;

  // set the initial values of the conserved variables
  for (k = H.n_ghost; k < H.nz - H.n_ghost; k++) {
    for (j = H.n_ghost; j < H.ny - H.n_ghost; j++) {
      for (i = H.n_ghost; i < H.nx - H.n_ghost; i++) {
        id = i + j * H.nx + k * H.nx * H.ny;

        // // get the centered cell positions at (i,j,k)
        Get_Position(i, j, k, &x_pos, &y_pos, &z_pos);
        density  = background_density;
        pressure = 0.0005;

        r = sqrt((x_pos - center_x) * (x_pos - center_x) + (y_pos - center_y) * (y_pos - center_y) +
                 (z_pos - center_z) * (z_pos - center_z));
        if (r < radius) {
          density = overDensity;
          pressure += overPressure;
        }
        v2               = vx * vx + vy * vy + vz * vz;
        energy           = pressure / (gama - 1) + 0.5 * density * v2;
        C.density[id]    = density;
        C.momentum_x[id] = density * vx;
        C.momentum_y[id] = density * vy;
        C.momentum_z[id] = density * vz;
        C.Energy[id]     = energy;

#ifdef DE
        C.GasEnergy[id] = pressure / (gama - 1);
#endif
      }
    }
  }
}

/*! \fn void Clouds()
 *  \brief Bunch of clouds. */
void Grid3D::Clouds()
{
  int i, j, k, id;
  int istart, jstart, kstart, iend, jend, kend;
  Real x_pos, y_pos, z_pos;
  Real n_bg, n_cl;      // background and cloud number density
  Real rho_bg, rho_cl;  // background and cloud density
  Real vx_bg, vx_cl;    // background and cloud velocity
  Real vy_bg, vy_cl;
  Real vz_bg, vz_cl;
  Real T_bg, T_cl;       // background and cloud temperature
  Real p_bg, p_cl;       // background and cloud pressure
  Real mu   = 0.6;       // mean atomic weight
  constexpr int N_cl  = 1;         // number of clouds
  Real R_cl = 2.5;       // cloud radius in code units (kpc)
  Real cl_pos[N_cl][3];  // array of cloud positions
  Real r;

  // Multiple Cloud Setup
  // for (int nn=0; nn<N_cl; nn++) {
  //  cl_pos[nn][0] = (nn+1)*0.1*H.xdglobal+0.5*H.xdglobal;
  //  cl_pos[nn][1] = (nn%2*0.1+0.45)*H.ydglobal;
  //  cl_pos[nn][2] = 0.5*H.zdglobal;
  //  printf("Cloud positions: %f %f %f\n", cl_pos[nn][0], cl_pos[nn][1],
  //  cl_pos[nn][2]);
  //}

  // single centered cloud setup
  for (int nn = 0; nn < N_cl; nn++) {
    cl_pos[nn][0] = 0.5 * H.xdglobal;
    cl_pos[nn][1] = 0.5 * H.ydglobal;
    cl_pos[nn][2] = 0.5 * H.zdglobal;
    printf("Cloud positions: %f %f %f\n", cl_pos[nn][0], cl_pos[nn][1], cl_pos[nn][2]);
  }

  n_bg   = 1.68e-4;
  n_cl   = 5.4e-2;
  rho_bg = n_bg * mu * MP / DENSITY_UNIT;
  rho_cl = n_cl * mu * MP / DENSITY_UNIT;
  vx_bg  = 0.0;
  // vx_c  = -200*TIME_UNIT/KPC; // convert from km/s to kpc/kyr
  vx_cl = 0.0;
  vy_bg = vy_cl = 0.0;
  vz_bg = vz_cl = 0.0;
  T_bg          = 3e6;
  T_cl          = 1e4;
  p_bg          = n_bg * KB * T_bg / PRESSURE_UNIT;
  p_cl          = p_bg;

  istart = H.n_ghost;
  iend   = H.nx - H.n_ghost;
  if (H.ny > 1) {
    jstart = H.n_ghost;
    jend   = H.ny - H.n_ghost;
  } else {
    jstart = 0;
    jend   = H.ny;
  }
  if (H.nz > 1) {
    kstart = H.n_ghost;
    kend   = H.nz - H.n_ghost;
  } else {
    kstart = 0;
    kend   = H.nz;
  }

  // set initial values of conserved variables
  for (k = kstart; k < kend; k++) {
    for (j = jstart; j < jend; j++) {
      for (i = istart; i < iend; i++) {
        // get cell index
        id = i + j * H.nx + k * H.nx * H.ny;

        // get cell-centered position
        Get_Position(i, j, k, &x_pos, &y_pos, &z_pos);

        // set background state
        C.density[id]    = rho_bg;
        C.momentum_x[id] = rho_bg * vx_bg;
        C.momentum_y[id] = rho_bg * vy_bg;
        C.momentum_z[id] = rho_bg * vz_bg;
        C.Energy[id]     = p_bg / (gama - 1.0) + 0.5 * rho_bg * (vx_bg * vx_bg + vy_bg * vy_bg + vz_bg * vz_bg);
#ifdef DE
        C.GasEnergy[id] = p_bg / (gama - 1.0);
#endif
#ifdef SCALAR
  #ifdef BASIC_SCALAR
        C.basic_scalar[id] = C.density[id] * 0.0;
  #endif
#endif
        // add clouds
        for (int nn = 0; nn < N_cl; nn++) {
          r = sqrt((x_pos - cl_pos[nn][0]) * (x_pos - cl_pos[nn][0]) +
                   (y_pos - cl_pos[nn][1]) * (y_pos - cl_pos[nn][1]) +
                   (z_pos - cl_pos[nn][2]) * (z_pos - cl_pos[nn][2]));
          if (r < R_cl) {
            C.density[id]    = rho_cl;
            C.momentum_x[id] = rho_cl * vx_cl;
            C.momentum_y[id] = rho_cl * vy_cl;
            C.momentum_z[id] = rho_cl * vz_cl;
            C.Energy[id]     = p_cl / (gama - 1.0) + 0.5 * rho_cl * (vx_cl * vx_cl + vy_cl * vy_cl + vz_cl * vz_cl);
#ifdef DE
            C.GasEnergy[id] = p_cl / (gama - 1.0);
#endif  // DE

#ifdef DUST
            C.host[id + H.n_cells * grid_enum::dust_density] = rho_cl * 1e-2;
#endif  // DUST
          }
        }
      }
    }
  }
}

void Grid3D::Uniform_Grid()
{
  chprintf(" Initializing Uniform Grid\n");
  size_t i, j, k, id;

  // Set limits
  size_t const istart = H.n_ghost;
  size_t const iend   = H.nx - H.n_ghost;
  size_t const jstart = H.n_ghost;
  size_t const jend   = H.ny - H.n_ghost;
  size_t const kstart = H.n_ghost;
  size_t const kend   = H.nz - H.n_ghost;

  // set the initial values of the conserved variables
  for (k = kstart - 1; k < kend; k++) {
    for (j = jstart - 1; j < jend; j++) {
      for (i = istart - 1; i < iend; i++) {
        id = i + j * H.nx + k * H.nx * H.ny;

#ifdef MHD
        // Set the magnetic field including the rightmost ghost cell on the
        // left side which is really the left face of the first grid cell
        C.magnetic_x[id] = 0;
        C.magnetic_y[id] = 0;
        C.magnetic_z[id] = 0;
#endif  // MHD

        // Exclude the rightmost ghost cell on the "left" side
        if ((k >= kstart) && (j >= jstart) && (i >= istart)) {
          C.density[id]    = 0;
          C.momentum_x[id] = 0;
          C.momentum_y[id] = 0;
          C.momentum_z[id] = 0;
          C.Energy[id]     = 0;

#ifdef DE
          C.GasEnergy[id] = 0;
#endif
        }
      }
    }
  }
}

void Grid3D::Zeldovich_Pancake(struct parameters P)
{
#ifndef COSMOLOGY
  chprintf("To run a Zeldovich Pancake COSMOLOGY has to be turned ON \n");
  exit(-1);
#else

  int i, j, k, id;
  Real x_pos, y_pos, z_pos;
  Real H0, h, Omega_M, rho_0, G, z_zeldovich, z_init, x_center, T_init, k_x;

  chprintf("Setting Zeldovich Pancake initial conditions...\n");
  H0 = P.H0;
  h = H0 / 100;
  Omega_M = P.Omega_M;

  chprintf(" h = %f \n", h);
  chprintf(" Omega_M = %f \n", Omega_M);

  H0 /= 1000;  //[km/s / kpc]
  G = G_COSMO;
  rho_0 = 3 * H0 * H0 / (8 * M_PI * G) * Omega_M / h / h;
  z_zeldovich = 1;
  z_init = P.Init_redshift;
  chprintf(" rho_0 = %f \n", rho_0);
  chprintf(" z_init = %f \n", z_init);
  chprintf(" z_zeldovich = %f \n", z_zeldovich);

  x_center = H.xdglobal / 2;
  chprintf(" Peak Center = %f \n", x_center);

  T_init = 100;
  chprintf(" T initial = %f \n", T_init);

  k_x = 2 * M_PI / H.xdglobal;

  char filename[100];
  // create the filename to read from
  strcpy(filename, P.indir);
  strcat(filename, "ics_zeldovich.dat");
  chprintf(" Loading ICs File: %s\n", filename);

  real_vector_t ics_values;

  std::ifstream file_in(filename);
  std::string line;
  Real ic_val;
  if (file_in.is_open()) {
    while (getline(file_in, line)) {
      ic_val = atof(line.c_str());
      ics_values.push_back(ic_val);
      // chprintf("%f\n", ic_val);
    }
    file_in.close();
  } else {
    chprintf("  Error: Unable to open ics zeldovich file\n");
    exit(1);
  }
  int nPoints = 256;

  Real dens, vel, temp, U, E, gamma;
  gamma = P.gamma;

  int index;
  // set the initial values of the conserved variables
  for (k = H.n_ghost; k < H.nz - H.n_ghost; k++) {
    for (j = H.n_ghost; j < H.ny - H.n_ghost; j++) {
      for (i = H.n_ghost; i < H.nx - H.n_ghost; i++) {
        id = i + j * H.nx + k * H.nx * H.ny;

        // // get the centered cell positions at (i,j,k)
        Get_Position(i, j, k, &x_pos, &y_pos, &z_pos);

        // Analytical Initial Conditions
        //  dens = rho_0 / ( 1 - ( 1 + z_zeldovich ) / ( 1 + z_init ) * cos(
        //  k_x*( x_pos - x_center )) ); vel = - H0 * ( 1 + z_zeldovich ) /
        //  sqrt( 1 + z_init ) * sin( k_x*( x_pos - x_center )) / k_x; temp =
        //  T_init * pow( dens / rho_0, 2./3 ); U = temp / (gamma - 1) / MP * KB
        //  * 1e-10 * dens; E = 0.5 * dens * vel * vel + U;

        index = (int(x_pos / H.dx) + 0) % 256;
        // index = ( index + 16 ) % 256;
        dens = ics_values[0 * nPoints + index];
        vel = ics_values[1 * nPoints + index];
        E = ics_values[2 * nPoints + index];
        U = ics_values[3 * nPoints + index];
        // //

        // chprintf( "%f \n", vel );
        C.density[id] = dens;
        C.momentum_x[id] = dens * vel;
        C.momentum_y[id] = 0;
        C.momentum_z[id] = 0;
        C.Energy[id] = E;

  #ifdef DE
        C.GasEnergy[id] = U;
  #endif
      }
    }
  }

#endif  // COSMOLOGY
}

void Grid3D::Chemistry_Test(struct parameters P)
{
  chprintf("Initializing Chemistry Test...\n");

#ifdef COSMOLOGY
  Real H0, Omega_M, Omega_L, Omega_b, current_z, rho_gas_mean, kpc_cgs, G, z, h, mu, T0, U, rho_gas;
  Real HI_frac, HII_frac, HeI_frac, HeII_frac, HeIII_frac, e_frac, metal_frac, _min;

  H0      = P.H0;
  Omega_M = P.Omega_M;
  Omega_L = P.Omega_L;
  Omega_b = P.Omega_b;
  z       = P.Init_redshift;
  kpc_cgs = KPC_CGS;
  G       = G_COSMO;
  h       = H0 / 100;
  T0      = 230.0;

  // M_sun = MSUN_CGS;
  rho_gas_mean = 3 * pow(H0 * 1e-3, 2) / (8 * M_PI * G) * Omega_b / pow(h, 2);
  chprintf(" z = %f \n", z);
  chprintf(" HO = %f \n", H0);
  chprintf(" Omega_L = %f \n", Omega_L);
  chprintf(" Omega_M = %f \n", Omega_M);
  chprintf(" Omega_b = %f \n", Omega_b);
  chprintf(" rho_gas_mean = %f h^2 Msun kpc^-3\n", rho_gas_mean);
  chprintf(" T0 = %f k\n", T0);
  rho_gas = rho_gas_mean * pow(h, 2) / pow(kpc_cgs, 3) * MSUN_CGS;
  chprintf(" rho_gas = %e g/cm^3\n", rho_gas);

  // frac_min = 1e-10;
  // HI_frac = INITIAL_FRACTION_HI;
  // HII_frac = frac_min;
  // HeI_frac = INITIAL_FRACTION_HEI;
  // HeII_frac = frac_min;
  // HeIII_frac = frac_min;
  // e_frac = HII_frac + HeII_frac + 2*HeIII_frac;
  //
  HI_frac    = INITIAL_FRACTION_HI;
  HII_frac   = INITIAL_FRACTION_HII;
  HeI_frac   = INITIAL_FRACTION_HEI;
  HeII_frac  = INITIAL_FRACTION_HEII;
  HeIII_frac = INITIAL_FRACTION_HEIII;
  e_frac     = INITIAL_FRACTION_ELECTRON;
  metal_frac = INITIAL_FRACTION_METAL;

  mu = (HI_frac + HII_frac + HeI_frac + HeII_frac + HeIII_frac) /
       (HI_frac + HII_frac + (HeI_frac + HeII_frac + HeIII_frac) / 4 + e_frac);
  U = rho_gas_mean * T0 / (gama - 1) / MP / mu * KB * 1e-10;
  chprintf(" mu = %f \n", mu);
  chprintf(" U0 = %f \n", U);

  chprintf(" HI_0 = %f \n", rho_gas_mean * HI_frac);

  int i, j, k, id;
  // set the initial values of the conserved variables
  for (k = H.n_ghost; k < H.nz - H.n_ghost; k++) {
    for (j = H.n_ghost; j < H.ny - H.n_ghost; j++) {
      for (i = H.n_ghost; i < H.nx - H.n_ghost; i++) {
        id = i + j * H.nx + k * H.nx * H.ny;

        C.density[id]    = rho_gas_mean;
        C.momentum_x[id] = 0;
        C.momentum_y[id] = 0;
        C.momentum_z[id] = 0;
        C.Energy[id]     = U;

  #ifdef DE
        C.GasEnergy[id] = U;
  #endif

  #ifdef CHEMISTRY_GPU
        C.HI_density[id]    = rho_gas_mean * HI_frac;
        C.HII_density[id]   = rho_gas_mean * HII_frac;
        C.HeI_density[id]   = rho_gas_mean * HeI_frac;
        C.HeII_density[id]  = rho_gas_mean * HeII_frac;
        C.HeIII_density[id] = rho_gas_mean * HeIII_frac;
        C.e_density[id]     = rho_gas_mean * e_frac;
  #endif

  #ifdef COOLING_GRACKLE
        C.HI_density[id]    = rho_gas_mean * HI_frac;
        C.HII_density[id]   = rho_gas_mean * HII_frac;
        C.HeI_density[id]   = rho_gas_mean * HeI_frac;
        C.HeII_density[id]  = rho_gas_mean * HeII_frac;
        C.HeIII_density[id] = rho_gas_mean * HeIII_frac;
        C.e_density[id]     = rho_gas_mean * e_frac;
    #ifdef GRACKLE_METALS
        C.metal_density[id] = rho_gas_mean * metal_frac;
    #endif
  #endif
      }
    }
  }

#else   // COSMOLOGY
  chprintf("This requires COSMOLOGY turned on! \n");
  chexit(-1);
#endif  // COSMOLOGY
}

#include "../chemistry_gpu/chemistry_gpu.h"

void Grid3D::Iliev0(const parameters &P)
{
#if defined(CHEMISTRY_GPU)

  Chem.H.H_fraction       = 1;
  Chem.recombination_case = 1;

  Real rho = MP * 1 / DENSITY_UNIT;         // 1 per cc
  Real U   = 1.5 * KB * 100 / ENERGY_UNIT;  // 100 K

  chprintf("rho=%g U=%g\n", rho, U);

  int i, j, k, id;
  //  for (k=H.n_ghost; k<H.nz-H.n_ghost; k++) {
  //    for (j=H.n_ghost; j<H.ny-H.n_ghost; j++) {
  //      for (i=H.n_ghost; i<H.nx-H.n_ghost; i++) {
  for (k = 0; k < H.nz; k++) {
    for (j = 0; j < H.ny; j++) {
      for (i = 0; i < H.nx; i++) {
        // get cell index
        id = i + j * H.nx + k * H.nx * H.ny;

        C.density[id]    = rho;
        C.momentum_x[id] = 0;
        C.momentum_y[id] = 0;
        C.momentum_z[id] = 0;
        C.Energy[id]     = U;

  #ifdef DE
        C.GasEnergy[id] = U;
  #endif

        C.HI_density[id]    = rho * 1;
        C.HII_density[id]   = rho * 1.0e-10;
        C.HeI_density[id]   = rho * 1.0e-10;
        C.HeII_density[id]  = rho * 1.0e-10;
        C.HeIII_density[id] = rho * 1.0e-10;
      }
    }
  }
#else   // defined(CHEMISTRY_GPU)
  chprintf("This requires CHEMISTRY_GPU turned on! \n");
  chexit(-1);
#endif  // defined(CHEMISTRY_GPU)
}

#include "../radiation/alt/atomic_data.h"
#include "../radiation/alt/constant.h"
#include "../radiation/alt/photo_rates_csi_gpu.h"
#include "../radiation/alt/spectral_shape.h"

void Grid3D::Iliev125(const parameters &P, int test)
{
#if defined(RT) && defined(CHEMISTRY_GPU)

  Chem.H.H_fraction       = 1;
  Chem.recombination_case = (test == 1 ? 2 : 1);

  Real U, rho = 1.670673249e-24 * 1.0e-3 / DENSITY_UNIT;  // 1.0e-3 per cc
  Real xe = (test == 5 ? 0 : 1.2e-3);
  switch (test) {
    case 1: {
      U = 1.5 * KB * 1.0e4 * 1.0e-3 / ENERGY_UNIT;
      break;
    }
    case 2:
    case 5: {
      U = 1.5 * KB * 1.0e2 * 1.0e-3 / ENERGY_UNIT;
      break;
    }
    default: {
      fprintf(stderr, "Invalid test parameter %d.\n", test);
    }
  }

  chprintf("rho=%g U=%g\n", rho, U);

  double xcen[3] = {H.xbound + 0.5 * H.xdglobal, H.ybound + 0.5 * H.ydglobal, H.zbound + 0.5 * H.zdglobal};
  double dx2     = H.dx * H.dx;

  Rad.rtFields.et = (Real *)malloc(H.n_cells * sizeof(Real) * 6);
  Rad.rtFields.rs = (Real *)malloc(H.n_cells * sizeof(Real));

  auto xs = Physics::AtomicData::CrossSections();
  std::vector<float> spectralShape(xs->nxi, 0);
  if (test == 1) {
    //
    //  6.34/5.92 is because the frequency bin at HI threshold has the left edge at Ry, and the bin center is at
    //  Ry*exp(0.5*xiStep) = 1.025*Ry, where the cross section is 5.92e-18, not 6.34e-18.
    //
    spectralShape[xs->thresholds[Physics::AtomicData::CrossSection::IonizationHI].idx] =
        5e48 / Constant::c / pow(LENGTH_UNIT, 2) / xs->dxi * 6.34 / 5.92;
  } else {
    SpectralShape::BlackBody(1.0e5, spectralShape);
    for (auto &s : spectralShape) {
      s *= 5e48 / Constant::c / pow(LENGTH_UNIT, 2);
    }
  }

  Rad.photoRates->Update(0, spectralShape.data(), xs->dxi * Constant::c * 1.0e-24);

  int i, j, k, id;
  for (k = 0; k < H.nz; k++) {
    for (j = 0; j < H.ny; j++) {
      for (i = 0; i < H.nx; i++) {
        // get cell index
        id = i + H.nx * (j + H.ny * k);

        C.density[id]    = rho;
        C.momentum_x[id] = 0;
        C.momentum_y[id] = 0;
        C.momentum_z[id] = 0;
        C.Energy[id]     = U;

  #ifdef DE
        C.GasEnergy[id] = U;
  #endif

        C.HI_density[id]    = rho * (1 - xe);
        C.HII_density[id]   = rho * xe;
        C.HeI_density[id]   = rho * 1.0e-20;
        C.HeII_density[id]  = rho * 1.0e-20;
        C.HeIII_density[id] = rho * 1.0e-20;

        double x[3] = {H.xblocal + H.dx * (i + 0.5 - H.n_ghost), H.yblocal + H.dy * (j + 0.5 - H.n_ghost),
                       H.zblocal + H.dz * (k + 0.5 - H.n_ghost)};

        double r2 = 0;
        for (int axis = 0; axis < 3; axis++) {
          x[axis] -= xcen[axis];
          r2 += x[axis] * x[axis];
        }

<<<<<<< HEAD
        auto eps2ot = dx2;
=======
        auto eps2ot = 4 * dx2;
>>>>>>> 5e3e3576
        //
        //  NG 230117: ET seems to require larger softening than OT, why this is so I do not understand, need to explore
        //  further.
        //
        auto eps2et = 4 * eps2ot;

        Rad.rtFields.rs[id] = (r2 < dx2 ? 0.125 / pow(H.dx, 3) : 0);
        Rad.rtFields.rf[id] = 1 / (12.5664 * (eps2ot + r2));
        for (int ii = 1; ii < 1 + 2 * Rad.n_freq; ii++) Rad.rtFields.rf[id + ii * H.n_cells] = 0;

        Rad.rtFields.et[id + 0 * H.n_cells] = (eps2et / 3 + x[0] * x[0]) / (eps2et + r2);
        Rad.rtFields.et[id + 1 * H.n_cells] = (x[1] * x[0]) / (eps2et + r2);
        Rad.rtFields.et[id + 2 * H.n_cells] = (eps2et / 3 + x[1] * x[1]) / (eps2et + r2);
        Rad.rtFields.et[id + 3 * H.n_cells] = (x[2] * x[0]) / (eps2et + r2);
        Rad.rtFields.et[id + 4 * H.n_cells] = (x[2] * x[1]) / (eps2et + r2);
        Rad.rtFields.et[id + 5 * H.n_cells] = (eps2et / 3 + x[2] * x[2]) / (eps2et + r2);
      }
    }
  }

#else   // defined(RT) && defined(CHEMISTRY_GPU)
  chprintf("This requires RT && CHEMISTRY_GPU turned on! \n");
  chexit(-1);
#endif  // defined(RT) && defined(CHEMISTRY_GPU)
}

void Grid3D::Iliev6(const parameters &P)
{
#if defined(RT) && defined(CHEMISTRY_GPU)

  Chem.H.H_fraction       = 1;
  Chem.recombination_case = 1;

  Real rho0 = 1.670673249e-24 * 3.2 / DENSITY_UNIT;  // 3.2 per cc
  Real xe   = 0;
  Real U0   = 1.5 * KB * 1.0e2 * 3.2 / ENERGY_UNIT;

  double xcen[3] = {H.xbound + 0.5 * H.xdglobal, H.ybound + 0.5 * H.ydglobal, H.zbound + 0.5 * H.zdglobal};
  double dx2     = H.dx * H.dx;

  Rad.rtFields.et = (Real *)malloc(H.n_cells * sizeof(Real) * 6);
  Rad.rtFields.rs = (Real *)malloc(H.n_cells * sizeof(Real));

  auto xs = Physics::AtomicData::CrossSections();
  std::vector<float> spectralShape(xs->nxi, 0);
  SpectralShape::BlackBody(1.0e5, spectralShape);
  for (auto &s : spectralShape) {
    s *= 1.0e50 / Constant::c / pow(LENGTH_UNIT, 2);
  }

  Rad.photoRates->Update(0, spectralShape.data(), xs->dxi * Constant::c * 1.0e-24);

  Real r2core = pow(0.0915 / (2 * 0.8) * H.xdglobal, 2);

  int i, j, k, id;
  for (k = 0; k < H.nz; k++) {
    for (j = 0; j < H.ny; j++) {
      for (i = 0; i < H.nx; i++) {
        // get cell index
        id = i + H.nx * (j + H.ny * k);

        double x[3] = {H.xblocal + H.dx * (i + 0.5 - H.n_ghost), H.yblocal + H.dy * (j + 0.5 - H.n_ghost),
                       H.zblocal + H.dz * (k + 0.5 - H.n_ghost)};

        double r2 = 0;
        for (int axis = 0; axis < 3; axis++) {
          x[axis] -= xcen[axis];
          r2 += x[axis] * x[axis];
        }

        Real rho = rho0 * (r2 < r2core ? 1 : (r2core / r2));
        Real U   = U0 * (r2 < r2core ? 1 : (r2core / r2));

        C.density[id]    = rho;
        C.momentum_x[id] = 0;
        C.momentum_y[id] = 0;
        C.momentum_z[id] = 0;
        C.Energy[id]     = U;

  #ifdef DE
        C.GasEnergy[id] = U;
  #endif

        C.HI_density[id]    = rho * (1 - xe);
        C.HII_density[id]   = rho * xe;
        C.HeI_density[id]   = rho * 1.0e-20;
        C.HeII_density[id]  = rho * 1.0e-20;
        C.HeIII_density[id] = rho * 1.0e-20;

        auto eps2ot = 4 * dx2;
        //
        //  NG 230117: ET seems to require larger softening than OT, why this is so I do not understand, need to explore
        //  further.
        //
        auto eps2et = 4 * eps2ot;

        Rad.rtFields.rs[id] = (r2 < dx2 ? 0.125 / pow(H.dx, 3) : 0);
        Rad.rtFields.rf[id] = 1 / (12.5664 * (eps2ot + r2));
        for (int ii = 1; ii < 1 + 2 * Rad.n_freq; ii++) Rad.rtFields.rf[id + ii * H.n_cells] = 0;

        Rad.rtFields.et[id + 0 * H.n_cells] = (eps2et / 3 + x[0] * x[0]) / (eps2et + r2);
        Rad.rtFields.et[id + 1 * H.n_cells] = (x[1] * x[0]) / (eps2et + r2);
        Rad.rtFields.et[id + 2 * H.n_cells] = (eps2et / 3 + x[1] * x[1]) / (eps2et + r2);
        Rad.rtFields.et[id + 3 * H.n_cells] = (x[2] * x[0]) / (eps2et + r2);
        Rad.rtFields.et[id + 4 * H.n_cells] = (x[2] * x[1]) / (eps2et + r2);
        Rad.rtFields.et[id + 5 * H.n_cells] = (eps2et / 3 + x[2] * x[2]) / (eps2et + r2);
      }
    }
  }

#else   // defined(RT) && defined(CHEMISTRY_GPU)
  chprintf("This requires RT && CHEMISTRY_GPU turned on! \n");
  chexit(-1);
#endif  // defined(RT) && defined(CHEMISTRY_GPU)
}<|MERGE_RESOLUTION|>--- conflicted
+++ resolved
@@ -87,11 +87,9 @@
   } else if (strcmp(P.init, "Iliev0") == 0) {
     Iliev0(P);
   } else if (strcmp(P.init, "Iliev1") == 0) {
-    Iliev125(P, 1);
-  } else if (strcmp(P.init, "Iliev2") == 0) {
-    Iliev125(P, 2);
+    Iliev15(P, 1);
   } else if (strcmp(P.init, "Iliev5") == 0) {
-    Iliev125(P, 5);
+    Iliev15(P, 5);
   } else if (strcmp(P.init, "Iliev6") == 0) {
     Iliev6(P);
   } else {
@@ -1652,7 +1650,7 @@
 #include "../radiation/alt/photo_rates_csi_gpu.h"
 #include "../radiation/alt/spectral_shape.h"
 
-void Grid3D::Iliev125(const parameters &P, int test)
+void Grid3D::Iliev15(const parameters &P, int test)
 {
 #if defined(RT) && defined(CHEMISTRY_GPU)
 
@@ -1660,13 +1658,12 @@
   Chem.recombination_case = (test == 1 ? 2 : 1);
 
   Real U, rho = 1.670673249e-24 * 1.0e-3 / DENSITY_UNIT;  // 1.0e-3 per cc
-  Real xe = (test == 5 ? 0 : 1.2e-3);
+  Real xe = 1.2e-3;
   switch (test) {
     case 1: {
       U = 1.5 * KB * 1.0e4 * 1.0e-3 / ENERGY_UNIT;
       break;
     }
-    case 2:
     case 5: {
       U = 1.5 * KB * 1.0e2 * 1.0e-3 / ENERGY_UNIT;
       break;
@@ -1734,11 +1731,7 @@
           r2 += x[axis] * x[axis];
         }
 
-<<<<<<< HEAD
         auto eps2ot = dx2;
-=======
-        auto eps2ot = 4 * dx2;
->>>>>>> 5e3e3576
         //
         //  NG 230117: ET seems to require larger softening than OT, why this is so I do not understand, need to explore
         //  further.
