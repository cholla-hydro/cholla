--- conflicted
+++ resolved
@@ -218,12 +218,7 @@
 #endif  // MHD
 
         // Exclude the rightmost ghost cell on the "left" side
-<<<<<<< HEAD
-        if ((k >= kstart) && (j >= jstart) && (i >= istart))
-        {
-=======
         if ((k >= kstart) and (j >= jstart) and (i >= istart)) {
->>>>>>> f1f35a68
           // set constant initial states
           C.density[id]    = rho;
           C.momentum_x[id] = rho * vx;
@@ -477,15 +472,8 @@
 #endif  // MHD
 
         // Exclude the rightmost ghost cell on the "left" side
-<<<<<<< HEAD
-        if ((k >= kstart) && (j >= jstart) && (i >= istart))
-        {
-          if (x_pos < diaph)
-          {
-=======
         if ((k >= kstart) and (j >= jstart) and (i >= istart)) {
           if (x_pos < diaph) {
->>>>>>> f1f35a68
             C.density[id]    = rho_l;
             C.momentum_x[id] = rho_l * vx_l;
             C.momentum_y[id] = rho_l * vy_l;
@@ -1256,21 +1244,12 @@
   Real vx_bg, vx_cl;    // background and cloud velocity
   Real vy_bg, vy_cl;
   Real vz_bg, vz_cl;
-<<<<<<< HEAD
-  Real T_bg, T_cl; // background and cloud temperature
-  Real p_bg, p_cl; // background and cloud pressure
-  Real mu = 0.6; // mean atomic weight
-  constexpr int N_cl = 1; // number of clouds
-  Real R_cl = 2.5; // cloud radius in code units (kpc)
-  Real cl_pos[N_cl][3]; // array of cloud positions
-=======
   Real T_bg, T_cl;       // background and cloud temperature
   Real p_bg, p_cl;       // background and cloud pressure
   Real mu   = 0.6;       // mean atomic weight
   int N_cl  = 1;         // number of clouds
   Real R_cl = 2.5;       // cloud radius in code units (kpc)
   Real cl_pos[N_cl][3];  // array of cloud positions
->>>>>>> f1f35a68
   Real r;
 
   // Multiple Cloud Setup
@@ -1376,21 +1355,12 @@
   int i, j, k, id;
 
   // Set limits
-<<<<<<< HEAD
-  int const istart = H.n_ghost;
-  int const iend   = H.nx-H.n_ghost;
-  int const jstart = H.n_ghost;
-  int const jend   = H.ny-H.n_ghost;
-  int const kstart = H.n_ghost;
-  int const kend   = H.nz-H.n_ghost;
-=======
   size_t const istart = H.n_ghost;
   size_t const iend   = H.nx - H.n_ghost;
   size_t const jstart = H.n_ghost;
   size_t const jend   = H.ny - H.n_ghost;
   size_t const kstart = H.n_ghost;
   size_t const kend   = H.nz - H.n_ghost;
->>>>>>> f1f35a68
 
   // set the initial values of the conserved variables
   for (k = kstart - 1; k < kend; k++) {
@@ -1407,14 +1377,8 @@
 #endif  // MHD
 
         // Exclude the rightmost ghost cell on the "left" side
-<<<<<<< HEAD
-        if ((k >= kstart) && (j >= jstart) && (i >= istart))
-        {
-          C.density[id] = 0;
-=======
         if ((k >= kstart) and (j >= jstart) and (i >= istart)) {
           C.density[id]    = 0;
->>>>>>> f1f35a68
           C.momentum_x[id] = 0;
           C.momentum_y[id] = 0;
           C.momentum_z[id] = 0;
@@ -1632,9 +1596,7 @@
 #else   // COSMOLOGY
   chprintf("This requires COSMOLOGY turned on! \n");
   chexit(-1);
-<<<<<<< HEAD
-  #endif //COSMOLOGY
-
+#endif  // COSMOLOGY
 }
 
 
@@ -1907,7 +1869,3 @@
 
 
 
-=======
-#endif  // COSMOLOGY
-}
->>>>>>> f1f35a68
