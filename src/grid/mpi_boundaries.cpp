#include "grid3D.h"
#include "../mpi/mpi_routines.h"
#include "../io/io.h"
#include "../utils/error_handling.h"
#include <iostream>

#include "../utils/gpu.hpp"
#include "../global/global_cuda.h"//provides TPB
#include "../grid/cuda_boundaries.h"// provides PackBuffers3D and UnpackBuffers3D

#ifdef MPI_CHOLLA

void Grid3D::Set_Boundaries_MPI(struct parameters P)
{
  int flags[6] = {0,0,0,0,0,0};

  if(Check_Custom_Boundary(&flags[0],P))
  {
    //perform custom boundaries
    Custom_Boundary(P.custom_bcnd);
  }

  Set_Boundaries_MPI_BLOCK(flags,P);

  #ifdef GRAVITY
  Grav.Set_Boundary_Flags( flags );
  #endif

}

void Grid3D::Set_Boundaries_MPI_BLOCK(int *flags, struct parameters P)
{
  #ifdef PARTICLES
  // Clear the vectors that contain the particles IDs to be transfred
  if ( Particles.TRANSFER_PARTICLES_BOUNDARIES ){
    Particles.Clear_Particles_For_Transfer();
    Particles.Select_Particles_to_Transfer_All( flags );
  }
  #endif

  if (H.nx > 1) {

    /* Step 1 - Send MPI x-boundaries */
    if (flags[0]==5 || flags[1]==5) {
      Load_and_Send_MPI_Comm_Buffers(0, flags);
    }

    /* Step 2 - Set non-MPI x-boundaries */
    Set_Boundaries(0, flags);
    Set_Boundaries(1, flags);

    /* Step 3 - Receive MPI x-boundaries */

    if (flags[0]==5 || flags[1]==5) {
      Wait_and_Unload_MPI_Comm_Buffers(0, flags);
      #ifdef PARTICLES
      // Unload Particles buffers when transfering Particles
      if (Particles.TRANSFER_PARTICLES_BOUNDARIES) Wait_and_Unload_MPI_Comm_Particles_Buffers_BLOCK(0, flags);
      #endif
    }

  }
  MPI_Barrier(world);
  if (H.ny > 1) {

    /* Step 4 - Send MPI y-boundaries */
    if (flags[2]==5 || flags[3]==5) {
      Load_and_Send_MPI_Comm_Buffers(1, flags);
    }

    /* Step 5 - Set non-MPI y-boundaries */
    Set_Boundaries(2, flags);
    Set_Boundaries(3, flags);

    /* Step 6 - Receive MPI y-boundaries */
    if (flags[2]==5 || flags[3]==5) {
      Wait_and_Unload_MPI_Comm_Buffers(1, flags);
      #ifdef PARTICLES
      // Unload Particles buffers when transfering Particles
      if (Particles.TRANSFER_PARTICLES_BOUNDARIES) Wait_and_Unload_MPI_Comm_Particles_Buffers_BLOCK(1, flags);
      #endif
    }
  }
  MPI_Barrier(world);
  if (H.nz > 1) {

    /* Step 7 - Send MPI z-boundaries */
    if (flags[4]==5 || flags[5]==5) {
      Load_and_Send_MPI_Comm_Buffers(2, flags);
    }

    /* Step 8 - Set non-MPI z-boundaries */
    Set_Boundaries(4, flags);
    Set_Boundaries(5, flags);

    /* Step 9 - Receive MPI z-boundaries */
    if (flags[4]==5 || flags[5]==5) {
      Wait_and_Unload_MPI_Comm_Buffers(2, flags);
      #ifdef PARTICLES
      // Unload Particles buffers when transfering Particles
      if (Particles.TRANSFER_PARTICLES_BOUNDARIES) Wait_and_Unload_MPI_Comm_Particles_Buffers_BLOCK(2, flags);
      #endif
    }
  }

  #ifdef PARTICLES
  if ( Particles.TRANSFER_PARTICLES_BOUNDARIES)  Finish_Particles_Transfer();
  #endif

}


<<<<<<< HEAD

=======
>>>>>>> 6fb50f8f
int Grid3D::Load_Hydro_DeviceBuffer_X0 ( Real *send_buffer_x0 ){

  // 1D
  if (H.ny == 1 && H.nz == 1) {
    int idxoffset = H.n_ghost;
    PackBuffers3D(send_buffer_x0,C.device,H.nx,H.ny,H.n_fields,H.n_cells,idxoffset,H.n_ghost,1,1);
  }
  // 2D
  if (H.ny > 1 && H.nz == 1) {
    int idxoffset = H.n_ghost + H.n_ghost*H.nx;
    PackBuffers3D(send_buffer_x0,C.device,H.nx,H.ny,H.n_fields,H.n_cells,idxoffset,H.n_ghost,H.ny-2*H.n_ghost,1);
  }
  // 3D
  if (H.ny > 1 && H.nz > 1) {
    int idxoffset = H.n_ghost + H.n_ghost*H.nx + H.n_ghost*H.nx*H.ny;
    PackBuffers3D(send_buffer_x0,C.device,H.nx,H.ny,H.n_fields,H.n_cells,idxoffset,H.n_ghost,H.ny-2*H.n_ghost,H.nz-2*H.n_ghost);
  }

  return x_buffer_length;
}


// load right x communication buffer
int Grid3D::Load_Hydro_DeviceBuffer_X1 ( Real *send_buffer_x1 ){

  // 1D
  if (H.ny == 1 && H.nz == 1) {
    int idxoffset = H.nx-2*H.n_ghost;
    PackBuffers3D(send_buffer_x1,C.device,H.nx,H.ny,H.n_fields,H.n_cells,idxoffset,H.n_ghost,1,1);
  }
  // 2D
  if (H.ny > 1 && H.nz == 1) {
    int idxoffset = H.nx-2*H.n_ghost + H.n_ghost*H.nx;
    PackBuffers3D(send_buffer_x1,C.device,H.nx,H.ny,H.n_fields,H.n_cells,idxoffset,H.n_ghost,H.ny-2*H.n_ghost,1);
  }
  // 3D
  if (H.ny > 1 && H.nz > 1) {
    int idxoffset = H.nx-2*H.n_ghost + H.n_ghost*H.nx + H.n_ghost*H.nx*H.ny;
    PackBuffers3D(send_buffer_x1,C.device,H.nx,H.ny,H.n_fields,H.n_cells,idxoffset,H.n_ghost,H.ny-2*H.n_ghost,H.nz-2*H.n_ghost);
  }

  return x_buffer_length;
}

// load left y communication buffer
int Grid3D::Load_Hydro_DeviceBuffer_Y0 ( Real *send_buffer_y0 ){

  // 2D
  if (H.nz == 1) {
    int idxoffset = H.n_ghost*H.nx;
    PackBuffers3D(send_buffer_y0,C.device,H.nx,H.ny,H.n_fields,H.n_cells,idxoffset,H.nx,H.n_ghost,1);
  }
  // 3D
  if (H.nz > 1) {
    int idxoffset = H.n_ghost*H.nx + H.n_ghost*H.nx*H.ny;
    PackBuffers3D(send_buffer_y0,C.device,H.nx,H.ny,H.n_fields,H.n_cells,idxoffset,H.nx,H.n_ghost,H.nz-2*H.n_ghost);
  }

  return y_buffer_length;
}

int Grid3D::Load_Hydro_DeviceBuffer_Y1 ( Real *send_buffer_y1 ){

  // 2D
  if (H.nz == 1) {
    int idxoffset = (H.ny-2*H.n_ghost)*H.nx;
    PackBuffers3D(send_buffer_y1,C.device,H.nx,H.ny,H.n_fields,H.n_cells,idxoffset,H.nx,H.n_ghost,1);
  }
  // 3D
  if (H.nz > 1) {
    int idxoffset = (H.ny-2*H.n_ghost)*H.nx + H.n_ghost*H.nx*H.ny;
    PackBuffers3D(send_buffer_y1,C.device,H.nx,H.ny,H.n_fields,H.n_cells,idxoffset,H.nx,H.n_ghost,H.nz-2*H.n_ghost);
  }

  return y_buffer_length;

}

// load left z communication buffer
int Grid3D::Load_Hydro_DeviceBuffer_Z0 ( Real *send_buffer_z0 ){

  // 3D
  int idxoffset = H.n_ghost*H.nx*H.ny;
  PackBuffers3D(send_buffer_z0,C.device,H.nx,H.ny,H.n_fields,H.n_cells,idxoffset,H.nx,H.ny,H.n_ghost);

  return z_buffer_length;
}

int Grid3D::Load_Hydro_DeviceBuffer_Z1 ( Real *send_buffer_z1 ){

  // 3D
  int idxoffset = (H.nz-2*H.n_ghost)*H.nx*H.ny;
  PackBuffers3D(send_buffer_z1,C.device,H.nx,H.ny,H.n_fields,H.n_cells,idxoffset,H.nx,H.ny,H.n_ghost);

  return z_buffer_length;
}

void Grid3D::Unload_Hydro_DeviceBuffer_X0 ( Real *recv_buffer_x0 ) {

  // 1D
  if (H.ny == 1 && H.nz == 1) {
    int idxoffset = 0;
    UnpackBuffers3D(recv_buffer_x0,C.device,H.nx,H.ny,H.n_fields,H.n_cells,idxoffset,H.n_ghost,1,1);
  }
  // 2D
  if (H.ny > 1 && H.nz == 1) {
    int idxoffset = H.n_ghost*H.nx;
    UnpackBuffers3D(recv_buffer_x0,C.device,H.nx,H.ny,H.n_fields,H.n_cells,idxoffset,H.n_ghost,H.ny-2*H.n_ghost,1);
  }
  // 3D
  if (H.nz > 1) {
    int idxoffset = H.n_ghost*(H.nx+H.nx*H.ny);
    UnpackBuffers3D(recv_buffer_x0,C.device,H.nx,H.ny,H.n_fields,H.n_cells,idxoffset,H.n_ghost,H.ny-2*H.n_ghost,H.nz-2*H.n_ghost);
  }

}

void Grid3D::Unload_Hydro_DeviceBuffer_X1 ( Real *recv_buffer_x1 ) {

  // 1D
  if (H.ny == 1 && H.nz == 1) {
    int idxoffset = H.nx - H.n_ghost;
    UnpackBuffers3D(recv_buffer_x1,C.device,H.nx,H.ny,H.n_fields,H.n_cells,idxoffset,H.n_ghost,1,1);
  }
  // 2D
  if (H.ny > 1 && H.nz == 1) {
    int idxoffset = H.nx - H.n_ghost + H.n_ghost*H.nx;
    UnpackBuffers3D(recv_buffer_x1,C.device,H.nx,H.ny,H.n_fields,H.n_cells,idxoffset,H.n_ghost,H.ny-2*H.n_ghost,1);
  }
  // 3D
  if (H.nz > 1) {
    int idxoffset = H.nx - H.n_ghost + H.n_ghost*(H.nx+H.nx*H.ny);
    UnpackBuffers3D(recv_buffer_x1,C.device,H.nx,H.ny,H.n_fields,H.n_cells,idxoffset,H.n_ghost,H.ny-2*H.n_ghost,H.nz-2*H.n_ghost);
  }

}


void Grid3D::Unload_Hydro_DeviceBuffer_Y0 ( Real *recv_buffer_y0 ) {

  // 2D
  if (H.nz == 1) {
    int idxoffset = 0;
    UnpackBuffers3D(recv_buffer_y0,C.device,H.nx,H.ny,H.n_fields,H.n_cells,idxoffset,H.nx,H.n_ghost,1);
  }
  // 3D
  if (H.nz > 1) {
    int idxoffset = H.n_ghost*H.nx*H.ny;
    UnpackBuffers3D(recv_buffer_y0,C.device,H.nx,H.ny,H.n_fields,H.n_cells,idxoffset,H.nx,H.n_ghost,H.nz-2*H.n_ghost);
  }

}


void Grid3D::Unload_Hydro_DeviceBuffer_Y1 ( Real *recv_buffer_y1 ) {

  // 2D
  if (H.nz == 1) {
    int idxoffset = (H.ny-H.n_ghost)*H.nx;
    UnpackBuffers3D(recv_buffer_y1,C.device,H.nx,H.ny,H.n_fields,H.n_cells,idxoffset,H.nx,H.n_ghost,1);
  }
  // 3D
  if (H.nz > 1) {
    int idxoffset = (H.ny-H.n_ghost)*H.nx + H.n_ghost*H.nx*H.ny;
    UnpackBuffers3D(recv_buffer_y1,C.device,H.nx,H.ny,H.n_fields,H.n_cells,idxoffset,H.nx,H.n_ghost,H.nz-2*H.n_ghost);
  }

}



void Grid3D::Unload_Hydro_DeviceBuffer_Z0 ( Real *recv_buffer_z0 ) {

  // 3D
  int idxoffset = 0;
  UnpackBuffers3D(recv_buffer_z0,C.device,H.nx,H.ny,H.n_fields,H.n_cells,idxoffset,H.nx,H.ny,H.n_ghost);
}


void Grid3D::Unload_Hydro_DeviceBuffer_Z1 ( Real *recv_buffer_z1 ) {

  // 3D
  int idxoffset = (H.nz-H.n_ghost)*H.nx*H.ny;
  UnpackBuffers3D(recv_buffer_z1,C.device,H.nx,H.ny,H.n_fields,H.n_cells,idxoffset,H.nx,H.ny,H.n_ghost);
}

void Grid3D::Load_and_Send_MPI_Comm_Buffers(int dir, int *flags)
{

  #ifdef PARTICLES
  // Select which particles need to be transfred for this direction
  // if ( Particles.TRANSFER_PARTICLES_BOUNDARIES) Particles.Select_Particles_to_Transfer( dir );

  // Initialize MPI requests for particles transfers
  int ireq_n_particles, ireq_particles_transfer;
  ireq_n_particles = 0;
  ireq_particles_transfer = 0;
  #endif

  int ireq;
  ireq = 0;

  int xbsize = x_buffer_length,
      ybsize = y_buffer_length,
      zbsize = z_buffer_length;

  int buffer_length;

  // Flag to omit the transfer of the main buffer when tranferring the particles buffer
  bool transfer_main_buffer = true;

  /* x boundaries */
  if(dir == 0)
  {
    if (flags[0]==5) {

      // load left x communication buffer
      if ( H.TRANSFER_HYDRO_BOUNDARIES )
<<<<<<< HEAD
        {
=======
      {
>>>>>>> 6fb50f8f
        buffer_length = Load_Hydro_DeviceBuffer_X0(d_send_buffer_x0);
          #ifndef MPI_GPU
          cudaMemcpy(h_send_buffer_x0, d_send_buffer_x0, xbsize*sizeof(Real),
                     cudaMemcpyDeviceToHost);
          #endif
<<<<<<< HEAD
        }
=======
      }
>>>>>>> 6fb50f8f

      #ifdef GRAVITY
      if ( Grav.TRANSFER_POTENTIAL_BOUNDARIES ){
        #ifdef GRAVITY_GPU
        buffer_length = Load_Gravity_Potential_To_Buffer_GPU( 0, 0, d_send_buffer_x0, 0 );
          #ifndef MPI_GPU
          cudaMemcpy(h_send_buffer_x0, d_send_buffer_x0, xbsize*sizeof(Real),
                     cudaMemcpyDeviceToHost);
          #endif
        #else
        buffer_length = Load_Gravity_Potential_To_Buffer( 0, 0, h_send_buffer_x0, 0 );
        #endif

      }
      #ifdef SOR
      if ( Grav.Poisson_solver.TRANSFER_POISSON_BOUNDARIES )  buffer_length = Load_Poisson_Boundary_To_Buffer( 0, 0, h_send_buffer_x0 );
      #endif //SOR
      #endif //GRAVITY

      #ifdef PARTICLES
      if ( Particles.TRANSFER_DENSITY_BOUNDARIES) {
        #ifdef PARTICLES_GPU
        buffer_length = Load_Particles_Density_Boundary_to_Buffer_GPU( 0, 0, d_send_buffer_x0  );
          #ifndef MPI_GPU
          cudaMemcpy(h_send_buffer_x0, d_send_buffer_x0, xbsize*sizeof(Real),
                     cudaMemcpyDeviceToHost);
          #endif
        #else
          #ifndef MPI_GPU 
          buffer_length = Load_Particles_Density_Boundary_to_Buffer( 0, 0, h_send_buffer_x0  );
          #else
          buffer_length = Load_Particles_Density_Boundary_to_Buffer( 0, 0, h_send_buffer_x0_particles  );
          cudaMemcpy(d_send_buffer_x0, h_send_buffer_x0_particles, buffer_length*sizeof(Real), cudaMemcpyHostToDevice);
          #endif
        #endif
      }
      else if ( Particles.TRANSFER_PARTICLES_BOUNDARIES ){
        Load_and_Send_Particles_X0( ireq_n_particles, ireq_particles_transfer );
        transfer_main_buffer = false;
        ireq_n_particles ++;
        ireq_particles_transfer ++;
      }
      #endif

      if ( transfer_main_buffer ){
        #if defined(MPI_GPU)
        //post non-blocking receive left x communication buffer
        MPI_Irecv(d_recv_buffer_x0, buffer_length, MPI_CHREAL, source[0], 0,
                  world, &recv_request[ireq]);

        //non-blocking send left x communication buffer
        MPI_Isend(d_send_buffer_x0, buffer_length, MPI_CHREAL, dest[0], 1,
                  world, &send_request[0]);
        #else
        //post non-blocking receive left x communication buffer
        MPI_Irecv(h_recv_buffer_x0, buffer_length, MPI_CHREAL, source[0], 0,
                  world, &recv_request[ireq]);

        //non-blocking send left x communication buffer
        MPI_Isend(h_send_buffer_x0, buffer_length, MPI_CHREAL, dest[0], 1,
                  world, &send_request[0]);
        #endif
        MPI_Request_free(send_request);

        //keep track of how many sends and receives are expected
        ireq++;
      }
    }

    if(flags[1]==5)
    {
      // load right x communication buffer
      if ( H.TRANSFER_HYDRO_BOUNDARIES )
        {
        buffer_length = Load_Hydro_DeviceBuffer_X1(d_send_buffer_x1);
          #ifndef MPI_GPU
          cudaMemcpy(h_send_buffer_x1, d_send_buffer_x1, xbsize*sizeof(Real),
                     cudaMemcpyDeviceToHost);
          #endif
        //printf("X1 len: %d\n", buffer_length);
        }

      #ifdef GRAVITY
      if ( Grav.TRANSFER_POTENTIAL_BOUNDARIES ){
        #ifdef GRAVITY_GPU
        buffer_length = Load_Gravity_Potential_To_Buffer_GPU( 0, 1, d_send_buffer_x1, 0 );
          #ifndef MPI_GPU
          cudaMemcpy(h_send_buffer_x1, d_send_buffer_x1, xbsize*sizeof(Real),
                     cudaMemcpyDeviceToHost);
          #endif
        #else
        buffer_length = Load_Gravity_Potential_To_Buffer( 0, 1, h_send_buffer_x1, 0 );
        #endif
      }
      #ifdef SOR
      if ( Grav.Poisson_solver.TRANSFER_POISSON_BOUNDARIES )  buffer_length = Load_Poisson_Boundary_To_Buffer( 0, 1, h_send_buffer_x1 );
      #endif //SOR
      #endif //GRAVITY

      #ifdef PARTICLES
      if ( Particles.TRANSFER_DENSITY_BOUNDARIES) {
        #ifdef PARTICLES_GPU
        buffer_length = Load_Particles_Density_Boundary_to_Buffer_GPU( 0, 1, d_send_buffer_x1  );
          #ifndef MPI_GPU
          cudaMemcpy(h_send_buffer_x1, d_send_buffer_x1, xbsize*sizeof(Real),
                     cudaMemcpyDeviceToHost);
          #endif
        #else
          #ifndef MPI_GPU 
          buffer_length = Load_Particles_Density_Boundary_to_Buffer( 0, 1, h_send_buffer_x1  );
          #else
          buffer_length = Load_Particles_Density_Boundary_to_Buffer( 0, 1, h_send_buffer_x1_particles  );
          cudaMemcpy(d_send_buffer_x1, h_send_buffer_x1_particles, buffer_length*sizeof(Real), cudaMemcpyHostToDevice);
          #endif
        #endif
      }
      else if ( Particles.TRANSFER_PARTICLES_BOUNDARIES ){
        Load_and_Send_Particles_X1( ireq_n_particles, ireq_particles_transfer );
        transfer_main_buffer = false;
        ireq_n_particles ++;
        ireq_particles_transfer ++;
      }
      #endif

      if ( transfer_main_buffer ){
	#if defined(MPI_GPU)
        //post non-blocking receive right x communication buffer
        MPI_Irecv(d_recv_buffer_x1, buffer_length, MPI_CHREAL, source[1], 1, world, &recv_request[ireq]);

        //non-blocking send right x communication buffer
        MPI_Isend(d_send_buffer_x1, buffer_length, MPI_CHREAL, dest[1],   0, world, &send_request[1]);
        #else
        //post non-blocking receive right x communication buffer
        MPI_Irecv(h_recv_buffer_x1, buffer_length, MPI_CHREAL, source[1], 1, world, &recv_request[ireq]);

        //non-blocking send right x communication buffer
        MPI_Isend(h_send_buffer_x1, buffer_length, MPI_CHREAL, dest[1],   0, world, &send_request[1]);
        #endif

        MPI_Request_free(send_request+1);

        //keep track of how many sends and receives are expected
        ireq++;
      }
    }
    // Receive the number of particles transfer for X
    #ifdef PARTICLES
    if ( Particles.TRANSFER_PARTICLES_BOUNDARIES ) Wait_NTransfer_and_Request_Recv_Particles_Transfer_BLOCK( dir, flags );
    #endif

  }

  /* y boundaries */
  if (dir==1) {
    if(flags[2] == 5)
    {
      // load left y communication buffer
      if ( H.TRANSFER_HYDRO_BOUNDARIES )
        {
        buffer_length = Load_Hydro_DeviceBuffer_Y0(d_send_buffer_y0);
          #ifndef MPI_GPU
          cudaMemcpy(h_send_buffer_y0, d_send_buffer_y0, ybsize*sizeof(Real),
                     cudaMemcpyDeviceToHost);
          #endif
        //printf("Y0 len: %d\n", buffer_length);
        }

      #ifdef GRAVITY
      if ( Grav.TRANSFER_POTENTIAL_BOUNDARIES ){
        #ifdef GRAVITY_GPU
        buffer_length = Load_Gravity_Potential_To_Buffer_GPU( 1, 0, d_send_buffer_y0, 0 );
          #ifndef MPI_GPU
          cudaMemcpy(h_send_buffer_y0, d_send_buffer_y0, ybsize*sizeof(Real),
                     cudaMemcpyDeviceToHost);
          #endif
        #else
        buffer_length = Load_Gravity_Potential_To_Buffer( 1, 0, h_send_buffer_y0, 0 );
        #endif
      }
      #ifdef SOR
      if ( Grav.Poisson_solver.TRANSFER_POISSON_BOUNDARIES )  buffer_length = Load_Poisson_Boundary_To_Buffer( 1, 0, h_send_buffer_y0 );
      #endif //SOR
      #endif //GRAVITY

      #ifdef PARTICLES
      if ( Particles.TRANSFER_DENSITY_BOUNDARIES) {
        #ifdef PARTICLES_GPU
        buffer_length = Load_Particles_Density_Boundary_to_Buffer_GPU( 1, 0, d_send_buffer_y0  );
          #ifndef MPI_GPU
          cudaMemcpy(h_send_buffer_y0, d_send_buffer_y0, ybsize*sizeof(Real),
                     cudaMemcpyDeviceToHost);
          #endif
        #else
          #ifndef MPI_GPU 
          buffer_length = Load_Particles_Density_Boundary_to_Buffer( 1, 0, h_send_buffer_y0  );
          #else
          buffer_length = Load_Particles_Density_Boundary_to_Buffer( 1, 0, h_send_buffer_y0_particles  );
          cudaMemcpy(d_send_buffer_y0, h_send_buffer_y0_particles, buffer_length*sizeof(Real), cudaMemcpyHostToDevice);
          #endif
        #endif
      }
      else if ( Particles.TRANSFER_PARTICLES_BOUNDARIES ){
        Load_and_Send_Particles_Y0( ireq_n_particles, ireq_particles_transfer );
        transfer_main_buffer = false;
        ireq_n_particles ++;
        ireq_particles_transfer ++;
      }
      #endif

      if ( transfer_main_buffer ){
	#if defined(MPI_GPU)
        //post non-blocking receive left y communication buffer
        MPI_Irecv(d_recv_buffer_y0, buffer_length, MPI_CHREAL, source[2], 2, world, &recv_request[ireq]);

        //non-blocking send left y communication buffer
        MPI_Isend(d_send_buffer_y0, buffer_length, MPI_CHREAL, dest[2],   3, world, &send_request[0]);
        #else
        //post non-blocking receive left y communication buffer
        MPI_Irecv(h_recv_buffer_y0, buffer_length, MPI_CHREAL, source[2], 2, world, &recv_request[ireq]);

        //non-blocking send left y communication buffer
        MPI_Isend(h_send_buffer_y0, buffer_length, MPI_CHREAL, dest[2],   3, world, &send_request[0]);
        #endif

        MPI_Request_free(send_request);

        //keep track of how many sends and receives are expected
        ireq++;
      }
    }

    if(flags[3]==5)
    {
      // load right y communication buffer
      if ( H.TRANSFER_HYDRO_BOUNDARIES )
        {
        buffer_length = Load_Hydro_DeviceBuffer_Y1(d_send_buffer_y1);
          #ifndef MPI_GPU
          cudaMemcpy(h_send_buffer_y1, d_send_buffer_y1, ybsize*sizeof(Real),
                     cudaMemcpyDeviceToHost);
          #endif
        //printf("Y1 len: %d\n", buffer_length);
        }


      #ifdef GRAVITY
      if ( Grav.TRANSFER_POTENTIAL_BOUNDARIES ){
        #ifdef GRAVITY_GPU
        buffer_length = Load_Gravity_Potential_To_Buffer_GPU( 1, 1, d_send_buffer_y1, 0 );
          #ifndef MPI_GPU
          cudaMemcpy(h_send_buffer_y1, d_send_buffer_y1, ybsize*sizeof(Real),
                     cudaMemcpyDeviceToHost);
          #endif
        #else
        buffer_length = Load_Gravity_Potential_To_Buffer( 1, 1, h_send_buffer_y1, 0 );
        #endif
      }
      #ifdef SOR
      if ( Grav.Poisson_solver.TRANSFER_POISSON_BOUNDARIES )  buffer_length = Load_Poisson_Boundary_To_Buffer( 1, 1, h_send_buffer_y1 );
      #endif //SOR
      #endif //GRAVITY

      #ifdef PARTICLES
      if ( Particles.TRANSFER_DENSITY_BOUNDARIES) {
        #ifdef PARTICLES_GPU
        buffer_length = Load_Particles_Density_Boundary_to_Buffer_GPU( 1, 1, d_send_buffer_y1  );
          #ifndef MPI_GPU
          cudaMemcpy(h_send_buffer_y1, d_send_buffer_y1, ybsize*sizeof(Real),
                     cudaMemcpyDeviceToHost);
          #endif
        #else
          #ifndef MPI_GPU 
          buffer_length = Load_Particles_Density_Boundary_to_Buffer( 1, 1, h_send_buffer_y1  );
          #else
          buffer_length = Load_Particles_Density_Boundary_to_Buffer( 1, 1, h_send_buffer_y1_particles  );
          cudaMemcpy(d_send_buffer_y1, h_send_buffer_y1_particles, buffer_length*sizeof(Real), cudaMemcpyHostToDevice);
          #endif
        #endif
      }
      else if ( Particles.TRANSFER_PARTICLES_BOUNDARIES ){
        Load_and_Send_Particles_Y1( ireq_n_particles, ireq_particles_transfer );
        transfer_main_buffer = false;
        ireq_n_particles ++;
        ireq_particles_transfer ++;
      }
      #endif

      if ( transfer_main_buffer ){
        #if defined(MPI_GPU)
        //post non-blocking receive right y communication buffer
        MPI_Irecv(d_recv_buffer_y1, buffer_length, MPI_CHREAL, source[3], 3, world, &recv_request[ireq]);

        //non-blocking send right y communication buffer
        MPI_Isend(d_send_buffer_y1, buffer_length, MPI_CHREAL, dest[3],   2, world, &send_request[1]);
        #else
        //post non-blocking receive right y communication buffer
        MPI_Irecv(h_recv_buffer_y1, buffer_length, MPI_CHREAL, source[3], 3, world, &recv_request[ireq]);

        //non-blocking send right y communication buffer
        MPI_Isend(h_send_buffer_y1, buffer_length, MPI_CHREAL, dest[3],   2, world, &send_request[1]);
        #endif
        MPI_Request_free(send_request+1);

        //keep track of how many sends and receives are expected
        ireq++;
      }
    }
    // Receive the number of particles transfer for Y
    #ifdef PARTICLES
    if ( Particles.TRANSFER_PARTICLES_BOUNDARIES ) Wait_NTransfer_and_Request_Recv_Particles_Transfer_BLOCK( dir, flags );
    #endif

  }

  /* z boundaries */
  if (dir==2) {

    if(flags[4]==5)
    {
      // left z communication buffer
      if ( H.TRANSFER_HYDRO_BOUNDARIES )
        {
        buffer_length = Load_Hydro_DeviceBuffer_Z0(d_send_buffer_z0);
          #ifndef MPI_GPU
          cudaMemcpy(h_send_buffer_z0, d_send_buffer_z0, zbsize*sizeof(Real),
                     cudaMemcpyDeviceToHost);
          #endif
        //printf("Z0 len: %d\n", buffer_length);
        }

      #ifdef GRAVITY
      if ( Grav.TRANSFER_POTENTIAL_BOUNDARIES ){
        #ifdef GRAVITY_GPU
        buffer_length = Load_Gravity_Potential_To_Buffer_GPU( 2, 0, d_send_buffer_z0, 0 );
          #ifndef MPI_GPU
          cudaMemcpy(h_send_buffer_z0, d_send_buffer_z0, zbsize*sizeof(Real),
                     cudaMemcpyDeviceToHost);
          #endif
        #else
        buffer_length = Load_Gravity_Potential_To_Buffer( 2, 0, h_send_buffer_z0, 0 );
        #endif
      }
      #ifdef SOR
      if ( Grav.Poisson_solver.TRANSFER_POISSON_BOUNDARIES )  buffer_length = Load_Poisson_Boundary_To_Buffer( 2, 0, h_send_buffer_z0 );
      #endif //SOR
      #endif //GRAVITY

      #ifdef PARTICLES
      if ( Particles.TRANSFER_DENSITY_BOUNDARIES) {
        #ifdef PARTICLES_GPU
        buffer_length = Load_Particles_Density_Boundary_to_Buffer_GPU( 2, 0, d_send_buffer_z0  );
          #ifndef MPI_GPU
          cudaMemcpy(h_send_buffer_z0, d_send_buffer_z0, zbsize*sizeof(Real),
                     cudaMemcpyDeviceToHost);
          #endif
        #else
          #ifndef MPI_GPU 
          buffer_length = Load_Particles_Density_Boundary_to_Buffer( 2, 0, h_send_buffer_z0  );
          #else
          buffer_length = Load_Particles_Density_Boundary_to_Buffer( 2, 0, h_send_buffer_z0_particles  );
          cudaMemcpy(d_send_buffer_z0, h_send_buffer_z0_particles, buffer_length*sizeof(Real), cudaMemcpyHostToDevice);
          #endif
        #endif
      }
      else if ( Particles.TRANSFER_PARTICLES_BOUNDARIES ){
        Load_and_Send_Particles_Z0( ireq_n_particles, ireq_particles_transfer );
        transfer_main_buffer = false;
        ireq_n_particles ++;
        ireq_particles_transfer ++;
      }
      #endif

      if ( transfer_main_buffer ){
        #if defined(MPI_GPU)
        //post non-blocking receive left z communication buffer
        MPI_Irecv(d_recv_buffer_z0, buffer_length, MPI_CHREAL, source[4], 4, world, &recv_request[ireq]);
        //non-blocking send left z communication buffer
        MPI_Isend(d_send_buffer_z0, buffer_length, MPI_CHREAL, dest[4],   5, world, &send_request[0]);
        #else
        //post non-blocking receive left z communication buffer
        MPI_Irecv(h_recv_buffer_z0, buffer_length, MPI_CHREAL, source[4], 4, world, &recv_request[ireq]);

        //non-blocking send left z communication buffer
        MPI_Isend(h_send_buffer_z0, buffer_length, MPI_CHREAL, dest[4],   5, world, &send_request[0]);
        #endif

        MPI_Request_free(send_request);

        //keep track of how many sends and receives are expected
        ireq++;
      }
    }

    if(flags[5]==5)
    {
      // load right z communication buffer
      if ( H.TRANSFER_HYDRO_BOUNDARIES )
        {
        buffer_length = Load_Hydro_DeviceBuffer_Z1(d_send_buffer_z1);
          #ifndef MPI_GPU
          cudaMemcpy(h_send_buffer_z1, d_send_buffer_z1, zbsize*sizeof(Real),
                     cudaMemcpyDeviceToHost);
          #endif
        //printf("Z1 len: %d\n", buffer_length);
        }

      #ifdef GRAVITY
      if ( Grav.TRANSFER_POTENTIAL_BOUNDARIES ){
        #ifdef GRAVITY_GPU
        buffer_length = Load_Gravity_Potential_To_Buffer_GPU( 2, 1, d_send_buffer_z1, 0 );
          #ifndef MPI_GPU
          cudaMemcpy(h_send_buffer_z1, d_send_buffer_z1, zbsize*sizeof(Real),
                     cudaMemcpyDeviceToHost);
          #endif
        #else
        buffer_length = Load_Gravity_Potential_To_Buffer( 2, 1, h_send_buffer_z1, 0 );
        #endif
      }
      #ifdef SOR
      if ( Grav.Poisson_solver.TRANSFER_POISSON_BOUNDARIES )  buffer_length = Load_Poisson_Boundary_To_Buffer( 2, 1, h_send_buffer_z1 );
      #endif //SOR
      #endif //GRAVITY

      #ifdef PARTICLES
      if ( Particles.TRANSFER_DENSITY_BOUNDARIES) {
        #ifdef PARTICLES_GPU
        buffer_length = Load_Particles_Density_Boundary_to_Buffer_GPU( 2, 1, d_send_buffer_z1  );
          #ifndef MPI_GPU
          cudaMemcpy(h_send_buffer_z1, d_send_buffer_z1, zbsize*sizeof(Real),
                     cudaMemcpyDeviceToHost);
          #endif
        #else
          #ifndef MPI_GPU 
          buffer_length = Load_Particles_Density_Boundary_to_Buffer( 2, 1, h_send_buffer_z1  );
          #else
          buffer_length = Load_Particles_Density_Boundary_to_Buffer( 2, 1, h_send_buffer_z1_particles  );
          cudaMemcpy(d_send_buffer_z1, h_send_buffer_z1_particles, buffer_length*sizeof(Real), cudaMemcpyHostToDevice);
          #endif
        #endif
      }
      else if ( Particles.TRANSFER_PARTICLES_BOUNDARIES ){
        Load_and_Send_Particles_Z1( ireq_n_particles, ireq_particles_transfer );
        transfer_main_buffer = false;
        ireq_n_particles ++;
        ireq_particles_transfer ++;
      }
      #endif

      if ( transfer_main_buffer ){
        #if defined(MPI_GPU)
        //post non-blocking receive right x communication buffer
        MPI_Irecv(d_recv_buffer_z1, buffer_length, MPI_CHREAL, source[5], 5, world, &recv_request[ireq]);

        //non-blocking send right x communication buffer
        MPI_Isend(d_send_buffer_z1, buffer_length, MPI_CHREAL, dest[5],   4, world, &send_request[1]);
        #else
        //post non-blocking receive right x communication buffer
        MPI_Irecv(h_recv_buffer_z1, buffer_length, MPI_CHREAL, source[5], 5, world, &recv_request[ireq]);

        //non-blocking send right x communication buffer
        MPI_Isend(h_send_buffer_z1, buffer_length, MPI_CHREAL, dest[5],   4, world, &send_request[1]);
        #endif
        MPI_Request_free(send_request+1);

        //keep track of how many sends and receives are expected
        ireq++;
      }
    }
    // Receive the number of particles transfer for Z
      #ifdef PARTICLES
      if ( Particles.TRANSFER_PARTICLES_BOUNDARIES ) Wait_NTransfer_and_Request_Recv_Particles_Transfer_BLOCK( dir, flags );
      #endif
  }

}

void Grid3D::Wait_and_Unload_MPI_Comm_Buffers(int dir, int *flags)
{
  #ifdef PARTICLES
  // If we are transfering the particles buffers we dont need to unload the main buffers
  if ( Particles.TRANSFER_PARTICLES_BOUNDARIES ) return;
  #endif

  int iwait;
  int index = 0;
  int wait_max=0;
  MPI_Status status;

  //find out how many recvs we need to wait for
  if (dir==0) {
    if(flags[0] == 5) //there is communication on this face
      wait_max++;   //so we'll need to wait for its comm
    if(flags[1] == 5) //there is communication on this face
      wait_max++;   //so we'll need to wait for its comm
  }
  if (dir==1) {
    if(flags[2] == 5) //there is communication on this face
      wait_max++;   //so we'll need to wait for its comm
    if(flags[3] == 5) //there is communication on this face
      wait_max++;   //so we'll need to wait for its comm
  }
  if (dir==2) {
    if(flags[4] == 5) //there is communication on this face
      wait_max++;   //so we'll need to wait for its comm
    if(flags[5] == 5) //there is communication on this face
      wait_max++;   //so we'll need to wait for its comm
  }

  //wait for any receives to complete
  for(iwait=0;iwait<wait_max;iwait++)
  {
    //wait for recv completion
    MPI_Waitany(wait_max,recv_request,&index,&status);
    //if (procID==1) MPI_Get_count(&status, MPI_CHREAL, &count);
    //if (procID==1) printf("Process 1 unloading direction %d, source %d, index %d, length %d.\n", status.MPI_TAG, status.MPI_SOURCE, index, count);
    //depending on which face arrived, load the buffer into the ghost grid
    Unload_MPI_Comm_Buffers(status.MPI_TAG);
  }
}

void Grid3D::Unload_MPI_Comm_Buffers(int index)
{

  // local recv buffers
  Real *l_recv_buffer_x0, *l_recv_buffer_x1, *l_recv_buffer_y0,
       *l_recv_buffer_y1, *l_recv_buffer_z0, *l_recv_buffer_z1;

  Grid3D_PMF_UnloadHydroBuffer Fptr_Unload_Hydro_Buffer_X0,
                               Fptr_Unload_Hydro_Buffer_X1,
                               Fptr_Unload_Hydro_Buffer_Y0,
                               Fptr_Unload_Hydro_Buffer_Y1,
                               Fptr_Unload_Hydro_Buffer_Z0,
                               Fptr_Unload_Hydro_Buffer_Z1;

  Grid3D_PMF_UnloadGravityPotential Fptr_Unload_Gravity_Potential;
  Grid3D_PMF_UnloadParticleDensity Fptr_Unload_Particle_Density;

  if ( H.TRANSFER_HYDRO_BOUNDARIES ) {
    #ifndef MPI_GPU
    copyHostToDeviceReceiveBuffer ( index );
    #endif
    l_recv_buffer_x0 = d_recv_buffer_x0;
    l_recv_buffer_x1 = d_recv_buffer_x1;
    l_recv_buffer_y0 = d_recv_buffer_y0;
    l_recv_buffer_y1 = d_recv_buffer_y1;
    l_recv_buffer_z0 = d_recv_buffer_z0;
    l_recv_buffer_z1 = d_recv_buffer_z1;

    Fptr_Unload_Hydro_Buffer_X0 = &Grid3D::Unload_Hydro_DeviceBuffer_X0;
    Fptr_Unload_Hydro_Buffer_X1 = &Grid3D::Unload_Hydro_DeviceBuffer_X1;
    Fptr_Unload_Hydro_Buffer_Y0 = &Grid3D::Unload_Hydro_DeviceBuffer_Y0;
    Fptr_Unload_Hydro_Buffer_Y1 = &Grid3D::Unload_Hydro_DeviceBuffer_Y1;
    Fptr_Unload_Hydro_Buffer_Z0 = &Grid3D::Unload_Hydro_DeviceBuffer_Z0;
    Fptr_Unload_Hydro_Buffer_Z1 = &Grid3D::Unload_Hydro_DeviceBuffer_Z1;


    switch ( index ) {
    case ( 0 ): (this->*Fptr_Unload_Hydro_Buffer_X0) ( l_recv_buffer_x0 ); break;
    case ( 1 ): (this->*Fptr_Unload_Hydro_Buffer_X1) ( l_recv_buffer_x1 ); break;
    case ( 2 ): (this->*Fptr_Unload_Hydro_Buffer_Y0) ( l_recv_buffer_y0 ); break;
    case ( 3 ): (this->*Fptr_Unload_Hydro_Buffer_Y1) ( l_recv_buffer_y1 ); break;
    case ( 4 ): (this->*Fptr_Unload_Hydro_Buffer_Z0) ( l_recv_buffer_z0 ); break;
    case ( 5 ): (this->*Fptr_Unload_Hydro_Buffer_Z1) ( l_recv_buffer_z1 ); break;
    }
  }

  #ifdef GRAVITY
  if ( Grav.TRANSFER_POTENTIAL_BOUNDARIES ){
    #ifdef GRAVITY_GPU
     #ifndef MPI_GPU
     copyHostToDeviceReceiveBuffer ( index );
     #endif // MPI_GPU

    l_recv_buffer_x0 = d_recv_buffer_x0;
    l_recv_buffer_x1 = d_recv_buffer_x1;
    l_recv_buffer_y0 = d_recv_buffer_y0;
    l_recv_buffer_y1 = d_recv_buffer_y1;
    l_recv_buffer_z0 = d_recv_buffer_z0;
    l_recv_buffer_z1 = d_recv_buffer_z1;

    Fptr_Unload_Gravity_Potential
      = &Grid3D::Unload_Gravity_Potential_from_Buffer_GPU;

    #else

    l_recv_buffer_x0 = h_recv_buffer_x0;
    l_recv_buffer_x1 = h_recv_buffer_x1;
    l_recv_buffer_y0 = h_recv_buffer_y0;
    l_recv_buffer_y1 = h_recv_buffer_y1;
    l_recv_buffer_z0 = h_recv_buffer_z0;
    l_recv_buffer_z1 = h_recv_buffer_z1;

    Fptr_Unload_Gravity_Potential
      = &Grid3D::Unload_Gravity_Potential_from_Buffer;

    #endif // GRAVITY_GPU

    if ( index == 0 ) (this->*Fptr_Unload_Gravity_Potential)( 0, 0, l_recv_buffer_x0, 0  );
    if ( index == 1 ) (this->*Fptr_Unload_Gravity_Potential)( 0, 1, l_recv_buffer_x1, 0  );
    if ( index == 2 ) (this->*Fptr_Unload_Gravity_Potential)( 1, 0, l_recv_buffer_y0, 0  );
    if ( index == 3 ) (this->*Fptr_Unload_Gravity_Potential)( 1, 1, l_recv_buffer_y1, 0  );
    if ( index == 4 ) (this->*Fptr_Unload_Gravity_Potential)( 2, 0, l_recv_buffer_z0, 0  );
    if ( index == 5 ) (this->*Fptr_Unload_Gravity_Potential)( 2, 1, l_recv_buffer_z1, 0  );
  }

  #ifdef SOR
  if ( Grav.Poisson_solver.TRANSFER_POISSON_BOUNDARIES ){
    l_recv_buffer_x0 = h_recv_buffer_x0;
    l_recv_buffer_x1 = h_recv_buffer_x1;
    l_recv_buffer_y0 = h_recv_buffer_y0;
    l_recv_buffer_y1 = h_recv_buffer_y1;
    l_recv_buffer_z0 = h_recv_buffer_z0;
    l_recv_buffer_z1 = h_recv_buffer_z1;

    if ( index == 0 ) Unload_Poisson_Boundary_From_Buffer( 0, 0, l_recv_buffer_x0 );
    if ( index == 1 ) Unload_Poisson_Boundary_From_Buffer( 0, 1, l_recv_buffer_x1 );
    if ( index == 2 ) Unload_Poisson_Boundary_From_Buffer( 1, 0, l_recv_buffer_y0 );
    if ( index == 3 ) Unload_Poisson_Boundary_From_Buffer( 1, 1, l_recv_buffer_y1 );
    if ( index == 4 ) Unload_Poisson_Boundary_From_Buffer( 2, 0, l_recv_buffer_z0 );
    if ( index == 5 ) Unload_Poisson_Boundary_From_Buffer( 2, 1, l_recv_buffer_z1 );
  }
  #endif //SOR

  #endif  //GRAVITY


  #ifdef PARTICLES
  if (  Particles.TRANSFER_DENSITY_BOUNDARIES ){
    #ifdef PARTICLES_GPU
      #ifndef MPI_GPU
      copyHostToDeviceReceiveBuffer ( index );
      #endif

    l_recv_buffer_x0 = d_recv_buffer_x0;
    l_recv_buffer_x1 = d_recv_buffer_x1;
    l_recv_buffer_y0 = d_recv_buffer_y0;
    l_recv_buffer_y1 = d_recv_buffer_y1;
    l_recv_buffer_z0 = d_recv_buffer_z0;
    l_recv_buffer_z1 = d_recv_buffer_z1;

    Fptr_Unload_Particle_Density
      = &Grid3D::Unload_Particles_Density_Boundary_From_Buffer_GPU;

    #else
    
    #ifdef MPI_GPU 
    if ( index == 0 ) Copy_Particles_Density_Buffer_Device_to_Host( 0, 0, d_recv_buffer_x0, h_recv_buffer_x0_particles );
    if ( index == 1 ) Copy_Particles_Density_Buffer_Device_to_Host( 0, 1, d_recv_buffer_x1, h_recv_buffer_x1_particles );
    if ( index == 2 ) Copy_Particles_Density_Buffer_Device_to_Host( 1, 0, d_recv_buffer_y0, h_recv_buffer_y0_particles );
    if ( index == 3 ) Copy_Particles_Density_Buffer_Device_to_Host( 1, 1, d_recv_buffer_y1, h_recv_buffer_y1_particles );
    if ( index == 4 ) Copy_Particles_Density_Buffer_Device_to_Host( 2, 0, d_recv_buffer_z0, h_recv_buffer_z0_particles );
    if ( index == 5 ) Copy_Particles_Density_Buffer_Device_to_Host( 2, 1, d_recv_buffer_z1, h_recv_buffer_z1_particles );
    l_recv_buffer_x0 = h_recv_buffer_x0_particles;
    l_recv_buffer_x1 = h_recv_buffer_x1_particles;
    l_recv_buffer_y0 = h_recv_buffer_y0_particles;
    l_recv_buffer_y1 = h_recv_buffer_y1_particles;
    l_recv_buffer_z0 = h_recv_buffer_z0_particles;
    l_recv_buffer_z1 = h_recv_buffer_z1_particles;
    #else
    l_recv_buffer_x0 = h_recv_buffer_x0;
    l_recv_buffer_x1 = h_recv_buffer_x1;
    l_recv_buffer_y0 = h_recv_buffer_y0;
    l_recv_buffer_y1 = h_recv_buffer_y1;
    l_recv_buffer_z0 = h_recv_buffer_z0;
    l_recv_buffer_z1 = h_recv_buffer_z1;
    #endif //MPI_GPU
    
    Fptr_Unload_Particle_Density
      = &Grid3D::Unload_Particles_Density_Boundary_From_Buffer;

    #endif // PARTICLES_GPU

    if ( index == 0 ) (this->*Fptr_Unload_Particle_Density)( 0, 0, l_recv_buffer_x0 );
    if ( index == 1 ) (this->*Fptr_Unload_Particle_Density)( 0, 1, l_recv_buffer_x1 );
    if ( index == 2 ) (this->*Fptr_Unload_Particle_Density)( 1, 0, l_recv_buffer_y0 );
    if ( index == 3 ) (this->*Fptr_Unload_Particle_Density)( 1, 1, l_recv_buffer_y1 );
    if ( index == 4 ) (this->*Fptr_Unload_Particle_Density)( 2, 0, l_recv_buffer_z0 );
    if ( index == 5 ) (this->*Fptr_Unload_Particle_Density)( 2, 1, l_recv_buffer_z1 );
  }

  #endif  //PARTICLES

}

#endif /*MPI_CHOLLA*/<|MERGE_RESOLUTION|>--- conflicted
+++ resolved
@@ -110,10 +110,6 @@
 }
 
 
-<<<<<<< HEAD
-
-=======
->>>>>>> 6fb50f8f
 int Grid3D::Load_Hydro_DeviceBuffer_X0 ( Real *send_buffer_x0 ){
 
   // 1D
@@ -332,21 +328,13 @@
 
       // load left x communication buffer
       if ( H.TRANSFER_HYDRO_BOUNDARIES )
-<<<<<<< HEAD
-        {
-=======
       {
->>>>>>> 6fb50f8f
         buffer_length = Load_Hydro_DeviceBuffer_X0(d_send_buffer_x0);
           #ifndef MPI_GPU
           cudaMemcpy(h_send_buffer_x0, d_send_buffer_x0, xbsize*sizeof(Real),
                      cudaMemcpyDeviceToHost);
           #endif
-<<<<<<< HEAD
-        }
-=======
-      }
->>>>>>> 6fb50f8f
+      }
 
       #ifdef GRAVITY
       if ( Grav.TRANSFER_POTENTIAL_BOUNDARIES ){
