--- conflicted
+++ resolved
@@ -43,11 +43,7 @@
   
   } else{
   
-<<<<<<< HEAD
-    chprintf(" Error: Unable to open Power Spectrum file: %s\n", pk_filename);
-=======
     chprintf(" Error: Unable to open the input power spectrum file: %s\n", pk_filename);
->>>>>>> 90822430
     exit(1);
   
   }
@@ -66,15 +62,9 @@
   Real pk_factor = 1 / ( dx * dx * dx );
   
   for (i=0; i<n_lines; i++ ){
-<<<<<<< HEAD
-    host_k[i]      = v[i][0] * 1e-3; //Convert from 1/(Mpc/h) to 1/(kpc/h)
-    host_pk_dm[i]  = v[i][1]; 
-    host_pk_gas[i] = v[i][2]; 
-=======
     host_k[i]      = v[i][0] * 1e-3; //Convert from 1/(Mpc/h) to  1/(kpc/h)
     host_pk_dm[i]  = v[i][1] * pk_factor;  //IMPORTANT: The Power Spectrum has to be rescaled by the reolution volume!! Need to understand this! 
     host_pk_gas[i] = v[i][2] * pk_factor; 
->>>>>>> 90822430
   }
   
   CudaSafeCall( cudaMalloc((void**)&dev_size,   sizeof(int)) );
