#ifdef COSMOLOGY


#include "../grid/grid3D.h"
#include "../global/global.h"
#include "../io/io.h"
#include "../grid/grid_enum.h"



void Grid3D::Initialize_Cosmology( struct parameters *P ){

  chprintf( "Initializing Cosmology... \n");
  Cosmo.Initialize( P, Grav, Particles );

  // Change to comoving Cosmological System
  Change_Cosmological_Frame_Sytem( true );

  if ( fabs( Cosmo.current_a - Cosmo.next_output ) < 1e-5 ) H.Output_Now = true;

  chprintf( "Cosmology Successfully Initialized. \n\n");

}

Real Cosmology::Get_da_from_dt( Real dt ){
  Real a2 = current_a * current_a;
  Real a_dot = sqrt( Omega_M/current_a + a2*Omega_L + Omega_K ) * H0 ;
  return a_dot * dt;
}

Real Cosmology::Get_dt_from_da( Real da ){
  Real a2 = current_a * current_a;
  Real a_dot = sqrt( Omega_M/current_a + a2*Omega_L + Omega_K ) * H0 ;
  return da / a_dot;
}

Real Cosmology::Get_Hubble_Parameter( Real a ){
  Real a2 = a * a;
  Real a3 = a2 * a;
  Real factor = ( Omega_M/a3 + Omega_K/a2 + Omega_L );
  return H0 * sqrt(factor);
}

void Grid3D::Change_Cosmological_Frame_Sytem( bool forward ){

  if (forward) chprintf( " Converting to Cosmological Comoving System\n");
  else chprintf( " Converting to Cosmological Physical System\n");

  Change_DM_Frame_System( forward );
  #ifndef ONLY_PARTICLES

  Change_GAS_Frame_System_GPU( forward );

  Change_GAS_Frame_System( forward );
  #endif//ONLY_PARTICLES
}
void Grid3D::Change_DM_Frame_System( bool forward ){

  #ifdef PARTICLES_CPU

  part_int_t pIndx;
  Real vel_factor;
  vel_factor = 1;


  for ( pIndx=0; pIndx<Particles.n_local; pIndx++ ){
    Particles.vel_x[pIndx] *= vel_factor;
    Particles.vel_y[pIndx] *= vel_factor;
    Particles.vel_z[pIndx] *= vel_factor;
  }

  #endif //PARTICLES_CPU

  // NOTE:Not implemented for PARTICLES_GPU, doesn't matter as long as vel_factor=1
}

void Grid3D::Change_GAS_Frame_System( bool forward ){

  Real dens_factor, momentum_factor, energy_factor;
  if ( forward ){
    dens_factor = 1 / Cosmo.rho_0_gas;
    momentum_factor = 1 / Cosmo.rho_0_gas / Cosmo.v_0_gas * Cosmo.current_a;
    energy_factor = 1 / Cosmo.rho_0_gas / Cosmo.v_0_gas / Cosmo.v_0_gas * Cosmo.current_a * Cosmo.current_a;
  }
  else{
    dens_factor = Cosmo.rho_0_gas;
    momentum_factor =  Cosmo.rho_0_gas * Cosmo.v_0_gas / Cosmo.current_a;
    energy_factor =  Cosmo.rho_0_gas * Cosmo.v_0_gas * Cosmo.v_0_gas / Cosmo.current_a / Cosmo.current_a;
  }
  int k, j, i, id;
  for (k=0; k<H.nz; k++) {
    for (j=0; j<H.ny; j++) {
      for (i=0; i<H.nx; i++) {
        id = i + j*H.nx + k*H.nx*H.ny;
        C.density[id] = C.density[id] * dens_factor ;
        C.momentum_x[id] = C.momentum_x[id] *  momentum_factor ;
        C.momentum_y[id] = C.momentum_y[id] *  momentum_factor ;
        C.momentum_z[id] = C.momentum_z[id] *  momentum_factor ;
        C.Energy[id] = C.Energy[id] * energy_factor ;

        #ifdef DE
        C.GasEnergy[id] = C.GasEnergy[id]  * energy_factor ;
        #endif

        #ifdef COOLING_GRACKLE
<<<<<<< HEAD
        C.scalar[0*H.n_cells + id] *= dens_factor;
        C.scalar[1*H.n_cells + id] *= dens_factor;
        C.scalar[2*H.n_cells + id] *= dens_factor;
        C.scalar[3*H.n_cells + id] *= dens_factor;
        C.scalar[4*H.n_cells + id] *= dens_factor;
        C.scalar[5*H.n_cells + id] *= dens_factor;
=======
	C.HI_density[id]    *= dens_factor;
	C.HII_density[id]   *= dens_factor;
	C.HeI_density[id]   *= dens_factor;
	C.HeII_density[id]  *= dens_factor;
	C.HeIII_density[id] *= dens_factor;
	C.e_density[id]     *= dens_factor;
>>>>>>> 6fb50f8f
        #ifdef GRACKLE_METALS
	C.metal_density[id] *= dens_factor;
        #endif
        #endif//COOLING_GRACKLE
        
        #ifdef CHEMISTRY_GPU
<<<<<<< HEAD
        C.scalar[0*H.n_cells + id] *= dens_factor;
        C.scalar[1*H.n_cells + id] *= dens_factor;
        C.scalar[2*H.n_cells + id] *= dens_factor;
        C.scalar[3*H.n_cells + id] *= dens_factor;
        C.scalar[4*H.n_cells + id] *= dens_factor;
        C.scalar[5*H.n_cells + id] *= dens_factor;
=======
	C.HI_density[id]    *= dens_factor;
	C.HII_density[id]   *= dens_factor;
	C.HeI_density[id]   *= dens_factor;
	C.HeII_density[id]  *= dens_factor;
	C.HeIII_density[id] *= dens_factor;
	C.e_density[id]     *= dens_factor;
>>>>>>> 6fb50f8f
        #endif

      }
    }
  }
}




#endif<|MERGE_RESOLUTION|>--- conflicted
+++ resolved
@@ -103,42 +103,24 @@
         #endif
 
         #ifdef COOLING_GRACKLE
-<<<<<<< HEAD
-        C.scalar[0*H.n_cells + id] *= dens_factor;
-        C.scalar[1*H.n_cells + id] *= dens_factor;
-        C.scalar[2*H.n_cells + id] *= dens_factor;
-        C.scalar[3*H.n_cells + id] *= dens_factor;
-        C.scalar[4*H.n_cells + id] *= dens_factor;
-        C.scalar[5*H.n_cells + id] *= dens_factor;
-=======
 	C.HI_density[id]    *= dens_factor;
 	C.HII_density[id]   *= dens_factor;
 	C.HeI_density[id]   *= dens_factor;
 	C.HeII_density[id]  *= dens_factor;
 	C.HeIII_density[id] *= dens_factor;
 	C.e_density[id]     *= dens_factor;
->>>>>>> 6fb50f8f
         #ifdef GRACKLE_METALS
 	C.metal_density[id] *= dens_factor;
         #endif
         #endif//COOLING_GRACKLE
         
         #ifdef CHEMISTRY_GPU
-<<<<<<< HEAD
-        C.scalar[0*H.n_cells + id] *= dens_factor;
-        C.scalar[1*H.n_cells + id] *= dens_factor;
-        C.scalar[2*H.n_cells + id] *= dens_factor;
-        C.scalar[3*H.n_cells + id] *= dens_factor;
-        C.scalar[4*H.n_cells + id] *= dens_factor;
-        C.scalar[5*H.n_cells + id] *= dens_factor;
-=======
 	C.HI_density[id]    *= dens_factor;
 	C.HII_density[id]   *= dens_factor;
 	C.HeI_density[id]   *= dens_factor;
 	C.HeII_density[id]  *= dens_factor;
 	C.HeIII_density[id] *= dens_factor;
 	C.e_density[id]     *= dens_factor;
->>>>>>> 6fb50f8f
         #endif
 
       }
