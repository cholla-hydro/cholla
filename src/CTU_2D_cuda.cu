#include "hip/hip_runtime.h"
/*! \file CTU_2D_cuda.cu
 *  \brief Definitions of the cuda 2D CTU algorithm functions. */

#ifdef CUDA

#include<stdio.h>
#include<math.h>
#include<hip/hip_runtime.h>
#include"global.h"
#include"global_cuda.h"
#include"hydro_cuda.h"
#include"CTU_2D_cuda.h"
#include"pcm_cuda.h"
#include"plmp_cuda.h"
#include"plmc_cuda.h"
#include"ppmp_cuda.h"
#include"ppmc_cuda.h"
#include"exact_cuda.h"
#include"roe_cuda.h"
#include"hllc_cuda.h"
#include"h_correction_2D_cuda.h"
#include"cooling_cuda.h"
#include"subgrid_routines_2D.h"



__global__ void Evolve_Interface_States_2D(Real *dev_Q_Lx, Real *dev_Q_Rx, Real *dev_F1_x,
                                           Real *dev_Q_Ly, Real *dev_Q_Ry, Real *dev_F1_y,
                                           int nx, int ny, int n_ghost, Real dx, Real dy, Real dt, int n_fields);


Real CTU_Algorithm_2D_CUDA(Real *host_conserved0, Real *host_conserved1, int nx, int ny, int x_off, int y_off, int n_ghost, Real dx, Real dy, Real xbound, Real ybound, Real dt, int n_fields)
{

  //Here, *host_conserved contains the entire
  //set of conserved variables on the grid
  //concatenated into a 1-d array
  //host_conserved0 contains the values at time n,
  //host_conserved1 will contain the values at time n+1

  // Initialize dt values
  Real max_dti = 0;
  #ifdef COOLING_GPU
  Real min_dt = 1e10;
  #endif

  if ( !block_size ) {
    // calculate the dimensions for each subgrid block
    sub_dimensions_2D(nx, ny, n_ghost, &nx_s, &ny_s, &block1_tot, &block2_tot, &remainder1, &remainder2, n_fields);
    //printf("%d %d %d %d %d %d\n", nx_s, ny_s, block1_tot, block2_tot, remainder1, remainder2);
    nz_s = 1;
    block_tot = block1_tot*block2_tot;
    // number of cells in one subgrid block
    BLOCK_VOL = nx_s*ny_s*nz_s;
    // dimensions for the 1D GPU grid
    ngrid = (BLOCK_VOL + TPB - 1) / (TPB);
    #ifndef DYNAMIC_GPU_ALLOC
    block_size = true;
    #endif
  }
  // set values for GPU kernels
  // number of blocks per 1D grid  
  dim3 dim2dGrid(ngrid, 1, 1);
  //number of threads per 1D block   
  dim3 dim1dBlock(TPB, 1, 1);

  // Set up pointers for the location to copy from and to
  if (block_tot == 1) {
    tmp1 = host_conserved0;
    tmp2 = host_conserved1;
  }  

  if ( !memory_allocated ) {

    // allocate buffer to copy conserved variable blocks from and to 
    if (block_tot > 1) {
      if ( NULL == ( buffer = (Real *) malloc(n_fields*BLOCK_VOL*sizeof(Real)) ) ) {
        printf("Failed to allocate CPU buffer.\n");
      }
      tmp1 = buffer;
      tmp2 = buffer;
    }
    // allocate an array on the CPU to hold max_dti returned from each thread block
    host_dti_array = (Real *) malloc(ngrid*sizeof(Real));
    #ifdef COOLING_GPU
    host_dt_array = (Real *) malloc(ngrid*sizeof(Real));
    #endif  
  
    // allocate memory on the GPU
    CudaSafeCall( hipMalloc((void**)&dev_conserved, n_fields*BLOCK_VOL*sizeof(Real)) );
    CudaSafeCall( hipMalloc((void**)&Q_Lx, n_fields*BLOCK_VOL*sizeof(Real)) );
    CudaSafeCall( hipMalloc((void**)&Q_Rx, n_fields*BLOCK_VOL*sizeof(Real)) );
    CudaSafeCall( hipMalloc((void**)&Q_Ly, n_fields*BLOCK_VOL*sizeof(Real)) );
    CudaSafeCall( hipMalloc((void**)&Q_Ry, n_fields*BLOCK_VOL*sizeof(Real)) );
    CudaSafeCall( hipMalloc((void**)&F_x,  n_fields*BLOCK_VOL*sizeof(Real)) );
    CudaSafeCall( hipMalloc((void**)&F_y,  n_fields*BLOCK_VOL*sizeof(Real)) );
    CudaSafeCall( hipMalloc((void**)&dev_dti_array, ngrid*sizeof(Real)) );
    #ifdef COOLING_GPU
    CudaSafeCall( hipMalloc((void**)&dev_dt_array, ngrid*sizeof(Real)) );
    #endif 

    #ifndef DYNAMIC_GPU_ALLOC 
    // If memory is single allocated: memory_allocated becomes true and succesive timesteps won't allocate memory.
    // If the memory is not single allocated: memory_allocated remains Null and memory is allocated every timestep.
    memory_allocated = true;
    #endif 
  }

  // counter for which block we're on
  int block = 0;


  // START LOOP OVER SUBGRID BLOCKS HERE
  while (block < block_tot) {

    // copy the conserved variable block to the buffer
    host_copy_block_2D(nx, ny, nx_s, ny_s, n_ghost, block, block1_tot, block2_tot, remainder1, remainder2, BLOCK_VOL, host_conserved0, buffer, n_fields);

    // calculate the global x and y offsets of this subgrid block
    // (only needed for gravitational potential)
    get_offsets_2D(nx_s, ny_s, n_ghost, x_off, y_off, block, block1_tot, block2_tot, remainder1, remainder2, &x_off_s, &y_off_s);    

    // copy the conserved variables onto the GPU
    CudaSafeCall( hipMemcpy(dev_conserved, tmp1, n_fields*BLOCK_VOL*sizeof(Real), hipMemcpyHostToDevice) );


    // Step 1: Do the reconstruction
    #ifdef PCM
    hipLaunchKernelGGL(PCM_Reconstruction_2D, dim3(dim2dGrid), dim3(dim1dBlock), 0, 0, dev_conserved, Q_Lx, Q_Rx, Q_Ly, Q_Ry, nx_s, ny_s, n_ghost, gama, n_fields);
    #endif
    #ifdef PLMP
    hipLaunchKernelGGL(PLMP_cuda, dim3(dim2dGrid), dim3(dim1dBlock), 0, 0, dev_conserved, Q_Lx, Q_Rx, nx_s, ny_s, nz_s, n_ghost, dx, dt, gama, 0, n_fields);
    hipLaunchKernelGGL(PLMP_cuda, dim3(dim2dGrid), dim3(dim1dBlock), 0, 0, dev_conserved, Q_Ly, Q_Ry, nx_s, ny_s, nz_s, n_ghost, dy, dt, gama, 1, n_fields);
    #endif
    #ifdef PLMC
    hipLaunchKernelGGL(PLMC_cuda, dim3(dim2dGrid), dim3(dim1dBlock), 0, 0, dev_conserved, Q_Lx, Q_Rx, nx_s, ny_s, nz_s, n_ghost, dx, dt, gama, 0, n_fields);
    hipLaunchKernelGGL(PLMC_cuda, dim3(dim2dGrid), dim3(dim1dBlock), 0, 0, dev_conserved, Q_Ly, Q_Ry, nx_s, ny_s, nz_s, n_ghost, dy, dt, gama, 1, n_fields);
    #endif
    #ifdef PPMP
    hipLaunchKernelGGL(PPMP_cuda, dim3(dim2dGrid), dim3(dim1dBlock), 0, 0, dev_conserved, Q_Lx, Q_Rx, nx_s, ny_s, nz_s, n_ghost, dx, dt, gama, 0, n_fields);
    hipLaunchKernelGGL(PPMP_cuda, dim3(dim2dGrid), dim3(dim1dBlock), 0, 0, dev_conserved, Q_Ly, Q_Ry, nx_s, ny_s, nz_s, n_ghost, dy, dt, gama, 1, n_fields);
    #endif
    #ifdef PPMC
    hipLaunchKernelGGL(PPMC_cuda, dim3(dim2dGrid), dim3(dim1dBlock), 0, 0, dev_conserved, Q_Lx, Q_Rx, nx_s, ny_s, nz_s, n_ghost, dx, dt, gama, 0, n_fields);
    hipLaunchKernelGGL(PPMC_cuda, dim3(dim2dGrid), dim3(dim1dBlock), 0, 0, dev_conserved, Q_Ly, Q_Ry, nx_s, ny_s, nz_s, n_ghost, dy, dt, gama, 1, n_fields);
    #endif
    CudaCheckError();


    // Step 2: Calculate the fluxes
    #ifdef EXACT
    hipLaunchKernelGGL(Calculate_Exact_Fluxes_CUDA, dim3(dim2dGrid), dim3(dim1dBlock), 0, 0, Q_Lx, Q_Rx, F_x, nx_s, ny_s, nz_s, n_ghost, gama, 0, n_fields);
    hipLaunchKernelGGL(Calculate_Exact_Fluxes_CUDA, dim3(dim2dGrid), dim3(dim1dBlock), 0, 0, Q_Ly, Q_Ry, F_y, nx_s, ny_s, nz_s, n_ghost, gama, 1, n_fields);
    #endif
    #ifdef ROE
    hipLaunchKernelGGL(Calculate_Roe_Fluxes_CUDA, dim3(dim2dGrid), dim3(dim1dBlock), 0, 0, Q_Lx, Q_Rx, F_x, nx_s, ny_s, nz_s, n_ghost, gama, 0, n_fields);
    hipLaunchKernelGGL(Calculate_Roe_Fluxes_CUDA, dim3(dim2dGrid), dim3(dim1dBlock), 0, 0, Q_Ly, Q_Ry, F_y, nx_s, ny_s, nz_s, n_ghost, gama, 1, n_fields);
    #endif
    #ifdef HLLC 
    hipLaunchKernelGGL(Calculate_HLLC_Fluxes_CUDA, dim3(dim2dGrid), dim3(dim1dBlock), 0, 0, Q_Lx, Q_Rx, F_x, nx_s, ny_s, nz_s, n_ghost, gama, 0, n_fields);
    hipLaunchKernelGGL(Calculate_HLLC_Fluxes_CUDA, dim3(dim2dGrid), dim3(dim1dBlock), 0, 0, Q_Ly, Q_Ry, F_y, nx_s, ny_s, nz_s, n_ghost, gama, 1, n_fields);
    #endif
    CudaCheckError();

#ifdef CTU

    // Step 3: Evolve the interface states
    hipLaunchKernelGGL(Evolve_Interface_States_2D, dim3(dim2dGrid), dim3(dim1dBlock), 0, 0, Q_Lx, Q_Rx, F_x, Q_Ly, Q_Ry, F_y, nx_s, ny_s, n_ghost, dx, dy, dt, n_fields);
    CudaCheckError();


    // Step 4: Calculate the fluxes again
    #ifdef EXACT
    hipLaunchKernelGGL(Calculate_Exact_Fluxes_CUDA, dim3(dim2dGrid), dim3(dim1dBlock), 0, 0, Q_Lx, Q_Rx, F_x, nx_s, ny_s, nz_s, n_ghost, gama, 0, n_fields);
    hipLaunchKernelGGL(Calculate_Exact_Fluxes_CUDA, dim3(dim2dGrid), dim3(dim1dBlock), 0, 0, Q_Ly, Q_Ry, F_y, nx_s, ny_s, nz_s, n_ghost, gama, 1, n_fields);
    #endif
    #ifdef ROE
    hipLaunchKernelGGL(Calculate_Roe_Fluxes_CUDA, dim3(dim2dGrid), dim3(dim1dBlock), 0, 0, Q_Lx, Q_Rx, F_x, nx_s, ny_s, nz_s, n_ghost, gama, 0, n_fields);
    hipLaunchKernelGGL(Calculate_Roe_Fluxes_CUDA, dim3(dim2dGrid), dim3(dim1dBlock), 0, 0, Q_Ly, Q_Ry, F_y, nx_s, ny_s, nz_s, n_ghost, gama, 1, n_fields);
    #endif
    #ifdef HLLC
    hipLaunchKernelGGL(Calculate_HLLC_Fluxes_CUDA, dim3(dim2dGrid), dim3(dim1dBlock), 0, 0, Q_Lx, Q_Rx, F_x, nx_s, ny_s, nz_s, n_ghost, gama, 0, n_fields);
    hipLaunchKernelGGL(Calculate_HLLC_Fluxes_CUDA, dim3(dim2dGrid), dim3(dim1dBlock), 0, 0, Q_Ly, Q_Ry, F_y, nx_s, ny_s, nz_s, n_ghost, gama, 1, n_fields);
    #endif
    CudaCheckError();

#endif //CTU

    #ifdef DE
    // Compute the divergence of Vel before updating the conserved array, this solves syncronization issues when adding this term on Update_Conserved_Variables
    Partial_Update_Advected_Internal_Energy_2D<<<dim2dGrid,dim1dBlock>>>( dev_conserved, Q_Lx, Q_Rx, Q_Ly, Q_Ry, nx_s, ny_s, n_ghost, dx, dy, dt, gama, n_fields );
    #endif


    // Step 5: Update the conserved variable array
    hipLaunchKernelGGL(Update_Conserved_Variables_2D, dim3(dim2dGrid), dim3(dim1dBlock), 0, 0, dev_conserved, F_x, F_y, nx_s, ny_s, x_off_s, y_off_s, n_ghost, dx, dy, xbound, ybound, dt, gama, n_fields);
    CudaCheckError();

    // Synchronize the total and internal energy
    #ifdef DE
<<<<<<< HEAD
    hipLaunchKernelGGL(Sync_Energies_2D, dim3(dim2dGrid), dim3(dim1dBlock), 0, 0, dev_conserved, nx_s, ny_s, n_ghost, gama, n_fields);
=======
    Select_Internal_Energy_2D<<<dim2dGrid,dim1dBlock>>>(dev_conserved, nx_s, ny_s, n_ghost, n_fields);    
    Sync_Energies_2D<<<dim2dGrid,dim1dBlock>>>(dev_conserved, nx_s, ny_s, n_ghost, gama, n_fields);
>>>>>>> d70f2a3b
    CudaCheckError();    
    #endif

    // Apply cooling
    #ifdef COOLING_GPU
    hipLaunchKernelGGL(cooling_kernel, dim3(dim2dGrid), dim3(dim1dBlock), 0, 0, dev_conserved, nx_s, ny_s, nz_s, n_ghost, n_fields, dt, gama, dev_dt_array);
    CudaCheckError();    
    #endif

    // Step 6: Calculate the next timestep
    hipLaunchKernelGGL(Calc_dt_2D, dim3(dim2dGrid), dim3(dim1dBlock), 0, 0, dev_conserved, nx_s, ny_s, n_ghost, dx, dy, dev_dti_array, gama);
    CudaCheckError();    


    // copy the conserved variable array back to the CPU
    CudaSafeCall( hipMemcpy(tmp2, dev_conserved, n_fields*BLOCK_VOL*sizeof(Real), hipMemcpyDeviceToHost) );

    // copy the updated conserved variable array back into the host_conserved array on the CPU
    host_return_block_2D(nx, ny, nx_s, ny_s, n_ghost, block, block1_tot, block2_tot, remainder1, remainder2, BLOCK_VOL, host_conserved1, buffer, n_fields);


    // copy the dti array onto the CPU
    CudaSafeCall( hipMemcpy(host_dti_array, dev_dti_array, ngrid*sizeof(Real), hipMemcpyDeviceToHost) );
    // iterate through to find the maximum inverse dt for this subgrid block
    for (int i=0; i<ngrid; i++) {
      max_dti = fmax(max_dti, host_dti_array[i]);
    }
    #ifdef COOLING_GPU
    // copy the dt array from cooling onto the CPU
    CudaSafeCall( hipMemcpy(host_dt_array, dev_dt_array, ngrid*sizeof(Real), hipMemcpyDeviceToHost) );
    // iterate through to find the minimum dt for this subgrid block
    for (int i=0; i<ngrid; i++) {
      min_dt = fmin(min_dt, host_dt_array[i]);
    }  
    //printf("%f %f\n", min_dt, 0.3/max_dti); 
    if (min_dt < 0.3/max_dti) {
      //printf("%f %f\n", min_dt, 0.3/max_dti); 
      min_dt = fmax(min_dt, 1.0);
      max_dti = 0.3/min_dt;
    }
    #endif


    // add one to the counter
    block++;

  }


  #ifdef DYNAMIC_GPU_ALLOC
  // If memory is not single allocated then free the memory every timestep.
  Free_Memory_CTU_2D();
  #endif

  // return the maximum inverse timestep
  return max_dti;

}

void Free_Memory_CTU_2D() {

  // free the CPU memory
  if (block_tot > 1) free(buffer);
  free(host_dti_array);
  #ifdef COOLING_GPU
  free(host_dt_array);  
  #endif    

  // free the GPU memory
  hipFree(dev_conserved);
  hipFree(Q_Lx);
  hipFree(Q_Rx);
  hipFree(Q_Ly);
  hipFree(Q_Ry);
  hipFree(F_x);
  hipFree(F_y);
  hipFree(dev_dti_array);
  #ifdef COOLING_GPU
  hipFree(dev_dt_array);
  #endif

}


__global__ void Evolve_Interface_States_2D(Real *dev_Q_Lx, Real *dev_Q_Rx, Real *dev_F_x, 
                                           Real *dev_Q_Ly, Real *dev_Q_Ry, Real *dev_F_y,
                                           int nx, int ny, int n_ghost, Real dx, Real dy, Real dt, int n_fields)
{
  Real dtodx = dt/dx;
  Real dtody = dt/dy;
  int n_cells = nx*ny;

  // get a thread ID
  int blockId = blockIdx.x + blockIdx.y*gridDim.x;
  int tid = threadIdx.x + blockId * blockDim.x;
  int yid = tid / nx;
  int xid = tid - yid*nx;
  int id = xid + yid*nx;


  // set the new x interface states
  if (xid > n_ghost-2 && xid < nx-n_ghost && yid > n_ghost-2 && yid < ny-n_ghost+1)
  {
    // left
    int ipo = xid+1 + yid*nx;
    int jmo = xid + (yid-1)*nx;
    int ipojmo = xid+1 + (yid-1)*nx;
    dev_Q_Lx[            id] += 0.5*dtody*(dev_F_y[            jmo] - dev_F_y[            id]);
    dev_Q_Lx[  n_cells + id] += 0.5*dtody*(dev_F_y[  n_cells + jmo] - dev_F_y[  n_cells + id]);
    dev_Q_Lx[2*n_cells + id] += 0.5*dtody*(dev_F_y[2*n_cells + jmo] - dev_F_y[2*n_cells + id]);
    dev_Q_Lx[3*n_cells + id] += 0.5*dtody*(dev_F_y[3*n_cells + jmo] - dev_F_y[3*n_cells + id]);
    dev_Q_Lx[4*n_cells + id] += 0.5*dtody*(dev_F_y[4*n_cells + jmo] - dev_F_y[4*n_cells + id]);
    #ifdef SCALAR
    for (int i=0; i<NSCALARS; i++) {
      dev_Q_Lx[(5+i)*n_cells + id] += 0.5*dtody*(dev_F_y[(5+i)*n_cells + jmo] - dev_F_y[(5+i)*n_cells + id]);
    }
    #endif
    #ifdef DE
    dev_Q_Lx[(n_fields-1)*n_cells + id] += 0.5*dtody*(dev_F_y[(n_fields-1)*n_cells + jmo] - dev_F_y[(n_fields-1)*n_cells + id]);
    #endif
    // right
    dev_Q_Rx[            id] += 0.5*dtody*(dev_F_y[            ipojmo] - dev_F_y[            ipo]);
    dev_Q_Rx[  n_cells + id] += 0.5*dtody*(dev_F_y[  n_cells + ipojmo] - dev_F_y[  n_cells + ipo]);
    dev_Q_Rx[2*n_cells + id] += 0.5*dtody*(dev_F_y[2*n_cells + ipojmo] - dev_F_y[2*n_cells + ipo]);
    dev_Q_Rx[3*n_cells + id] += 0.5*dtody*(dev_F_y[3*n_cells + ipojmo] - dev_F_y[3*n_cells + ipo]);
    dev_Q_Rx[4*n_cells + id] += 0.5*dtody*(dev_F_y[4*n_cells + ipojmo] - dev_F_y[4*n_cells + ipo]);
    #ifdef SCALAR
    for (int i=0; i<NSCALARS; i++) {
      dev_Q_Rx[(5+i)*n_cells + id] += 0.5*dtody*(dev_F_y[(5+i)*n_cells + ipojmo] - dev_F_y[(5+i)*n_cells + ipo]);
    }
    #endif
    #ifdef DE
    dev_Q_Rx[(n_fields-1)*n_cells + id] += 0.5*dtody*(dev_F_y[(n_fields-1)*n_cells + ipojmo] - dev_F_y[(n_fields-1)*n_cells + ipo]);
    #endif
  }
  // set the new y interface states
  if (yid > n_ghost-2 && yid < ny-n_ghost && xid > n_ghost-2 && xid < nx-n_ghost+1)
  {
    // left
    int jpo = xid + (yid+1)*nx;
    int imo = xid-1 + yid*nx;
    int jpoimo = xid-1 + (yid+1)*nx;
    dev_Q_Ly[            id] += 0.5*dtodx*(dev_F_x[            imo] - dev_F_x[            id]); 
    dev_Q_Ly[  n_cells + id] += 0.5*dtodx*(dev_F_x[  n_cells + imo] - dev_F_x[  n_cells + id]); 
    dev_Q_Ly[2*n_cells + id] += 0.5*dtodx*(dev_F_x[2*n_cells + imo] - dev_F_x[2*n_cells + id]); 
    dev_Q_Ly[3*n_cells + id] += 0.5*dtodx*(dev_F_x[3*n_cells + imo] - dev_F_x[3*n_cells + id]); 
    dev_Q_Ly[4*n_cells + id] += 0.5*dtodx*(dev_F_x[4*n_cells + imo] - dev_F_x[4*n_cells + id]); 
    #ifdef SCALAR
    for (int i=0; i<NSCALARS; i++) {
      dev_Q_Ly[(5+i)*n_cells + id] += 0.5*dtodx*(dev_F_x[(5+i)*n_cells + imo] - dev_F_x[(5+i)*n_cells + id]); 
    }
    #endif
    #ifdef DE
    dev_Q_Ly[(n_fields-1)*n_cells + id] += 0.5*dtodx*(dev_F_x[(n_fields-1)*n_cells + imo] - dev_F_x[(n_fields-1)*n_cells + id]); 
    #endif
    // right
    dev_Q_Ry[            id] += 0.5*dtodx*(dev_F_x[            jpoimo] - dev_F_x[            jpo]); 
    dev_Q_Ry[  n_cells + id] += 0.5*dtodx*(dev_F_x[  n_cells + jpoimo] - dev_F_x[  n_cells + jpo]); 
    dev_Q_Ry[2*n_cells + id] += 0.5*dtodx*(dev_F_x[2*n_cells + jpoimo] - dev_F_x[2*n_cells + jpo]); 
    dev_Q_Ry[3*n_cells + id] += 0.5*dtodx*(dev_F_x[3*n_cells + jpoimo] - dev_F_x[3*n_cells + jpo]); 
    dev_Q_Ry[4*n_cells + id] += 0.5*dtodx*(dev_F_x[4*n_cells + jpoimo] - dev_F_x[4*n_cells + jpo]); 
    #ifdef SCALAR
    for (int i=0; i<NSCALARS; i++) {
      dev_Q_Ry[(5+i)*n_cells + id] += 0.5*dtodx*(dev_F_x[(5+i)*n_cells + jpoimo] - dev_F_x[(5+i)*n_cells + jpo]); 
    }
    #endif
    #ifdef DE
    dev_Q_Ry[(n_fields-1)*n_cells + id] += 0.5*dtodx*(dev_F_x[(n_fields-1)*n_cells + jpoimo] - dev_F_x[(n_fields-1)*n_cells + jpo]); 
    #endif
  }

}


#endif //CUDA
<|MERGE_RESOLUTION|>--- conflicted
+++ resolved
@@ -199,12 +199,8 @@
 
     // Synchronize the total and internal energy
     #ifdef DE
-<<<<<<< HEAD
+    hipLaunchKernelGGL(Select_Internal_Energy_2D, dim3(dim2dGrid), dim3(dim1dBlock), 0, 0, dev_conserved, nx_s, ny_s, n_ghost, n_fields);
     hipLaunchKernelGGL(Sync_Energies_2D, dim3(dim2dGrid), dim3(dim1dBlock), 0, 0, dev_conserved, nx_s, ny_s, n_ghost, gama, n_fields);
-=======
-    Select_Internal_Energy_2D<<<dim2dGrid,dim1dBlock>>>(dev_conserved, nx_s, ny_s, n_ghost, n_fields);    
-    Sync_Energies_2D<<<dim2dGrid,dim1dBlock>>>(dev_conserved, nx_s, ny_s, n_ghost, gama, n_fields);
->>>>>>> d70f2a3b
     CudaCheckError();    
     #endif
 
