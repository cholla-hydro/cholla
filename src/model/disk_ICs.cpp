--- conflicted
+++ resolved
@@ -65,27 +65,17 @@
   // return the exponential surface density
   Real Sigma_0 = hdp[9];
   Real R_g     = hdp[10];
-<<<<<<< HEAD
   Real R_c = 9.9;
-=======
-  Real R_c     = 4.5;
->>>>>>> ec7e7c37
   Real Sigma;
   Real delta = 0.1;
   Real norm  = log(1.0 / 3.0);
   Sigma      = Sigma_0 * exp(-r / R_g);
   // taper the edge of the disk to 0
   if (r < R_c) {
-<<<<<<< HEAD
     Sigma *= 2.0 - 1.0 / (1.0 - exp((r - (R_c - delta*norm))/delta));
   }
   else {
     Sigma *= 1.0 / (1.0 - exp(((R_c + delta*norm) - r)/delta)) - 1.0;
-=======
-    Sigma *= 2.0 - 1.0 / (1.0 - exp((r - (4.5 - delta * norm)) / delta));
-  } else {
-    Sigma *= 1.0 / (1.0 - exp(((4.5 + delta * norm) - r) / delta)) - 1.0;
->>>>>>> ec7e7c37
   }
   return Sigma;
 }
@@ -759,71 +749,12 @@
   Real r_cool;
 
   // MW model
-<<<<<<< HEAD
   #ifdef MW_MODEL
-  DiskGalaxy galaxy = Galaxies::MW;
+  DiskGalaxy galaxy = galaxies::MW; // NOLINT(cppcoreguidelines-slicing)
   #else
   // M82 model
-  DiskGalaxy galaxy = Galaxies::M82;
+  DiskGalaxy galaxy = galaxies::M82; // NOLINT(cppcoreguidelines-slicing)
   #endif
-
-  M_vir = galaxy.getM_vir(); // viral mass in M_sun
-  M_d = galaxy.getM_d();  // mass of disk in M_sun (assume all stars)
-  R_d = galaxy.getR_d(); // stellar disk scale length in kpc
-  z_d = galaxy.getZ_d(); // stellar disk scale height in kpc
-  R_vir = galaxy.getR_vir(); // viral radius in kpc
-  c_vir = galaxy.getC_vir(); // halo concentration (to account for adiabatic contraction)
-  r_cool = galaxy.getR_cool(); // cooling radius in kpc (MW)
-
-  M_h = M_vir - M_d; // halo mass in M_sun
-  R_s = R_vir / c_vir; // halo scale length in kpc
-  //T_d = 5.9406e5; // SET TO MATCH K_EOS SET BY HAND for K_eos   = 1.859984e-14
-  //T_d = 2.0e5;
-  T_d = 1.0e4; // CHANGED FOR ISOTHERMAL
-  T_h = 1.0e6; // halo temperature, at density floor
-  rho_eos = 1.0e7; //gas eos normalized at 1e7 Msun/kpc^3
-  rho_eos_h = 3.0e3; //gas eos normalized at 3e3 Msun/kpc^3 (about n_h = 10^-3.5)
-  mu = 0.6;
-
-  R_g = 2.0*R_d;   //gas scale length in kpc
-  Sigma_0 = 0.25*M_d/(2*M_PI*R_g*R_g); //central surface density in Msun/kpc^2
-  H_g = z_d; //initial guess for gas scale height
-  //rho_floor = 1.0e3; //ICs minimum density in Msun/kpc^3
-
-  //EOS info
-  cs = sqrt(KB*T_d/(mu*MP))*TIME_UNIT/LENGTH_UNIT; //sound speed in kpc/kyr
-  cs_h = sqrt(KB*T_h/(mu*MP))*TIME_UNIT/LENGTH_UNIT; //sound speed in kpc/kyr
-
-  //set some initial parameters
-  int nhdp = 21;  //number of parameters to pass hydrostatic column
-  Real *hdp = (Real *) calloc(nhdp,sizeof(Real));  //parameters
-  hdp[0] = M_vir;
-  hdp[1] = M_d;
-  hdp[2] = M_h;
-  hdp[3] = R_vir;
-  hdp[4] = c_vir;
-  hdp[5] = R_s;
-  hdp[6] = R_d;
-  hdp[7] = z_d;
-  hdp[8] = T_d;
-  hdp[9] = Sigma_0;
-  hdp[10] = R_g;
-  hdp[11] = H_g;
-  hdp[13] = p.gamma;
-
-  //determine rho_eos by setting central density of disk
-  //based on central temperature
-  rho_eos = determine_rho_eos_D3D(cs, Sigma_0, hdp);
-
-  //set EOS parameters
-  //K_eos = cs*cs*pow(rho_eos,1.0-p.gamma)/p.gamma; //P = K\rho^gamma
-  K_eos = cs*cs*rho_eos; // CHANGED FOR ISOTHERMAL
-  K_eos_h = cs_h*cs_h*pow(rho_eos_h,1.0-p.gamma)/p.gamma;
-
-  //Store remaining parameters
-=======
-  DiskGalaxy galaxy = galaxies::MW;  // NOLINT(cppcoreguidelines-slicing)
-  // M82 model galaxies::M82;
 
   M_vir = galaxy.getM_vir();    // viral mass in M_sun
   M_d   = galaxy.getM_d();      // mass of disk in M_sun (assume all stars)
@@ -880,7 +811,6 @@
   K_eos_h = cs_h * cs_h * pow(rho_eos_h, 1.0 - p.gamma) / p.gamma;
 
   // Store remaining parameters
->>>>>>> ec7e7c37
   hdp[12] = K_eos;
   hdp[14] = 0.0;  // rho_floor, set to 0
   hdp[15] = rho_eos;
@@ -1109,18 +1039,13 @@
         C.density[id] += d;
 
         // store internal energy in Energy array
-<<<<<<< HEAD
-        C.Energy[id] += P/(gama-1.0);
-
-
-	// add a passive scalar
+        C.Energy[id] += P / (gama - 1.0);
+
+	      // add a passive scalar
 	#ifdef SCALAR
-	C.scalar[id] = 0.0;
+	      C.scalar[id] = 0.0;
 	#endif
 	
-=======
-        C.Energy[id] += P / (gama - 1.0);
->>>>>>> ec7e7c37
       }
     }
   }
