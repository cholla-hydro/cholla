--- conflicted
+++ resolved
@@ -180,21 +180,11 @@
   }
 };
 
-<<<<<<< HEAD
-namespace Galaxies {
+namespace galaxies {
     // all masses in M_sun and all distances in kpc
     static DiskGalaxy MW(6.5e10, 3.5, (3.5/5.0), 1.0e12, 261, 20, 157.0);
     //static ClusteredDiskGalaxy MW(1e4, 5e5, 6.5e10, 2.7, 0.7, 1.077e12, 261, 18, 157.0);
     static DiskGalaxy M82(1.0e10, 0.8, 0.15, 5.0e10, 0.8/0.015, 10, 100.0);
 };
-=======
-namespace galaxies
-{
-// all masses in M_sun and all distances in kpc
-// static DiskGalaxy MW(6.5e10, 3.5, (3.5/5.0), 1.0e12, 261, 20, 157.0);
-static ClusteredDiskGalaxy MW(1e4, 5e5, 6.5e10, 2.7, 0.7, 1.077e12, 261, 18, 157.0);
-static DiskGalaxy M82(1.0e10, 0.8, 0.15, 5.0e10, 0.8 / 0.015, 10, 100.0);
-};  // namespace galaxies
->>>>>>> ec7e7c37
 
 #endif  // DISK_GALAXY