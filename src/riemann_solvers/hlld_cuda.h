--- conflicted
+++ resolved
@@ -55,20 +55,6 @@
  */
 Real static const _hlldSmallNumber = 1.0e-8;
 
-<<<<<<< HEAD
-    /*!
-     * \brief Namespace to hold private functions used within the HLLD
-     * solver
-     *
-     */
-    namespace _hlldInternal
-    {
-        /*!
-         * \brief Used for some comparisons. Value was chosen to match what is
-         * used in Athena
-         */
-        Real constexpr _hlldSmallNumber = 1.0e-8;
-=======
 /*!
  * \brief Holds all the data needed for the non-star states of the HLLD solver
  *
@@ -82,7 +68,6 @@
   Real thermalEnergySpecific;
   #endif  // DE
 };
->>>>>>> f1f35a68
 
 /*!
  * \brief Holds all the data needed for the star states of the HLLD solver
