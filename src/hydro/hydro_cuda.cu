/*! \file hydro_cuda.cu
 *  \brief Definitions of functions used in all cuda integration algorithms. */
#ifdef CUDA

  #include <float.h>
  #include <math.h>
  #include <stdio.h>

  #include <limits>

  #include "../global/global.h"
  #include "../global/global_cuda.h"
  #include "../gravity/static_grav.h"
  #include "../hydro/hydro_cuda.h"
  #include "../utils/DeviceVector.h"
  #include "../utils/cuda_utilities.h"
  #include "../utils/gpu.hpp"
  #include "../utils/hydro_utilities.h"
  #include "../utils/reduction_utilities.h"

__global__ void Update_Conserved_Variables_1D(Real *dev_conserved, Real *dev_F, int n_cells, int x_off, int n_ghost,
                                              Real dx, Real xbound, Real dt, Real gamma, int n_fields)
{
  int id;
  #ifdef STATIC_GRAV
  Real d, d_inv, vx;
  Real gx, d_n, d_inv_n, vx_n;
  gx = 0.0;
  #endif

  Real dtodx = dt / dx;

  // get a global thread ID
  id = threadIdx.x + blockIdx.x * blockDim.x;

  // threads corresponding to real cells do the calculation
  if (id > n_ghost - 1 && id < n_cells - n_ghost) {
  #ifdef STATIC_GRAV
    d     = dev_conserved[id];
    d_inv = 1.0 / d;
    vx    = dev_conserved[1 * n_cells + id] * d_inv;
  #endif

    // update the conserved variable array
    dev_conserved[id] += dtodx * (dev_F[id - 1] - dev_F[id]);
    dev_conserved[n_cells + id] += dtodx * (dev_F[n_cells + id - 1] - dev_F[n_cells + id]);
    dev_conserved[2 * n_cells + id] += dtodx * (dev_F[2 * n_cells + id - 1] - dev_F[2 * n_cells + id]);
    dev_conserved[3 * n_cells + id] += dtodx * (dev_F[3 * n_cells + id - 1] - dev_F[3 * n_cells + id]);
    dev_conserved[4 * n_cells + id] += dtodx * (dev_F[4 * n_cells + id - 1] - dev_F[4 * n_cells + id]);
  #ifdef SCALAR
    for (int i = 0; i < NSCALARS; i++) {
      dev_conserved[(5 + i) * n_cells + id] +=
          dtodx * (dev_F[(5 + i) * n_cells + id - 1] - dev_F[(5 + i) * n_cells + id]);
    }
  #endif
  #ifdef DE
    dev_conserved[(n_fields - 1) * n_cells + id] +=
        dtodx * (dev_F[(n_fields - 1) * n_cells + id - 1] - dev_F[(n_fields - 1) * n_cells + id]);
  #endif
  #ifdef STATIC_GRAV  // add gravitational source terms, time averaged from n to
                      // n+1
    calc_g_1D(id, x_off, n_ghost, dx, xbound, &gx);
    d_n     = dev_conserved[id];
    d_inv_n = 1.0 / d_n;
    vx_n    = dev_conserved[1 * n_cells + id] * d_inv_n;
    dev_conserved[n_cells + id] += 0.5 * dt * gx * (d + d_n);
    dev_conserved[4 * n_cells + id] += 0.25 * dt * gx * (d + d_n) * (vx + vx_n);
  #endif
    if (dev_conserved[id] != dev_conserved[id])
      printf("%3d Thread crashed in final update. %f\n", id, dev_conserved[id]);
    /*
    d  =  dev_conserved[            id];
    d_inv = 1.0 / d;
    vx =  dev_conserved[1*n_cells + id] * d_inv;
    vy =  dev_conserved[2*n_cells + id] * d_inv;
    vz =  dev_conserved[3*n_cells + id] * d_inv;
    P  = (dev_conserved[4*n_cells + id] - 0.5*d*(vx*vx + vy*vy + vz*vz)) *
    (gamma - 1.0); if (P < 0.0) printf("%d Negative pressure after final
    update.\n", id);
    */
  }
}

__global__ void Update_Conserved_Variables_2D(Real *dev_conserved, Real *dev_F_x, Real *dev_F_y, int nx, int ny,
                                              int x_off, int y_off, int n_ghost, Real dx, Real dy, Real xbound,
                                              Real ybound, Real dt, Real gamma, int n_fields)
{
  int id, xid, yid, n_cells;
  int imo, jmo;

  #ifdef STATIC_GRAV
  Real d, d_inv, vx, vy;
  Real gx, gy, d_n, d_inv_n, vx_n, vy_n;
  gx = 0.0;
  gy = 0.0;
  #endif

  Real dtodx = dt / dx;
  Real dtody = dt / dy;

  n_cells = nx * ny;

  // get a global thread ID
  int blockId = blockIdx.x + blockIdx.y * gridDim.x;
  id          = threadIdx.x + blockId * blockDim.x;
  yid         = id / nx;
  xid         = id - yid * nx;
  imo         = xid - 1 + yid * nx;
  jmo         = xid + (yid - 1) * nx;

  // threads corresponding to real cells do the calculation
  if (xid > n_ghost - 1 && xid < nx - n_ghost && yid > n_ghost - 1 && yid < ny - n_ghost) {
  #ifdef STATIC_GRAV
    d     = dev_conserved[id];
    d_inv = 1.0 / d;
    vx    = dev_conserved[1 * n_cells + id] * d_inv;
    vy    = dev_conserved[2 * n_cells + id] * d_inv;
  #endif
    // update the conserved variable array
    dev_conserved[id] += dtodx * (dev_F_x[imo] - dev_F_x[id]) + dtody * (dev_F_y[jmo] - dev_F_y[id]);
    dev_conserved[n_cells + id] += dtodx * (dev_F_x[n_cells + imo] - dev_F_x[n_cells + id]) +
                                   dtody * (dev_F_y[n_cells + jmo] - dev_F_y[n_cells + id]);
    dev_conserved[2 * n_cells + id] += dtodx * (dev_F_x[2 * n_cells + imo] - dev_F_x[2 * n_cells + id]) +
                                       dtody * (dev_F_y[2 * n_cells + jmo] - dev_F_y[2 * n_cells + id]);
    dev_conserved[3 * n_cells + id] += dtodx * (dev_F_x[3 * n_cells + imo] - dev_F_x[3 * n_cells + id]) +
                                       dtody * (dev_F_y[3 * n_cells + jmo] - dev_F_y[3 * n_cells + id]);
    dev_conserved[4 * n_cells + id] += dtodx * (dev_F_x[4 * n_cells + imo] - dev_F_x[4 * n_cells + id]) +
                                       dtody * (dev_F_y[4 * n_cells + jmo] - dev_F_y[4 * n_cells + id]);
  #ifdef SCALAR
    for (int i = 0; i < NSCALARS; i++) {
      dev_conserved[(5 + i) * n_cells + id] +=
          dtodx * (dev_F_x[(5 + i) * n_cells + imo] - dev_F_x[(5 + i) * n_cells + id]) +
          dtody * (dev_F_y[(5 + i) * n_cells + jmo] - dev_F_y[(5 + i) * n_cells + id]);
    }
  #endif
  #ifdef DE
    dev_conserved[(n_fields - 1) * n_cells + id] +=
        dtodx * (dev_F_x[(n_fields - 1) * n_cells + imo] - dev_F_x[(n_fields - 1) * n_cells + id]) +
        dtody * (dev_F_y[(n_fields - 1) * n_cells + jmo] - dev_F_y[(n_fields - 1) * n_cells + id]);
  #endif
  #ifdef STATIC_GRAV
    // calculate the gravitational acceleration as a function of x & y position
    calc_g_2D(xid, yid, x_off, y_off, n_ghost, dx, dy, xbound, ybound, &gx, &gy);
    // add gravitational source terms, time averaged from n to n+1
    d_n     = dev_conserved[id];
    d_inv_n = 1.0 / d_n;
    vx_n    = dev_conserved[1 * n_cells + id] * d_inv_n;
    vy_n    = dev_conserved[2 * n_cells + id] * d_inv_n;
    dev_conserved[n_cells + id] += 0.5 * dt * gx * (d + d_n);
    dev_conserved[2 * n_cells + id] += 0.5 * dt * gy * (d + d_n);
    dev_conserved[4 * n_cells + id] +=
        0.25 * dt * gx * (d + d_n) * (vx + vx_n) + 0.25 * dt * gy * (d + d_n) * (vy + vy_n);
  #endif
    if (dev_conserved[id] < 0.0 || dev_conserved[id] != dev_conserved[id]) {
      printf("%3d %3d Thread crashed in final update. %f %f %f\n", xid, yid, dtodx * (dev_F_x[imo] - dev_F_x[id]),
             dtody * (dev_F_y[jmo] - dev_F_y[id]), dev_conserved[id]);
    }
    /*
    d  =  dev_conserved[            id];
    d_inv = 1.0 / d;
    vx =  dev_conserved[1*n_cells + id] * d_inv;
    vy =  dev_conserved[2*n_cells + id] * d_inv;
    vz =  dev_conserved[3*n_cells + id] * d_inv;
    P  = (dev_conserved[4*n_cells + id] - 0.5*d*(vx*vx + vy*vy + vz*vz)) *
    (gamma - 1.0); if (P < 0.0) printf("%3d %3d Negative pressure after final
    update. %f %f %f %f\n", xid, yid, dev_conserved[4*n_cells + id],
    0.5*d*vx*vx, 0.5*d*vy*vy, P);
    */
  }
}

__global__ void Update_Conserved_Variables_3D(Real *dev_conserved, Real *Q_Lx, Real *Q_Rx, Real *Q_Ly, Real *Q_Ry,
                                              Real *Q_Lz, Real *Q_Rz, Real *dev_F_x, Real *dev_F_y, Real *dev_F_z,
                                              int nx, int ny, int nz, int x_off, int y_off, int z_off, int n_ghost,
                                              Real dx, Real dy, Real dz, Real xbound, Real ybound, Real zbound, Real dt,
                                              Real gamma, int n_fields, Real density_floor, Real *dev_potential)
{
  int id, xid, yid, zid, n_cells;
  int imo, jmo, kmo;

  #ifdef STATIC_GRAV
  Real d, d_inv, vx, vy, vz;
  Real gx, gy, gz, d_n, d_inv_n, vx_n, vy_n, vz_n;
  gx = 0.0;
  gy = 0.0;
  gz = 0.0;
  #endif

  #ifdef DENSITY_FLOOR
  Real dens_0;
  #endif

  #ifdef GRAVITY
  Real d, d_inv, vx, vy, vz;
  Real gx, gy, gz, d_n, d_inv_n, vx_n, vy_n, vz_n;
  Real pot_l, pot_r;
  int id_l, id_r;
  gx = 0.0;
  gy = 0.0;
  gz = 0.0;

    #ifdef GRAVITY_5_POINTS_GRADIENT
  int id_ll, id_rr;
  Real pot_ll, pot_rr;
    #endif

  #endif  // GRAVITY

  Real dtodx = dt / dx;
  Real dtody = dt / dy;
  Real dtodz = dt / dz;
  n_cells    = nx * ny * nz;

  // get a global thread ID
  id  = threadIdx.x + blockIdx.x * blockDim.x;
  zid = id / (nx * ny);
  yid = (id - zid * nx * ny) / nx;
  xid = id - zid * nx * ny - yid * nx;
  imo = xid - 1 + yid * nx + zid * nx * ny;
  jmo = xid + (yid - 1) * nx + zid * nx * ny;
  kmo = xid + yid * nx + (zid - 1) * nx * ny;

  // threads corresponding to real cells do the calculation
  if (xid > n_ghost - 1 && xid < nx - n_ghost && yid > n_ghost - 1 && yid < ny - n_ghost && zid > n_ghost - 1 &&
      zid < nz - n_ghost) {
  #if defined(STATIC_GRAV) || defined(GRAVITY)
    d     = dev_conserved[id];
    d_inv = 1.0 / d;
    vx    = dev_conserved[1 * n_cells + id] * d_inv;
    vy    = dev_conserved[2 * n_cells + id] * d_inv;
    vz    = dev_conserved[3 * n_cells + id] * d_inv;
  #endif

    // update the conserved variable array
    dev_conserved[id] += dtodx * (dev_F_x[imo] - dev_F_x[id]) + dtody * (dev_F_y[jmo] - dev_F_y[id]) +
                         dtodz * (dev_F_z[kmo] - dev_F_z[id]);
    dev_conserved[n_cells + id] += dtodx * (dev_F_x[n_cells + imo] - dev_F_x[n_cells + id]) +
                                   dtody * (dev_F_y[n_cells + jmo] - dev_F_y[n_cells + id]) +
                                   dtodz * (dev_F_z[n_cells + kmo] - dev_F_z[n_cells + id]);
    dev_conserved[2 * n_cells + id] += dtodx * (dev_F_x[2 * n_cells + imo] - dev_F_x[2 * n_cells + id]) +
                                       dtody * (dev_F_y[2 * n_cells + jmo] - dev_F_y[2 * n_cells + id]) +
                                       dtodz * (dev_F_z[2 * n_cells + kmo] - dev_F_z[2 * n_cells + id]);
    dev_conserved[3 * n_cells + id] += dtodx * (dev_F_x[3 * n_cells + imo] - dev_F_x[3 * n_cells + id]) +
                                       dtody * (dev_F_y[3 * n_cells + jmo] - dev_F_y[3 * n_cells + id]) +
                                       dtodz * (dev_F_z[3 * n_cells + kmo] - dev_F_z[3 * n_cells + id]);
    dev_conserved[4 * n_cells + id] += dtodx * (dev_F_x[4 * n_cells + imo] - dev_F_x[4 * n_cells + id]) +
                                       dtody * (dev_F_y[4 * n_cells + jmo] - dev_F_y[4 * n_cells + id]) +
                                       dtodz * (dev_F_z[4 * n_cells + kmo] - dev_F_z[4 * n_cells + id]);
  #ifdef SCALAR
    for (int i = 0; i < NSCALARS; i++) {
      dev_conserved[(5 + i) * n_cells + id] +=
          dtodx * (dev_F_x[(5 + i) * n_cells + imo] - dev_F_x[(5 + i) * n_cells + id]) +
          dtody * (dev_F_y[(5 + i) * n_cells + jmo] - dev_F_y[(5 + i) * n_cells + id]) +
          dtodz * (dev_F_z[(5 + i) * n_cells + kmo] - dev_F_z[(5 + i) * n_cells + id]);
    #ifdef COOLING_GRACKLE
      // If the updated value is negative, then revert to the value before the
      // update
      if (dev_conserved[(5 + i) * n_cells + id] < 0) {
        dev_conserved[(5 + i) * n_cells + id] -=
            dtodx * (dev_F_x[(5 + i) * n_cells + imo] - dev_F_x[(5 + i) * n_cells + id]) +
            dtody * (dev_F_y[(5 + i) * n_cells + jmo] - dev_F_y[(5 + i) * n_cells + id]) +
            dtodz * (dev_F_z[(5 + i) * n_cells + kmo] - dev_F_z[(5 + i) * n_cells + id]);
      }
    #endif
    }
  #endif
  #ifdef DE
    dev_conserved[(n_fields - 1) * n_cells + id] +=
        dtodx * (dev_F_x[(n_fields - 1) * n_cells + imo] - dev_F_x[(n_fields - 1) * n_cells + id]) +
        dtody * (dev_F_y[(n_fields - 1) * n_cells + jmo] - dev_F_y[(n_fields - 1) * n_cells + id]) +
        dtodz * (dev_F_z[(n_fields - 1) * n_cells + kmo] - dev_F_z[(n_fields - 1) * n_cells + id]);
      // +  0.5*P*(dtodx*(vx_imo-vx_ipo) + dtody*(vy_jmo-vy_jpo) +
      // dtodz*(vz_kmo-vz_kpo));
      // Note: this term is added in a separate kernel to avoid synchronization
      // issues
  #endif

  #ifdef DENSITY_FLOOR
    if (dev_conserved[id] < density_floor) {
      if (dev_conserved[id] > 0) {
        dens_0 = dev_conserved[id];
        // Set the density to the density floor
        dev_conserved[id] = density_floor;
        // Scale the conserved values to the new density
        dev_conserved[1 * n_cells + id] *= (density_floor / dens_0);
        dev_conserved[2 * n_cells + id] *= (density_floor / dens_0);
        dev_conserved[3 * n_cells + id] *= (density_floor / dens_0);
        dev_conserved[4 * n_cells + id] *= (density_floor / dens_0);
    #ifdef DE
        dev_conserved[(n_fields - 1) * n_cells + id] *= (density_floor / dens_0);
    #endif
      } else {
        // If the density is negative: average the density on that cell
        dens_0 = dev_conserved[id];
        Average_Cell_Single_Field(0, xid, yid, zid, nx, ny, nz, n_cells, dev_conserved);
      }
    }
  #endif  // DENSITY_FLOOR

  #ifdef STATIC_GRAV
    calc_g_3D(xid, yid, zid, x_off, y_off, z_off, n_ghost, dx, dy, dz, xbound, ybound, zbound, &gx, &gy, &gz);
    d_n     = dev_conserved[id];
    d_inv_n = 1.0 / d_n;
    vx_n    = dev_conserved[1 * n_cells + id] * d_inv_n;
    vy_n    = dev_conserved[2 * n_cells + id] * d_inv_n;
    vz_n    = dev_conserved[3 * n_cells + id] * d_inv_n;
    dev_conserved[n_cells + id] += 0.5 * dt * gx * (d + d_n);
    dev_conserved[2 * n_cells + id] += 0.5 * dt * gy * (d + d_n);
    dev_conserved[3 * n_cells + id] += 0.5 * dt * gz * (d + d_n);
    dev_conserved[4 * n_cells + id] += 0.25 * dt * gx * (d + d_n) * (vx + vx_n) +
                                       0.25 * dt * gy * (d + d_n) * (vy + vy_n) +
                                       0.25 * dt * gz * (d + d_n) * (vz + vz_n);
  #endif

  #ifdef GRAVITY
    d_n     = dev_conserved[id];
    d_inv_n = 1.0 / d_n;
    vx_n    = dev_conserved[1 * n_cells + id] * d_inv_n;
    vy_n    = dev_conserved[2 * n_cells + id] * d_inv_n;
    vz_n    = dev_conserved[3 * n_cells + id] * d_inv_n;

    // Calculate the -gradient of potential
    // Get X componet of gravity field
    id_l  = (xid - 1) + (yid)*nx + (zid)*nx * ny;
    id_r  = (xid + 1) + (yid)*nx + (zid)*nx * ny;
    pot_l = dev_potential[id_l];
    pot_r = dev_potential[id_r];
    #ifdef GRAVITY_5_POINTS_GRADIENT
    id_ll  = (xid - 2) + (yid)*nx + (zid)*nx * ny;
    id_rr  = (xid + 2) + (yid)*nx + (zid)*nx * ny;
    pot_ll = dev_potential[id_ll];
    pot_rr = dev_potential[id_rr];
    gx     = -1 * (-pot_rr + 8 * pot_r - 8 * pot_l + pot_ll) / (12 * dx);
    #else
    gx = -0.5 * (pot_r - pot_l) / dx;
    #endif

    // Get Y componet of gravity field
    id_l  = (xid) + (yid - 1) * nx + (zid)*nx * ny;
    id_r  = (xid) + (yid + 1) * nx + (zid)*nx * ny;
    pot_l = dev_potential[id_l];
    pot_r = dev_potential[id_r];
    #ifdef GRAVITY_5_POINTS_GRADIENT
    id_ll  = (xid) + (yid - 2) * nx + (zid)*nx * ny;
    id_rr  = (xid) + (yid + 2) * nx + (zid)*nx * ny;
    pot_ll = dev_potential[id_ll];
    pot_rr = dev_potential[id_rr];
    gy     = -1 * (-pot_rr + 8 * pot_r - 8 * pot_l + pot_ll) / (12 * dx);
    #else
    gy = -0.5 * (pot_r - pot_l) / dy;
    #endif
    // Get Z componet of gravity field
    id_l  = (xid) + (yid)*nx + (zid - 1) * nx * ny;
    id_r  = (xid) + (yid)*nx + (zid + 1) * nx * ny;
    pot_l = dev_potential[id_l];
    pot_r = dev_potential[id_r];
    #ifdef GRAVITY_5_POINTS_GRADIENT
    id_ll  = (xid) + (yid)*nx + (zid - 2) * nx * ny;
    id_rr  = (xid) + (yid)*nx + (zid + 2) * nx * ny;
    pot_ll = dev_potential[id_ll];
    pot_rr = dev_potential[id_rr];
    gz     = -1 * (-pot_rr + 8 * pot_r - 8 * pot_l + pot_ll) / (12 * dx);
    #else
    gz = -0.5 * (pot_r - pot_l) / dz;
    #endif

    // Add gravity term to Momentum
    dev_conserved[n_cells + id] += 0.5 * dt * gx * (d + d_n);
    dev_conserved[2 * n_cells + id] += 0.5 * dt * gy * (d + d_n);
    dev_conserved[3 * n_cells + id] += 0.5 * dt * gz * (d + d_n);

    // Add gravity term to Total Energy
    // Add the work done by the gravitational force
    dev_conserved[4 * n_cells + id] +=
        0.5 * dt * (gx * (d * vx + d_n * vx_n) + gy * (d * vy + d_n * vy_n) + gz * (d * vz + d_n * vz_n));

  #endif  // GRAVITY

  #if !(defined(DENSITY_FLOOR) && defined(TEMPERATURE_FLOOR))
    if (dev_conserved[id] < 0.0 || dev_conserved[id] != dev_conserved[id] || dev_conserved[4 * n_cells + id] < 0.0 ||
        dev_conserved[4 * n_cells + id] != dev_conserved[4 * n_cells + id]) {
      printf("%3d %3d %3d Thread crashed in final update. %e %e %e %e %e\n", xid + x_off, yid + y_off, zid + z_off,
             dev_conserved[id], dtodx * (dev_F_x[imo] - dev_F_x[id]), dtody * (dev_F_y[jmo] - dev_F_y[id]),
             dtodz * (dev_F_z[kmo] - dev_F_z[id]), dev_conserved[4 * n_cells + id]);
    }
  #endif  // DENSITY_FLOOR
    /*
    d  =  dev_conserved[            id];
    d_inv = 1.0 / d;
    vx =  dev_conserved[1*n_cells + id] * d_inv;
    vy =  dev_conserved[2*n_cells + id] * d_inv;
    vz =  dev_conserved[3*n_cells + id] * d_inv;
    P  = (dev_conserved[4*n_cells + id] - 0.5*d*(vx*vx + vy*vy + vz*vz)) *
    (gamma - 1.0); if (P < 0.0) printf("%3d %3d %3d Negative pressure after
    final update. %f %f %f %f %f\n", xid, yid, zid, dev_conserved[4*n_cells +
    id], 0.5*d*vx*vx, 0.5*d*vy*vy, 0.5*d*vz*vz, P);
    */
  }
}

__device__ __host__ Real hydroInverseCrossingTime(Real const &E, Real const &d, Real const &d_inv, Real const &vx,
                                                  Real const &vy, Real const &vz, Real const &dx, Real const &dy,
                                                  Real const &dz, Real const &gamma)
{
  // Compute pressure and sound speed
  Real P  = (E - 0.5 * d * (vx * vx + vy * vy + vz * vz)) * (gamma - 1.0);
  Real cs = sqrt(d_inv * gamma * P);

  // Find maximum inverse crossing time in the cell (i.e. minimum crossing time)
  Real cellMaxInverseDt = fmax((fabs(vx) + cs) / dx, (fabs(vy) + cs) / dy);
  cellMaxInverseDt      = fmax(cellMaxInverseDt, (fabs(vz) + cs) / dz);
  cellMaxInverseDt      = fmax(cellMaxInverseDt, 0.0);

  return cellMaxInverseDt;
}

__device__ __host__ Real mhdInverseCrossingTime(Real const &E, Real const &d, Real const &d_inv, Real const &vx,
                                                Real const &vy, Real const &vz, Real const &avgBx, Real const &avgBy,
                                                Real const &avgBz, Real const &dx, Real const &dy, Real const &dz,
                                                Real const &gamma)
{
  // Compute the gas pressure and fast magnetosonic speed
  Real gasP = mhd::utils::computeGasPressure(E, d, vx * d, vy * d, vz * d, avgBx, avgBy, avgBz, gamma);
  Real cf   = mhd::utils::fastMagnetosonicSpeed(d, gasP, avgBx, avgBy, avgBz, gamma);

  // Find maximum inverse crossing time in the cell (i.e. minimum crossing time)
  Real cellMaxInverseDt = fmax((fabs(vx) + cf) / dx, (fabs(vy) + cf) / dy);
  cellMaxInverseDt      = fmax(cellMaxInverseDt, (fabs(vz) + cf) / dz);
  cellMaxInverseDt      = fmax(cellMaxInverseDt, 0.0);

  return cellMaxInverseDt;
}

__global__ void Calc_dt_1D(Real *dev_conserved, Real *dev_dti, Real gamma, int n_ghost, int nx, Real dx)
{
  Real max_dti = -DBL_MAX;

  Real d, d_inv, vx, vy, vz, P, cs;
  int n_cells = nx;

  // Grid stride loop to perform as much of the reduction as possible. The
  // fact that `id` has type `size_t` is important. I'm not totally sure why
  // but setting it to int results in some kind of silent over/underflow issue
  // even though we're not hitting those kinds of numbers. Setting it to type
  // uint or size_t fixes them
  for (size_t id = threadIdx.x + blockIdx.x * blockDim.x; id < n_cells; id += blockDim.x * gridDim.x) {
    // threads corresponding to real cells do the calculation
    if (id > n_ghost - 1 && id < n_cells - n_ghost) {
      // start timestep calculation here
      // every thread collects the conserved variables it needs from global
      // memory
      d     = dev_conserved[id];
      d_inv = 1.0 / d;
      vx    = dev_conserved[1 * n_cells + id] * d_inv;
      vy    = dev_conserved[2 * n_cells + id] * d_inv;
      vz    = dev_conserved[3 * n_cells + id] * d_inv;
      P     = (dev_conserved[4 * n_cells + id] - 0.5 * d * (vx * vx + vy * vy + vz * vz)) * (gamma - 1.0);
      P     = fmax(P, (Real)TINY_NUMBER);
      // find the max wavespeed in that cell, use it to calculate the inverse
      // timestep
      cs      = sqrt(d_inv * gamma * P);
      max_dti = fmax(max_dti, (fabs(vx) + cs) / dx);
    }
  }

  // do the grid wide reduction (find the max inverse timestep in the grid)
  reduction_utilities::gridReduceMax(max_dti, dev_dti);
}

__global__ void Calc_dt_2D(Real *dev_conserved, Real *dev_dti, Real gamma, int n_ghost, int nx, int ny, Real dx,
                           Real dy)
{
  Real max_dti = -DBL_MAX;

  Real d, d_inv, vx, vy, vz, P, cs;
  int xid, yid, n_cells;
  n_cells = nx * ny;

  // Grid stride loop to perform as much of the reduction as possible. The
  // fact that `id` has type `size_t` is important. I'm not totally sure why
  // but setting it to int results in some kind of silent over/underflow issue
  // even though we're not hitting those kinds of numbers. Setting it to type
  // uint or size_t fixes them
  for (size_t id = threadIdx.x + blockIdx.x * blockDim.x; id < n_cells; id += blockDim.x * gridDim.x) {
    // get a global thread ID
    yid = id / nx;
    xid = id - yid * nx;

    // threads corresponding to real cells do the calculation
    if (xid > n_ghost - 1 && xid < nx - n_ghost && yid > n_ghost - 1 && yid < ny - n_ghost) {
      // every thread collects the conserved variables it needs from global
      // memory
      d     = dev_conserved[id];
      d_inv = 1.0 / d;
      vx    = dev_conserved[1 * n_cells + id] * d_inv;
      vy    = dev_conserved[2 * n_cells + id] * d_inv;
      vz    = dev_conserved[3 * n_cells + id] * d_inv;
      P     = (dev_conserved[4 * n_cells + id] - 0.5 * d * (vx * vx + vy * vy + vz * vz)) * (gamma - 1.0);
      P     = fmax(P, (Real)1.0e-20);
      // find the max wavespeed in that cell, use it to calculate the inverse
      // timestep
      cs      = sqrt(d_inv * gamma * P);
      max_dti = fmax(max_dti, fmax((fabs(vx) + cs) / dx, (fabs(vy) + cs) / dy));
    }
  }

  // do the grid wide reduction (find the max inverse timestep in the grid)
  reduction_utilities::gridReduceMax(max_dti, dev_dti);
}

__global__ void Calc_dt_3D(Real *dev_conserved, Real *dev_dti, Real gamma, int n_ghost, int n_fields, int nx, int ny,
                           int nz, Real dx, Real dy, Real dz)
{
  Real max_dti = -DBL_MAX;

  Real d, d_inv, vx, vy, vz, E;
  int xid, yid, zid, n_cells;

  n_cells = nx * ny * nz;

  // Grid stride loop to perform as much of the reduction as possible. The
  // fact that `id` has type `size_t` is important. I'm not totally sure why
  // but setting it to int results in some kind of silent over/underflow issue
  // even though we're not hitting those kinds of numbers. Setting it to type
  // uint or size_t fixes them
  for (size_t id = threadIdx.x + blockIdx.x * blockDim.x; id < n_cells; id += blockDim.x * gridDim.x) {
    // get a global thread ID
    cuda_utilities::compute3DIndices(id, nx, ny, xid, yid, zid);

    // threads corresponding to real cells do the calculation
    if (xid > n_ghost - 1 && xid < nx - n_ghost && yid > n_ghost - 1 && yid < ny - n_ghost && zid > n_ghost - 1 &&
        zid < nz - n_ghost) {
      // every thread collects the conserved variables it needs from global
      // memory
      d     = dev_conserved[id];
      d_inv = 1.0 / d;
      vx    = dev_conserved[1 * n_cells + id] * d_inv;
      vy    = dev_conserved[2 * n_cells + id] * d_inv;
      vz    = dev_conserved[3 * n_cells + id] * d_inv;
      E     = dev_conserved[4 * n_cells + id];

  // Compute the maximum inverse crossing time in the cell
  #ifdef MHD
      // Compute the cell centered magnetic field using a straight average of
      // the faces
      auto const [avgBx, avgBy, avgBz] =
          mhd::utils::cellCenteredMagneticFields(dev_conserved, id, xid, yid, zid, n_cells, nx, ny);
      max_dti = fmax(max_dti, mhdInverseCrossingTime(E, d, d_inv, vx, vy, vz, avgBx, avgBy, avgBz, dx, dy, dz, gamma));
  #else   // not MHD
      max_dti = fmax(max_dti, hydroInverseCrossingTime(E, d, d_inv, vx, vy, vz, dx, dy, dz, gamma));
  #endif  // MHD
    }
  }

  // do the grid wide reduction (find the max inverse timestep in the grid)
  reduction_utilities::gridReduceMax(max_dti, dev_dti);
}

Real Calc_dt_GPU(Real *dev_conserved, int nx, int ny, int nz, int n_ghost, int n_fields, Real dx, Real dy, Real dz,
                 Real gamma)
{
<<<<<<< HEAD
  // set values for GPU kernels
  unsigned int threadsPerBlock, numBlocks;
  int ngrid = (nx*ny*nz + TPB - 1 )/TPB;
  // reduction_utilities::reductionLaunchParams(numBlocks, threadsPerBlock); // Uncomment this if we fix the AtomicDouble bug - Alwin
  threadsPerBlock = TPB;
  numBlocks = ngrid;

  Real* dev_dti = dev_dti_array;
=======
  // Allocate the device memory
  cuda_utilities::DeviceVector<Real> static dev_dti(1);
>>>>>>> f1f35a68

  // Set the device side inverse time step to the smallest possible double so
  // that the reduction isn't using the maximum value of the previous iteration
  dev_dti.assign(std::numeric_limits<double>::lowest());

  // compute dt and store in dev_dti
  if (nx > 1 && ny == 1 && nz == 1)  // 1D
  {
    // set launch parameters for GPU kernels.
    cuda_utilities::AutomaticLaunchParams static const launchParams(Calc_dt_1D);
    hipLaunchKernelGGL(Calc_dt_1D, launchParams.numBlocks, launchParams.threadsPerBlock, 0, 0, dev_conserved,
                       dev_dti.data(), gamma, n_ghost, nx, dx);
  } else if (nx > 1 && ny > 1 && nz == 1)  // 2D
  {
    // set launch parameters for GPU kernels.
    cuda_utilities::AutomaticLaunchParams static const launchParams(Calc_dt_2D);
    hipLaunchKernelGGL(Calc_dt_2D, launchParams.numBlocks, launchParams.threadsPerBlock, 0, 0, dev_conserved,
                       dev_dti.data(), gamma, n_ghost, nx, ny, dx, dy);
  } else if (nx > 1 && ny > 1 && nz > 1)  // 3D
  {
    // set launch parameters for GPU kernels.
    cuda_utilities::AutomaticLaunchParams static const launchParams(Calc_dt_3D);
    hipLaunchKernelGGL(Calc_dt_3D, launchParams.numBlocks, launchParams.threadsPerBlock, 0, 0, dev_conserved,
                       dev_dti.data(), gamma, n_ghost, n_fields, nx, ny, nz, dx, dy, dz);
  }
  CudaCheckError();

  // Note: dev_dti[0] is DeviceVector syntactic sugar for returning a value via
  // cudaMemcpy
  return dev_dti[0];
}

  #ifdef AVERAGE_SLOW_CELLS

void Average_Slow_Cells(Real *dev_conserved, int nx, int ny, int nz, int n_ghost, int n_fields, Real dx, Real dy,
                        Real dz, Real gamma, Real max_dti_slow)
{
  // set values for GPU kernels
  int n_cells = nx * ny * nz;
  int ngrid   = (n_cells + TPB - 1) / TPB;
  // number of blocks per 1D grid
  dim3 dim1dGrid(ngrid, 1, 1);
  //  number of threads per 1D block
  dim3 dim1dBlock(TPB, 1, 1);

  if (nx > 1 && ny > 1 && nz > 1) {  // 3D
    hipLaunchKernelGGL(Average_Slow_Cells_3D, dim1dGrid, dim1dBlock, 0, 0, dev_conserved, nx, ny, nz, n_ghost, n_fields,
                       dx, dy, dz, gamma, max_dti_slow);
  }
}

__global__ void Average_Slow_Cells_3D(Real *dev_conserved, int nx, int ny, int nz, int n_ghost, int n_fields, Real dx,
                                      Real dy, Real dz, Real gamma, Real max_dti_slow)
{
  int id, xid, yid, zid, n_cells;
  Real d, d_inv, vx, vy, vz, E, max_dti;
  Real speed, temp, P, cs;

  // get a global thread ID
  id      = threadIdx.x + blockIdx.x * blockDim.x;
  n_cells = nx * ny * nz;

  cuda_utilities::compute3DIndices(id, nx, ny, xid, yid, zid);

  // threads corresponding to real cells do the calculation
  if (xid > n_ghost - 1 && xid < nx - n_ghost && yid > n_ghost - 1 && yid < ny - n_ghost && zid > n_ghost - 1 &&
      zid < nz - n_ghost) {
    d     = dev_conserved[id];
    d_inv = 1.0 / d;
    vx    = dev_conserved[1 * n_cells + id] * d_inv;
    vy    = dev_conserved[2 * n_cells + id] * d_inv;
    vz    = dev_conserved[3 * n_cells + id] * d_inv;
    E     = dev_conserved[4 * n_cells + id];

    // Compute the maximum inverse crossing time in the cell
    max_dti = hydroInverseCrossingTime(E, d, d_inv, vx, vy, vz, dx, dy, dz, gamma);

    if (max_dti > max_dti_slow) {
      speed = sqrt(vx * vx + vy * vy + vz * vz);
      temp  = (gamma - 1) * (E - 0.5 * (speed * speed) * d) * ENERGY_UNIT / (d * DENSITY_UNIT / 0.6 / MP) / KB;
      P     = (E - 0.5 * d * (vx * vx + vy * vy + vz * vz)) * (gamma - 1.0);
      cs    = sqrt(d_inv * gamma * P) * VELOCITY_UNIT * 1e-5;
      // Average this cell
      kernel_printf(
          " Average Slow Cell [ %d %d %d ] -> dt_cell=%f    dt_min=%f, n=%.3e, "
          "T=%.3e, v=%.3e (%.3e, %.3e, %.3e), cs=%.3e\n",
          xid, yid, zid, 1. / max_dti, 1. / max_dti_slow, dev_conserved[id] * DENSITY_UNIT / 0.6 / MP, temp,
          speed * VELOCITY_UNIT * 1e-5, vx * VELOCITY_UNIT * 1e-5, vy * VELOCITY_UNIT * 1e-5, vz * VELOCITY_UNIT * 1e-5,
          cs);
      Average_Cell_All_Fields(xid, yid, zid, nx, ny, nz, n_cells, n_fields, dev_conserved);
    }
  }
}
  #endif  // AVERAGE_SLOW_CELLS

  #ifdef DE
__global__ void Partial_Update_Advected_Internal_Energy_1D(Real *dev_conserved, Real *Q_Lx, Real *Q_Rx, int nx,
                                                           int n_ghost, Real dx, Real dt, Real gamma, int n_fields)
{
  int id, xid, n_cells;
  int imo, ipo;
  Real d, d_inv, vx, vy, vz;
  Real vx_imo, vx_ipo;
  Real P, E, E_kin, GE;

  Real dtodx = dt / dx;
  n_cells    = nx;

  // get a global thread ID
  id  = threadIdx.x + blockIdx.x * blockDim.x;
  xid = id;

  // threads corresponding to real cells do the calculation
  if (xid > n_ghost - 1 && xid < nx - n_ghost) {
    d     = dev_conserved[id];
    d_inv = 1.0 / d;
    vx    = dev_conserved[1 * n_cells + id] * d_inv;
    vy    = dev_conserved[2 * n_cells + id] * d_inv;
    vz    = dev_conserved[3 * n_cells + id] * d_inv;
    // PRESSURE_DE
    E     = dev_conserved[4 * n_cells + id];
    GE    = dev_conserved[(n_fields - 1) * n_cells + id];
    E_kin = 0.5 * d * (vx * vx + vy * vy + vz * vz);
    P     = hydro_utilities::Get_Pressure_From_DE(E, E - E_kin, GE, gamma);
    P     = fmax(P, (Real)TINY_NUMBER);

    imo = xid - 1;
    ipo = xid + 1;

    vx_imo = dev_conserved[1 * n_cells + imo] / dev_conserved[imo];
    vx_ipo = dev_conserved[1 * n_cells + ipo] / dev_conserved[ipo];

    // Use center values of neighbor cells for the divergence of velocity
    dev_conserved[(n_fields - 1) * n_cells + id] += 0.5 * P * (dtodx * (vx_imo - vx_ipo));
  }
}

__global__ void Partial_Update_Advected_Internal_Energy_2D(Real *dev_conserved, Real *Q_Lx, Real *Q_Rx, Real *Q_Ly,
                                                           Real *Q_Ry, int nx, int ny, int n_ghost, Real dx, Real dy,
                                                           Real dt, Real gamma, int n_fields)
{
  int id, xid, yid, n_cells;
  int imo, jmo;
  int ipo, jpo;
  Real d, d_inv, vx, vy, vz;
  Real vx_imo, vx_ipo, vy_jmo, vy_jpo;
  Real P, E, E_kin, GE;

  Real dtodx = dt / dx;
  Real dtody = dt / dy;
  n_cells    = nx * ny;

  // get a global thread ID
  int blockId = blockIdx.x + blockIdx.y * gridDim.x;
  id          = threadIdx.x + blockId * blockDim.x;
  yid         = id / nx;
  xid         = id - yid * nx;

  // threads corresponding to real cells do the calculation
  if (xid > n_ghost - 1 && xid < nx - n_ghost && yid > n_ghost - 1 && yid < ny - n_ghost) {
    d     = dev_conserved[id];
    d_inv = 1.0 / d;
    vx    = dev_conserved[1 * n_cells + id] * d_inv;
    vy    = dev_conserved[2 * n_cells + id] * d_inv;
    vz    = dev_conserved[3 * n_cells + id] * d_inv;
    // PRESSURE_DE
    E     = dev_conserved[4 * n_cells + id];
    GE    = dev_conserved[(n_fields - 1) * n_cells + id];
    E_kin = 0.5 * d * (vx * vx + vy * vy + vz * vz);
    P     = hydro_utilities::Get_Pressure_From_DE(E, E - E_kin, GE, gamma);
    P     = fmax(P, (Real)TINY_NUMBER);

    imo = xid - 1 + yid * nx;
    ipo = xid + 1 + yid * nx;
    jmo = xid + (yid - 1) * nx;
    jpo = xid + (yid + 1) * nx;

    vx_imo = dev_conserved[1 * n_cells + imo] / dev_conserved[imo];
    vx_ipo = dev_conserved[1 * n_cells + ipo] / dev_conserved[ipo];
    vy_jmo = dev_conserved[2 * n_cells + jmo] / dev_conserved[jmo];
    vy_jpo = dev_conserved[2 * n_cells + jpo] / dev_conserved[jpo];

    // Use center values of neighbor cells for the divergence of velocity
    dev_conserved[(n_fields - 1) * n_cells + id] += 0.5 * P * (dtodx * (vx_imo - vx_ipo) + dtody * (vy_jmo - vy_jpo));
  }
}

__global__ void Partial_Update_Advected_Internal_Energy_3D(Real *dev_conserved, Real *Q_Lx, Real *Q_Rx, Real *Q_Ly,
                                                           Real *Q_Ry, Real *Q_Lz, Real *Q_Rz, int nx, int ny, int nz,
                                                           int n_ghost, Real dx, Real dy, Real dz, Real dt, Real gamma,
                                                           int n_fields)
{
  int id, xid, yid, zid, n_cells;
  int imo, jmo, kmo;
  int ipo, jpo, kpo;
  Real d, d_inv, vx, vy, vz;
  Real vx_imo, vx_ipo, vy_jmo, vy_jpo, vz_kmo, vz_kpo;
  Real P, E, E_kin, GE;
  // Real vx_L, vx_R, vy_L, vy_R, vz_L, vz_R;

  Real dtodx = dt / dx;
  Real dtody = dt / dy;
  Real dtodz = dt / dz;
  n_cells    = nx * ny * nz;

  // get a global thread ID
  id  = threadIdx.x + blockIdx.x * blockDim.x;
  zid = id / (nx * ny);
  yid = (id - zid * nx * ny) / nx;
  xid = id - zid * nx * ny - yid * nx;

  // threads corresponding to real cells do the calculation
  if (xid > n_ghost - 1 && xid < nx - n_ghost && yid > n_ghost - 1 && yid < ny - n_ghost && zid > n_ghost - 1 &&
      zid < nz - n_ghost) {
    d     = dev_conserved[id];
    d_inv = 1.0 / d;
    vx    = dev_conserved[1 * n_cells + id] * d_inv;
    vy    = dev_conserved[2 * n_cells + id] * d_inv;
    vz    = dev_conserved[3 * n_cells + id] * d_inv;
    // PRESSURE_DE
    E     = dev_conserved[4 * n_cells + id];
    GE    = dev_conserved[(n_fields - 1) * n_cells + id];
    E_kin = hydro_utilities::Calc_Kinetic_Energy_From_Velocity(d, vx, vy, vz);
    #ifdef MHD
    // Add the magnetic energy
    auto [centeredBx, centeredBy, centeredBz] = mhd::utils::cellCenteredMagneticFields(
        dev_conserved, id, xid, yid, zid, n_cells, nx, ny) E_kin += mhd::utils::computeMagneticEnergy(magX, magY, magZ);
    #endif  // MHD
    P = hydro_utilities::Get_Pressure_From_DE(E, E - E_kin, GE, gamma);
    P = fmax(P, (Real)TINY_NUMBER);

    imo = xid - 1 + yid * nx + zid * nx * ny;
    jmo = xid + (yid - 1) * nx + zid * nx * ny;
    kmo = xid + yid * nx + (zid - 1) * nx * ny;

    ipo = xid + 1 + yid * nx + zid * nx * ny;
    jpo = xid + (yid + 1) * nx + zid * nx * ny;
    kpo = xid + yid * nx + (zid + 1) * nx * ny;

    vx_imo = dev_conserved[1 * n_cells + imo] / dev_conserved[imo];
    vx_ipo = dev_conserved[1 * n_cells + ipo] / dev_conserved[ipo];
    vy_jmo = dev_conserved[2 * n_cells + jmo] / dev_conserved[jmo];
    vy_jpo = dev_conserved[2 * n_cells + jpo] / dev_conserved[jpo];
    vz_kmo = dev_conserved[3 * n_cells + kmo] / dev_conserved[kmo];
    vz_kpo = dev_conserved[3 * n_cells + kpo] / dev_conserved[kpo];

    // Use center values of neighbor cells for the divergence of velocity
    dev_conserved[(n_fields - 1) * n_cells + id] +=
        0.5 * P * (dtodx * (vx_imo - vx_ipo) + dtody * (vy_jmo - vy_jpo) + dtodz * (vz_kmo - vz_kpo));

    // OPTION 2: Use the reconstructed velocities to compute the velocity
    // gradient
    // Use the reconstructed Velocities instead of neighbor cells centered
    // values
    // vx_R = Q_Lx[1*n_cells + id]  / Q_Lx[id];
    // vx_L = Q_Rx[1*n_cells + imo] / Q_Rx[imo];
    // vy_R = Q_Ly[2*n_cells + id]  / Q_Ly[id];
    // vy_L = Q_Ry[2*n_cells + jmo] / Q_Ry[jmo];
    // vz_R = Q_Lz[3*n_cells + id]  / Q_Lz[id];
    // vz_L = Q_Rz[3*n_cells + kmo] / Q_Rz[kmo];

    // Use the reconstructed Velocities instead of neighbor cells centered
    // values
    //  dev_conserved[(n_fields-1)*n_cells + id] +=  P * ( dtodx * ( vx_L - vx_R
    //  ) + dtody * ( vy_L - vy_R ) + dtodz * ( vz_L - vz_R ) );
  }
}

__global__ void Select_Internal_Energy_1D(Real *dev_conserved, int nx, int n_ghost, int n_fields)
{
  int id, xid, n_cells;
  Real d, d_inv, vx, vy, vz, E, U_total, U_advected, U, Emax;
  int imo, ipo;
  n_cells = nx;

  Real eta_2 = DE_ETA_2;

  // get a global thread ID
  id  = threadIdx.x + blockIdx.x * blockDim.x;
  xid = id;

  imo = max(xid - 1, n_ghost);
  ipo = min(xid + 1, nx - n_ghost - 1);

  // threads corresponding to real cells do the calculation
  if (xid > n_ghost - 1 && xid < nx - n_ghost) {
    // every thread collects the conserved variables it needs from global memory
    d          = dev_conserved[id];
    d_inv      = 1.0 / d;
    vx         = dev_conserved[1 * n_cells + id] * d_inv;
    vy         = dev_conserved[2 * n_cells + id] * d_inv;
    vz         = dev_conserved[3 * n_cells + id] * d_inv;
    E          = dev_conserved[4 * n_cells + id];
    U_advected = dev_conserved[(n_fields - 1) * n_cells + id];
    U_total    = E - 0.5 * d * (vx * vx + vy * vy + vz * vz);

    // find the max nearby total energy
    Emax = fmax(dev_conserved[4 * n_cells + imo], E);
    Emax = fmax(Emax, dev_conserved[4 * n_cells + ipo]);

    if (U_total / Emax > eta_2)
      U = U_total;
    else
      U = U_advected;

    // Optional: Avoid Negative Internal  Energies
    U = fmax(U, (Real)TINY_NUMBER);

    // Write Selected internal energy to the GasEnergy array ONLY
    // to avoid mixing updated and non-updated values of E
    // since the Dual Energy condition depends on the neighbor cells
    dev_conserved[(n_fields - 1) * n_cells + id] = U;
  }
}

__global__ void Select_Internal_Energy_2D(Real *dev_conserved, int nx, int ny, int n_ghost, int n_fields)
{
  int id, xid, yid, n_cells;
  Real d, d_inv, vx, vy, vz, E, U_total, U_advected, U, Emax;
  int imo, ipo, jmo, jpo;
  n_cells = nx * ny;

  Real eta_2 = DE_ETA_2;

  // get a global thread ID
  int blockId = blockIdx.x + blockIdx.y * gridDim.x;
  id          = threadIdx.x + blockId * blockDim.x;
  yid         = id / nx;
  xid         = id - yid * nx;

  imo = max(xid - 1, n_ghost);
  imo = imo + yid * nx;
  ipo = min(xid + 1, nx - n_ghost - 1);
  ipo = ipo + yid * nx;
  jmo = max(yid - 1, n_ghost);
  jmo = xid + jmo * nx;
  jpo = min(yid + 1, ny - n_ghost - 1);
  jpo = xid + jpo * nx;

  // threads corresponding to real cells do the calculation
  if (xid > n_ghost - 1 && xid < nx - n_ghost && yid > n_ghost - 1 && yid < ny - n_ghost) {
    // every thread collects the conserved variables it needs from global memory
    d          = dev_conserved[id];
    d_inv      = 1.0 / d;
    vx         = dev_conserved[1 * n_cells + id] * d_inv;
    vy         = dev_conserved[2 * n_cells + id] * d_inv;
    vz         = dev_conserved[3 * n_cells + id] * d_inv;
    E          = dev_conserved[4 * n_cells + id];
    U_advected = dev_conserved[(n_fields - 1) * n_cells + id];
    U_total    = E - 0.5 * d * (vx * vx + vy * vy + vz * vz);

    // find the max nearby total energy
    Emax = fmax(dev_conserved[4 * n_cells + imo], E);
    Emax = fmax(Emax, dev_conserved[4 * n_cells + ipo]);
    Emax = fmax(Emax, dev_conserved[4 * n_cells + jmo]);
    Emax = fmax(Emax, dev_conserved[4 * n_cells + jpo]);

    if (U_total / Emax > eta_2)
      U = U_total;
    else
      U = U_advected;

    // Optional: Avoid Negative Internal  Energies
    U = fmax(U, (Real)TINY_NUMBER);

    // Write Selected internal energy to the GasEnergy array ONLY
    // to avoid mixing updated and non-updated values of E
    // since the Dual Energy condition depends on the neighbour cells
    dev_conserved[(n_fields - 1) * n_cells + id] = U;
  }
}

__global__ void Select_Internal_Energy_3D(Real *dev_conserved, int nx, int ny, int nz, int n_ghost, int n_fields)
{
  int id, xid, yid, zid, n_cells;
  Real d, d_inv, vx, vy, vz, E, U_total, U_advected, U, Emax;
  int imo, ipo, jmo, jpo, kmo, kpo;
  n_cells = nx * ny * nz;

  Real eta_2 = DE_ETA_2;

  // get a global thread ID
  id  = threadIdx.x + blockIdx.x * blockDim.x;
  zid = id / (nx * ny);
  yid = (id - zid * nx * ny) / nx;
  xid = id - zid * nx * ny - yid * nx;

  imo = max(xid - 1, n_ghost);
  imo = imo + yid * nx + zid * nx * ny;
  ipo = min(xid + 1, nx - n_ghost - 1);
  ipo = ipo + yid * nx + zid * nx * ny;
  jmo = max(yid - 1, n_ghost);
  jmo = xid + jmo * nx + zid * nx * ny;
  jpo = min(yid + 1, ny - n_ghost - 1);
  jpo = xid + jpo * nx + zid * nx * ny;
  kmo = max(zid - 1, n_ghost);
  kmo = xid + yid * nx + kmo * nx * ny;
  kpo = min(zid + 1, nz - n_ghost - 1);
  kpo = xid + yid * nx + kpo * nx * ny;

  // threads corresponding to real cells do the calculation
  if (xid > n_ghost - 1 && xid < nx - n_ghost && yid > n_ghost - 1 && yid < ny - n_ghost && zid > n_ghost - 1 &&
      zid < nz - n_ghost) {
    // every thread collects the conserved variables it needs from global memory
    d          = dev_conserved[id];
    d_inv      = 1.0 / d;
    vx         = dev_conserved[1 * n_cells + id] * d_inv;
    vy         = dev_conserved[2 * n_cells + id] * d_inv;
    vz         = dev_conserved[3 * n_cells + id] * d_inv;
    E          = dev_conserved[4 * n_cells + id];
    U_advected = dev_conserved[(n_fields - 1) * n_cells + id];
    U_total    = E - 0.5 * d * (vx * vx + vy * vy + vz * vz);

    // find the max nearby total energy
    Emax = fmax(dev_conserved[4 * n_cells + imo], E);
    Emax = fmax(Emax, dev_conserved[4 * n_cells + ipo]);
    Emax = fmax(Emax, dev_conserved[4 * n_cells + jmo]);
    Emax = fmax(Emax, dev_conserved[4 * n_cells + jpo]);
    Emax = fmax(Emax, dev_conserved[4 * n_cells + kmo]);
    Emax = fmax(Emax, dev_conserved[4 * n_cells + kpo]);

    if (U_total / Emax > eta_2)
      U = U_total;
    else
      U = U_advected;

    // Optional: Avoid Negative Internal  Energies
    U = fmax(U, (Real)TINY_NUMBER);

    // Write Selected internal energy to the GasEnergy array ONLY
    // to avoid mixing updated and non-updated values of E
    // since the Dual Energy condition depends on the neighbour cells
    dev_conserved[(n_fields - 1) * n_cells + id] = U;
  }
}

__global__ void Sync_Energies_1D(Real *dev_conserved, int nx, int n_ghost, Real gamma, int n_fields)
{
  int id, xid, n_cells;
  Real d, d_inv, vx, vy, vz, U;
  n_cells = nx;

  // get a global thread ID
  id  = threadIdx.x + blockIdx.x * blockDim.x;
  xid = id;

  // threads corresponding to real cells do the calculation
  if (xid > n_ghost - 1 && xid < nx - n_ghost) {
    // every thread collects the conserved variables it needs from global memory
    d     = dev_conserved[id];
    d_inv = 1.0 / d;
    vx    = dev_conserved[1 * n_cells + id] * d_inv;
    vy    = dev_conserved[2 * n_cells + id] * d_inv;
    vz    = dev_conserved[3 * n_cells + id] * d_inv;
    U     = dev_conserved[(n_fields - 1) * n_cells + id];

    // Use the previously selected Internal Energy to update the total energy
    dev_conserved[4 * n_cells + id] = 0.5 * d * (vx * vx + vy * vy + vz * vz) + U;
  }
}

__global__ void Sync_Energies_2D(Real *dev_conserved, int nx, int ny, int n_ghost, Real gamma, int n_fields)
{
  int id, xid, yid, n_cells;
  Real d, d_inv, vx, vy, vz, U;
  n_cells = nx * ny;

  // get a global thread ID
  int blockId = blockIdx.x + blockIdx.y * gridDim.x;
  id          = threadIdx.x + blockId * blockDim.x;
  yid         = id / nx;
  xid         = id - yid * nx;

  // threads corresponding to real cells do the calculation
  if (xid > n_ghost - 1 && xid < nx - n_ghost && yid > n_ghost - 1 && yid < ny - n_ghost) {
    // every thread collects the conserved variables it needs from global memory
    d     = dev_conserved[id];
    d_inv = 1.0 / d;
    vx    = dev_conserved[1 * n_cells + id] * d_inv;
    vy    = dev_conserved[2 * n_cells + id] * d_inv;
    vz    = dev_conserved[3 * n_cells + id] * d_inv;
    U     = dev_conserved[(n_fields - 1) * n_cells + id];

    // Use the previously selected Internal Energy to update the total energy
    dev_conserved[4 * n_cells + id] = 0.5 * d * (vx * vx + vy * vy + vz * vz) + U;
  }
}

__global__ void Sync_Energies_3D(Real *dev_conserved, int nx, int ny, int nz, int n_ghost, Real gamma, int n_fields)
{
  // Called in a separate kernel to avoid interfering with energy selection in
  // Select_Internal_Energy

  int id, xid, yid, zid, n_cells;
  Real d, d_inv, vx, vy, vz, U;
  n_cells = nx * ny * nz;

  // get a global thread ID
  id  = threadIdx.x + blockIdx.x * blockDim.x;
  zid = id / (nx * ny);
  yid = (id - zid * nx * ny) / nx;
  xid = id - zid * nx * ny - yid * nx;

  // threads corresponding to real cells do the calculation
  if (xid > n_ghost - 1 && xid < nx - n_ghost && yid > n_ghost - 1 && yid < ny - n_ghost && zid > n_ghost - 1 &&
      zid < nz - n_ghost) {
    // every thread collects the conserved variables it needs from global memory
    d     = dev_conserved[id];
    d_inv = 1.0 / d;
    vx    = dev_conserved[1 * n_cells + id] * d_inv;
    vy    = dev_conserved[2 * n_cells + id] * d_inv;
    vz    = dev_conserved[3 * n_cells + id] * d_inv;
    U     = dev_conserved[(n_fields - 1) * n_cells + id];

    // Use the previously selected Internal Energy to update the total energy
    dev_conserved[4 * n_cells + id] = 0.5 * d * (vx * vx + vy * vy + vz * vz) + U;
  }
}

  #endif  // DE

  #ifdef TEMPERATURE_FLOOR
__global__ void Apply_Temperature_Floor(Real *dev_conserved, int nx, int ny, int nz, int n_ghost, int n_fields,
                                        Real U_floor)
{
  int id, xid, yid, zid, n_cells;
  Real d, d_inv, vx, vy, vz, E, Ekin, U;
  n_cells = nx * ny * nz;

  // get a global thread ID
  id  = threadIdx.x + blockIdx.x * blockDim.x;
  zid = id / (nx * ny);
  yid = (id - zid * nx * ny) / nx;
  xid = id - zid * nx * ny - yid * nx;

  // threads corresponding to real cells do the calculation
  if (xid > n_ghost - 1 && xid < nx - n_ghost && yid > n_ghost - 1 && yid < ny - n_ghost && zid > n_ghost - 1 &&
      zid < nz - n_ghost) {
    d     = dev_conserved[id];
    d_inv = 1.0 / d;
    vx    = dev_conserved[1 * n_cells + id] * d_inv;
    vy    = dev_conserved[2 * n_cells + id] * d_inv;
    vz    = dev_conserved[3 * n_cells + id] * d_inv;
    E     = dev_conserved[4 * n_cells + id];
    Ekin  = 0.5 * d * (vx * vx + vy * vy + vz * vz);

    U = (E - Ekin) / d;
    if (U < U_floor) dev_conserved[4 * n_cells + id] = Ekin + d * U_floor;

    #ifdef DE
    U = dev_conserved[(n_fields - 1) * n_cells + id] / d;
    if (U < U_floor) dev_conserved[(n_fields - 1) * n_cells + id] = d * U_floor;
    #endif
  }
}
  #endif  // TEMPERATURE_FLOOR

__device__ Real Average_Cell_Single_Field(int field_indx, int i, int j, int k, int nx, int ny, int nz, int ncells,
                                          Real *conserved)
{
  Real v_l, v_r, v_d, v_u, v_b, v_t, v_avrg;
  int id;

  id                                  = (i - 1) + (j)*nx + (k)*nx * ny;
  v_l                                 = conserved[field_indx * ncells + id];
  id                                  = (i + 1) + (j)*nx + (k)*nx * ny;
  v_r                                 = conserved[field_indx * ncells + id];
  id                                  = (i) + (j - 1) * nx + (k)*nx * ny;
  v_d                                 = conserved[field_indx * ncells + id];
  id                                  = (i) + (j + 1) * nx + (k)*nx * ny;
  v_u                                 = conserved[field_indx * ncells + id];
  id                                  = (i) + (j)*nx + (k - 1) * nx * ny;
  v_b                                 = conserved[field_indx * ncells + id];
  id                                  = (i) + (j)*nx + (k + 1) * nx * ny;
  v_t                                 = conserved[field_indx * ncells + id];
  v_avrg                              = (v_l + v_r + v_d + v_u + v_b + v_t) / 6;
  id                                  = (i) + (j)*nx + (k)*nx * ny;
  conserved[field_indx * ncells + id] = v_avrg;
  return v_avrg;
}

__device__ void Average_Cell_All_Fields(int i, int j, int k, int nx, int ny, int nz, int ncells, int n_fields,
                                        Real *conserved)
{
  // Average Density
  Average_Cell_Single_Field(0, i, j, k, nx, ny, nz, ncells, conserved);
  // Average Momentum_x
  Average_Cell_Single_Field(1, i, j, k, nx, ny, nz, ncells, conserved);
  // Average Momentum_y
  Average_Cell_Single_Field(2, i, j, k, nx, ny, nz, ncells, conserved);
  // Average Momentum_z
  Average_Cell_Single_Field(3, i, j, k, nx, ny, nz, ncells, conserved);
  // Average Energy
  Average_Cell_Single_Field(4, i, j, k, nx, ny, nz, ncells, conserved);

  #ifdef DE
  // Average GasEnergy
  Average_Cell_Single_Field(n_fields - 1, i, j, k, nx, ny, nz, ncells, conserved);
  #endif  // DE
}

#endif  // CUDA<|MERGE_RESOLUTION|>--- conflicted
+++ resolved
@@ -559,19 +559,8 @@
 Real Calc_dt_GPU(Real *dev_conserved, int nx, int ny, int nz, int n_ghost, int n_fields, Real dx, Real dy, Real dz,
                  Real gamma)
 {
-<<<<<<< HEAD
-  // set values for GPU kernels
-  unsigned int threadsPerBlock, numBlocks;
-  int ngrid = (nx*ny*nz + TPB - 1 )/TPB;
-  // reduction_utilities::reductionLaunchParams(numBlocks, threadsPerBlock); // Uncomment this if we fix the AtomicDouble bug - Alwin
-  threadsPerBlock = TPB;
-  numBlocks = ngrid;
-
-  Real* dev_dti = dev_dti_array;
-=======
   // Allocate the device memory
   cuda_utilities::DeviceVector<Real> static dev_dti(1);
->>>>>>> f1f35a68
 
   // Set the device side inverse time step to the smallest possible double so
   // that the reduction isn't using the maximum value of the previous iteration
