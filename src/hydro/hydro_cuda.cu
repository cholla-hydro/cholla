--- conflicted
+++ resolved
@@ -367,27 +367,6 @@
     gz = -0.5 * (pot_r - pot_l) / dz;
     #endif
 
-<<<<<<< HEAD
-    //Add gravity term to Momentum
-    dev_conserved[  n_cells + id] += 0.5*dt*gx*(d + d_n);
-    dev_conserved[2*n_cells + id] += 0.5*dt*gy*(d + d_n);
-    dev_conserved[3*n_cells + id] += 0.5*dt*gz*(d + d_n);
-
-    //Add gravity term to Total Energy
-    //Add the work done by the gravitational force
-    dev_conserved[4*n_cells + id] += 0.5* dt * ( gx*(d*vx + d_n*vx_n) +  gy*(d*vy + d_n*vy_n) +  gz*(d*vz + d_n*vz_n) );
-
-    #endif //GRAVITY
-
-
-    //#if !( defined(DENSITY_FLOOR) && defined(TEMPERATURE_FLOOR) )
-    if (dev_conserved[id] < 0.0 || dev_conserved[id] != dev_conserved[id] || dev_conserved[4*n_cells + id] < 0.0 || dev_conserved[4*n_cells+id] != dev_conserved[4*n_cells+id]) {
-      printf("%3d %3d %3d Thread crashed in final update. %e %e %e %e %e\n", xid+x_off, yid+y_off, zid+z_off, dev_conserved[id], dtodx*(dev_F_x[imo]-dev_F_x[id]), dtody*(dev_F_y[jmo]-dev_F_y[id]), dtodz*(dev_F_z[kmo]-dev_F_z[id]), dev_conserved[4*n_cells+id]);
-      Average_Cell_All_Fields( xid, yid, zid, nx, ny, nz, n_cells, n_fields, gamma, dev_conserved );
-      printf("%3d %3d %3d New values. %e %e\n", xid+x_off, yid+y_off, zid+z_off, dev_conserved[id], dev_conserved[4*n_cells+id]);
-    }
-    //#endif//DENSITY_FLOOR
-=======
     // Add gravity term to Momentum
     dev_conserved[n_cells + id] += 0.5 * dt * gx * (d + d_n);
     dev_conserved[2 * n_cells + id] += 0.5 * dt * gy * (d + d_n);
@@ -409,7 +388,6 @@
       Average_Cell_All_Fields(xid, yid, zid, nx, ny, nz, n_cells, n_fields, gamma, dev_conserved);
     }
   #endif  // DENSITY_FLOOR
->>>>>>> ec7e7c37
     /*
     d  =  dev_conserved[            id];
     d_inv = 1.0 / d;
@@ -433,16 +411,8 @@
   Real cs = sqrt(d_inv * gamma * P);
 
   // Find maximum inverse crossing time in the cell (i.e. minimum crossing time)
-<<<<<<< HEAD
-  Real cellMaxInverseDt = fmax((fabs(vx)+cs)/dx, (fabs(vy)+cs)/dy);
-  cellMaxInverseDt      = fmax(cellMaxInverseDt, (fabs(vz)+cs)/dz);
-  //if (cellMaxInverseDt > 10) {
-  //  printf("Slow cell: vx: %e vy: %e vz:%e cs: %e\n", vx, vy, vz, cs);
-  //}
-=======
   Real cellMaxInverseDt = fmax((fabs(vx) + cs) / dx, (fabs(vy) + cs) / dy);
   cellMaxInverseDt      = fmax(cellMaxInverseDt, (fabs(vz) + cs) / dz);
->>>>>>> ec7e7c37
   cellMaxInverseDt      = fmax(cellMaxInverseDt, 0.0);
 
   return cellMaxInverseDt;
@@ -629,17 +599,9 @@
 
   #ifdef AVERAGE_SLOW_CELLS
 
-<<<<<<< HEAD
-
-#ifdef AVERAGE_SLOW_CELLS
-
-void Average_Slow_Cells( Real *dev_conserved, int nx, int ny, int nz, int n_ghost, int n_fields, Real dx, Real dy, Real dz, Real gamma, Real max_dti_slow ){
-
-=======
 void Average_Slow_Cells(Real *dev_conserved, int nx, int ny, int nz, int n_ghost, int n_fields, Real dx, Real dy,
                         Real dz, Real gamma, Real max_dti_slow)
 {
->>>>>>> ec7e7c37
   // set values for GPU kernels
   int n_cells = nx * ny * nz;
   int ngrid   = (n_cells + TPB - 1) / TPB;
@@ -691,12 +653,6 @@
       max_dti = hydroInverseCrossingTime(E, d, d_inv, vx, vy, vz, dx, dy, dz, gamma);
     #endif  //MHD
 
-<<<<<<< HEAD
-    if (max_dti > max_dti_slow){
-      // Average this cell
-      printf(" Average Slow Cell [ %d %d %d ] -> dt_cell=%f    dt_min=%f\n", xid, yid, zid, 1./max_dti,  1./max_dti_slow );
-      Average_Cell_All_Fields( xid, yid, zid, nx, ny, nz, n_cells, n_fields, gamma, dev_conserved );
-=======
     if (max_dti > max_dti_slow) {
       speed = sqrt(vx * vx + vy * vy + vz * vz);
       temp  = (gamma - 1) * (E - 0.5 * (speed * speed) * d) * ENERGY_UNIT / (d * DENSITY_UNIT / 0.6 / MP) / KB;
@@ -710,7 +666,6 @@
           speed * VELOCITY_UNIT * 1e-5, vx * VELOCITY_UNIT * 1e-5, vy * VELOCITY_UNIT * 1e-5, vz * VELOCITY_UNIT * 1e-5,
           cs);
       Average_Cell_All_Fields(xid, yid, zid, nx, ny, nz, n_cells, n_fields, gamma, dev_conserved);
->>>>>>> ec7e7c37
     }
   }
 }
@@ -1036,45 +991,6 @@
   if (xid > n_ghost - 1 && xid < nx - n_ghost && yid > n_ghost - 1 && yid < ny - n_ghost && zid > n_ghost - 1 &&
       zid < nz - n_ghost) {
     // every thread collects the conserved variables it needs from global memory
-<<<<<<< HEAD
-    d  =  dev_conserved[            id];
-    d_inv = 1.0 / d;
-    vx =  dev_conserved[1*n_cells + id] * d_inv;
-    vy =  dev_conserved[2*n_cells + id] * d_inv;
-    vz =  dev_conserved[3*n_cells + id] * d_inv;
-    E  =  dev_conserved[4*n_cells + id];
-    U_advected = dev_conserved[(n_fields-1)*n_cells + id];
-    U_total = E - 0.5*d*( vx*vx + vy*vy + vz*vz );
-
-    // if the ratio of conservatively calculated internal energy to total energy
-    // is greater than 1/100, use the conservatively calculated internal energy
-    // to do the internal energy update
-    if (U_total/E > eta_1) {
-      U = U_total;
-    }
-    else {
-
-      //find the max nearby total energy
-      Emax = fmax(dev_conserved[4*n_cells + imo], E);
-      Emax = fmax(Emax, dev_conserved[4*n_cells + ipo]);
-      Emax = fmax(Emax, dev_conserved[4*n_cells + jmo]);
-      Emax = fmax(Emax, dev_conserved[4*n_cells + jpo]);
-      Emax = fmax(Emax, dev_conserved[4*n_cells + kmo]);
-      Emax = fmax(Emax, dev_conserved[4*n_cells + kpo]);
-
-      // if the ratio of the conservatively calculated interal energy to the max nearby total energy
-      // is greater than 1/10, continue to use the conservatively calculated internal energy
-      if (U_total/Emax > eta_2 ) {
-        U = U_total;
-      }
-      else {
-        U = U_advected;
-      }
-    }
-
-    //Optional: Avoid Negative Internal  Energies
-    U = fmax(U, (Real) TINY_NUMBER);
-=======
     d          = dev_conserved[id];
     d_inv      = 1.0 / d;
     vx         = dev_conserved[1 * n_cells + id] * d_inv;
@@ -1100,7 +1016,6 @@
     } else {
       U = U_advected;
     }
->>>>>>> ec7e7c37
 
     // Optional: Avoid Negative Internal  Energies
     U = fmax(U, (Real)TINY_NUMBER);
@@ -1261,126 +1176,6 @@
   return v_avrg;
 }
 
-<<<<<<< HEAD
-__device__ void Average_Cell_All_Fields( int i, int j, int k, int nx, int ny, int nz, int ncells, int n_fields, Real gamma, Real *conserved ){
-
-
-  // Average Density
-  //Average_Cell_Single_Field( 0, i, j, k, nx, ny, nz, ncells, conserved );
-  // Average Momentum_x
-  //Average_Cell_Single_Field( 1, i, j, k, nx, ny, nz, ncells, conserved );
-  // Average Momentum_y
-  //Average_Cell_Single_Field( 2, i, j, k, nx, ny, nz, ncells, conserved );
-  // Average Momentum_z
-  //Average_Cell_Single_Field( 3, i, j, k, nx, ny, nz, ncells, conserved );
-  // Average Energy
-  //Average_Cell_Single_Field( 4, i, j, k, nx, ny, nz, ncells, conserved );
-
-  //#ifdef DE
-  // Average GasEnergy
-  //Average_Cell_Single_Field( n_fields-1, i, j, k, nx, ny, nz, ncells, conserved );
-  //#endif  //DE
-  int id = i + (j)*nx + (k)*nx*ny;
-
-  Real d, mx, my, mz, E, P, n, T, c;
-  Real mu = 0.6;
-  d = conserved[0*ncells + id];
-  E = conserved[4*ncells + id];
-  mx = conserved[1*ncells + id];
-  my = conserved[2*ncells + id];
-  mz = conserved[3*ncells + id];
-  P  = (E - (0.5/d)*(mx*mx + my*my + mz*mz))*(gamma-1.0);
-  n = d*DENSITY_UNIT/(mu*MP);
-  #ifdef DE
-  T = conserved[grid_enum::GasEnergy*ncells + id]*(gamma-1.0)*PRESSURE_UNIT/(n*KB); 
-  #else
-  T = P*PRESSURE_UNIT/(n*KB);
-  #endif
-  c = conserved[grid_enum::basic_scalar*ncells+ id ]/d;
-
-  printf("%3d %3d %3d BC: d: %e  E:%e  P:%e  n:%e  T:%e  c:%e\n", i, j, k, d, E, P, n, T, c);  
-
-  int idn;
-  int N = 0;
-  Real d_av, vx_av, vy_av, vz_av, P_av;
-  d_av = vx_av = vy_av = vz_av = P_av = 0.0;
-  #ifdef SCALAR
-  Real scalar[NSCALARS], scalar_av[NSCALARS];
-  for (int n=0; n<NSCALARS; n++) {
-    scalar_av[n] = 0.0;
-  }
-  #endif
-
-  for (int kk=k-1; kk<=k+1; kk++) {
-    for (int jj=j-1; jj<=j+1; jj++) {
-      for (int ii=i-1; ii<=i+1; ii++) {
-
-        idn = ii + jj*nx + kk*nx*ny; 
-        d = conserved[0*ncells + idn];
-        mx = conserved[1*ncells + idn];
-        my = conserved[2*ncells + idn];
-        mz = conserved[3*ncells + idn];
-        P  = (conserved[4*ncells + idn] - (0.5/d)*(mx*mx + my*my + mz*mz))*(gamma-1.0);
-        #ifdef SCALAR
-          for (int n = 0; n<NSCALARS; n++) {
-            scalar[n]  = conserved[grid_enum::basic_scalar*ncells + idn];
-          }
-        #endif
-        if (d > 0.0 && P > 0.0) {
-          d_av += d;
-          vx_av += mx;
-          vy_av += my;
-          vz_av += mz;
-          P_av += P/(gamma-1.0);
-          #ifdef SCALAR
-          for (int n=0; n<NSCALARS; n++) {
-            scalar_av[n] += scalar[n];
-          }
-          #endif
-          N++;
-        }
-
-      }
-    }
-  }
-
-  P_av = P_av / N;
-  vx_av = vx_av/d_av;
-  vy_av = vy_av/d_av;
-  vz_av = vz_av/d_av;
-  #ifdef SCALAR
-  for (int n=0; n<NSCALARS; n++) {
-    scalar_av[n] = scalar_av[n]/d_av;
-  }
-  #endif
-  d_av = d_av/N;
-
-  // replace cell values with new averaged values
-  conserved[id+ncells*grid_enum::density] = d_av;
-  conserved[id+ncells*grid_enum::momentum_x] = d_av*vx_av;
-  conserved[id+ncells*grid_enum::momentum_y] = d_av*vy_av;
-  conserved[id+ncells*grid_enum::momentum_z] = d_av*vz_av;
-  conserved[id+ncells*grid_enum::Energy] = P_av/(gamma-1.0) + 0.5*d_av*(vx_av*vx_av + vy_av*vy_av + vz_av*vz_av);
-  #ifdef DE
-  conserved[id+ncells*grid_enum::GasEnergy] = P_av/(gamma-1.0);
-  #endif
-  #ifdef SCALAR
-  for (int n=0; n<NSCALARS; n++) {
-    conserved[id+ncells*grid_enum::basic_scalar] = d_av*scalar_av[n];
-  }
-  #endif
-  
-  d = d_av;
-  E = P_av/(gamma-1.0) + 0.5*d_av*(vx_av*vx_av + vy_av*vy_av + vz_av*vz_av);
-  P = P_av;
-  n = d*DENSITY_UNIT/(mu*MP);
-  T = P_av*PRESSURE_UNIT/(n*KB);
-  c = scalar_av[0];
-
-  printf("%3d %3d %3d FC: d: %e  E:%e  P:%e  n:%e  T:%e  c:%e\n", i, j, k, d, E, P, n, T, c);  
-
-}
-=======
 __device__ void Average_Cell_All_Fields(int i, int j, int k, int nx, int ny, int nz, int ncells, int n_fields,
                                         Real gamma, Real *conserved)
 {
@@ -1468,7 +1263,6 @@
   d = d_av;
   E = P_av / (gamma - 1.0) + 0.5 * d_av * (vx_av * vx_av + vy_av * vy_av + vz_av * vz_av);
   P = P_av;
->>>>>>> ec7e7c37
 
   printf("%3d %3d %3d FC: d: %e  E:%e  P:%e  vx:%e  vy:%e  vz:%e\n", i, j, k, d, E, P, vx_av, vy_av, vz_av);
 }
