/*! \file hydro_cuda.h
 *  \brief Declarations of functions used in all cuda integration algorithms. */

#ifdef CUDA
  #ifndef HYDRO_CUDA_H
    #define HYDRO_CUDA_H

    #include "../global/global.h"
    #include "../utils/mhd_utilities.h"

__global__ void Update_Conserved_Variables_1D(Real *dev_conserved, Real *dev_F, int n_cells, int x_off, int n_ghost,
                                              Real dx, Real xbound, Real dt, Real gamma, int n_fields, int custom_grav);

__global__ void Update_Conserved_Variables_2D(Real *dev_conserved, Real *dev_F_x, Real *dev_F_y, int nx, int ny,
                                              int x_off, int y_off, int n_ghost, Real dx, Real dy, Real xbound,
                                              Real ybound, Real dt, Real gamma, int n_fields, int custom_grav);

__global__ void Update_Conserved_Variables_3D(Real *dev_conserved, Real *Q_Lx, Real *Q_Rx, Real *Q_Ly, Real *Q_Ry,
                                              Real *Q_Lz, Real *Q_Rz, Real *dev_F_x, Real *dev_F_y, Real *dev_F_z,
                                              int nx, int ny, int nz, int x_off, int y_off, int z_off, int n_ghost,
                                              Real dx, Real dy, Real dz, Real xbound, Real ybound, Real zbound, Real dt,
                                              Real gamma, int n_fields, int custom_grav, Real density_floor,
                                              Real *dev_potential);

/*!
 * \brief Determine the maximum inverse crossing time in a specific cell
 *
 * \param[in] E The energy
 * \param[in] d The density
 * \param[in] d_inv The inverse density
 * \param[in] vx The velocity in the x-direction
 * \param[in] vy The velocity in the y-direction
 * \param[in] vz The velocity in the z-direction
 * \param[in] dx The size of each cell in the x-direction
 * \param[in] dy The size of each cell in the y-direction
 * \param[in] dz The size of each cell in the z-direction
 * \param[in] gamma The adiabatic index
 * \return Real The maximum inverse crossing time in the cell
 */
__device__ __host__ Real hydroInverseCrossingTime(Real const &E, Real const &d, Real const &d_inv, Real const &vx,
                                                  Real const &vy, Real const &vz, Real const &dx, Real const &dy,
                                                  Real const &dz, Real const &gamma);

/*!
 * \brief Determine the maximum inverse crossing time in a specific cell
 *
 * \param[in] E The energy
 * \param[in] d The density
 * \param[in] d_inv The inverse density
 * \param[in] vx The velocity in the x-direction
 * \param[in] vy The velocity in the y-direction
 * \param[in] vz The velocity in the z-direction
 * \param[in] avgBx The cell centered magnetic field in the x-direction
 * \param[in] avgBy The cell centered magnetic field in the y-direction
 * \param[in] avgBz The cell centered magnetic field in the z-direction
 * \param[in] dx The size of each cell in the x-direction
 * \param[in] dy The size of each cell in the y-direction
 * \param[in] dz The size of each cell in the z-direction
 * \param[in] gamma The adiabatic index
 * \return Real The maximum inverse crossing time in the cell
 */
__device__ __host__ Real mhdInverseCrossingTime(Real const &E, Real const &d, Real const &d_inv, Real const &vx,
                                                Real const &vy, Real const &vz, Real const &avgBx, Real const &avgBy,
                                                Real const &avgBz, Real const &dx, Real const &dy, Real const &dz,
                                                Real const &gamma);

__global__ void Calc_dt_3D(Real *dev_conserved, Real *dev_dti, Real gamma, int n_ghost, int n_fields, int nx, int ny,
                           int nz, Real dx, Real dy, Real dz);

Real Calc_dt_GPU(Real *dev_conserved, int nx, int ny, int nz, int n_ghost, int n_fields, Real dx, Real dy, Real dz,
                 Real gamma);

__global__ void Sync_Energies_1D(Real *dev_conserved, int nx, int n_ghost, Real gamma, int n_fields);

__global__ void Sync_Energies_2D(Real *dev_conserved, int nx, int ny, int n_ghost, Real gamma, int n_fields);

__global__ void Sync_Energies_3D(Real *dev_conserved, int nx, int ny, int nz, int n_ghost, Real gamma, int n_fields);

    #ifdef AVERAGE_SLOW_CELLS

void Average_Slow_Cells(Real *dev_conserved, int nx, int ny, int nz, int n_ghost, int n_fields, Real dx, Real dy,
                        Real dz, Real gamma, Real max_dti_slow);

__global__ void Average_Slow_Cells_3D(Real *dev_conserved, int nx, int ny, int nz, int n_ghost, int n_fields, Real dx,
                                      Real dy, Real dz, Real gamma, Real max_dti_slow);
    #endif

    #ifdef TEMPERATURE_FLOOR
__global__ void Apply_Temperature_Floor(Real *dev_conserved, int nx, int ny, int nz, int n_ghost, int n_fields,
                                        Real U_floor);
    #endif

__global__ void Partial_Update_Advected_Internal_Energy_1D(Real *dev_conserved, Real *Q_Lx, Real *Q_Rx, int nx,
                                                           int n_ghost, Real dx, Real dt, Real gamma, int n_fields);

__global__ void Partial_Update_Advected_Internal_Energy_2D(Real *dev_conserved, Real *Q_Lx, Real *Q_Rx, Real *Q_Ly,
                                                           Real *Q_Ry, int nx, int ny, int n_ghost, Real dx, Real dy,
                                                           Real dt, Real gamma, int n_fields);

__global__ void Partial_Update_Advected_Internal_Energy_3D(Real *dev_conserved, Real *Q_Lx, Real *Q_Rx, Real *Q_Ly,
                                                           Real *Q_Ry, Real *Q_Lz, Real *Q_Rz, int nx, int ny, int nz,
                                                           int n_ghost, Real dx, Real dy, Real dz, Real dt, Real gamma,
                                                           int n_fields);

__global__ void Select_Internal_Energy_1D(Real *dev_conserved, int nx, int n_ghost, int n_fields);

__global__ void Select_Internal_Energy_2D(Real *dev_conserved, int nx, int ny, int n_ghost, int n_fields);

<<<<<<< HEAD
__device__ void Average_Cell_All_Fields( int i, int j, int k, int nx, int ny, int nz, int ncells, int n_fields, Real gamma, Real *conserved );
=======
__global__ void Select_Internal_Energy_3D(Real *dev_conserved, int nx, int ny, int nz, int n_ghost, int n_fields);
>>>>>>> ec7e7c37

__device__ void Average_Cell_All_Fields(int i, int j, int k, int nx, int ny, int nz, int ncells, int n_fields,
                                        Real gamma, Real *conserved);

__device__ Real Average_Cell_Single_Field(int field_indx, int i, int j, int k, int nx, int ny, int nz, int ncells,
                                          Real *conserved);

  #endif  // HYDRO_CUDA_H
#endif    // CUDA<|MERGE_RESOLUTION|>--- conflicted
+++ resolved
@@ -106,11 +106,7 @@
 
 __global__ void Select_Internal_Energy_2D(Real *dev_conserved, int nx, int ny, int n_ghost, int n_fields);
 
-<<<<<<< HEAD
-__device__ void Average_Cell_All_Fields( int i, int j, int k, int nx, int ny, int nz, int ncells, int n_fields, Real gamma, Real *conserved );
-=======
 __global__ void Select_Internal_Energy_3D(Real *dev_conserved, int nx, int ny, int nz, int n_ghost, int n_fields);
->>>>>>> ec7e7c37
 
 __device__ void Average_Cell_All_Fields(int i, int j, int k, int nx, int ny, int nz, int ncells, int n_fields,
                                         Real gamma, Real *conserved);
