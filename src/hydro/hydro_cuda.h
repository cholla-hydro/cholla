/*! \file hydro_cuda.h
 *  \brief Declarations of functions used in all cuda integration algorithms. */

#ifndef HYDRO_CUDA_H
#define HYDRO_CUDA_H

#include "../global/global.h"
#include "../utils/mhd_utilities.h"

__global__ void Update_Conserved_Variables_1D(Real *dev_conserved, Real *dev_F, int n_cells, int x_off, int n_ghost,
                                              Real dx, Real xbound, Real dt, Real gamma, int n_fields, int custom_grav);

__global__ void Update_Conserved_Variables_2D(Real *dev_conserved, Real *dev_F_x, Real *dev_F_y, int nx, int ny,
                                              int x_off, int y_off, int n_ghost, Real dx, Real dy, Real xbound,
                                              Real ybound, Real dt, Real gamma, int n_fields, int custom_grav);

__global__ void Update_Conserved_Variables_3D(Real *dev_conserved, Real *Q_Lx, Real *Q_Rx, Real *Q_Ly, Real *Q_Ry,
                                              Real *Q_Lz, Real *Q_Rz, Real *dev_F_x, Real *dev_F_y, Real *dev_F_z,
                                              int nx, int ny, int nz, int x_off, int y_off, int z_off, int n_ghost,
                                              Real dx, Real dy, Real dz, Real xbound, Real ybound, Real zbound, Real dt,
                                              Real gamma, int n_fields, int custom_grav, Real density_floor,
                                              Real *dev_potential);

/*!
 * \brief Determine the maximum inverse crossing time in a specific cell
 *
 * \param[in] E The energy
 * \param[in] d The density
 * \param[in] d_inv The inverse density
 * \param[in] vx The velocity in the x-direction
 * \param[in] vy The velocity in the y-direction
 * \param[in] vz The velocity in the z-direction
 * \param[in] dx The size of each cell in the x-direction
 * \param[in] dy The size of each cell in the y-direction
 * \param[in] dz The size of each cell in the z-direction
 * \param[in] gamma The adiabatic index
 * \return Real The maximum inverse crossing time in the cell
 */
__device__ __host__ Real hydroInverseCrossingTime(Real const &E, Real const &d, Real const &d_inv, Real const &vx,
                                                  Real const &vy, Real const &vz, Real const &dx, Real const &dy,
                                                  Real const &dz, Real const &gamma);

/*!
 * \brief Determine the maximum inverse crossing time in a specific cell
 *
 * \param[in] E The energy
 * \param[in] d The density
 * \param[in] d_inv The inverse density
 * \param[in] vx The velocity in the x-direction
 * \param[in] vy The velocity in the y-direction
 * \param[in] vz The velocity in the z-direction
 * \param[in] avgBx The cell centered magnetic field in the x-direction
 * \param[in] avgBy The cell centered magnetic field in the y-direction
 * \param[in] avgBz The cell centered magnetic field in the z-direction
 * \param[in] dx The size of each cell in the x-direction
 * \param[in] dy The size of each cell in the y-direction
 * \param[in] dz The size of each cell in the z-direction
 * \param[in] gamma The adiabatic index
 * \return Real The maximum inverse crossing time in the cell
 */
__device__ __host__ Real mhdInverseCrossingTime(Real const &E, Real const &d, Real const &d_inv, Real const &vx,
                                                Real const &vy, Real const &vz, Real const &avgBx, Real const &avgBy,
                                                Real const &avgBz, Real const &dx, Real const &dy, Real const &dz,
                                                Real const &gamma);

__global__ void Calc_dt_3D(Real *dev_conserved, Real *dev_dti, Real gamma, int n_ghost, int n_fields, int nx, int ny,
                           int nz, Real dx, Real dy, Real dz);

Real Calc_dt_GPU(Real *dev_conserved, int nx, int ny, int nz, int n_ghost, int n_fields, Real dx, Real dy, Real dz,
                 Real gamma);

__global__ void Sync_Energies_1D(Real *dev_conserved, int nx, int n_ghost, Real gamma, int n_fields);

__global__ void Sync_Energies_2D(Real *dev_conserved, int nx, int ny, int n_ghost, Real gamma, int n_fields);

__global__ void Sync_Energies_3D(Real *dev_conserved, int nx, int ny, int nz, int n_ghost, Real gamma, int n_fields);

#ifdef AVERAGE_SLOW_CELLS

void Average_Slow_Cells(Real *dev_conserved, int nx, int ny, int nz, int n_ghost, int n_fields, Real dx, Real dy,
                        Real dz, Real gamma, Real max_dti_slow);

__global__ void Average_Slow_Cells_3D(Real *dev_conserved, int nx, int ny, int nz, int n_ghost, int n_fields, Real dx,
                                      Real dy, Real dz, Real gamma, Real max_dti_slow);
#endif

<<<<<<< HEAD
void Apply_Temperature_Floor(Real *dev_conserved, int nx, int ny, int nz, int n_ghost, int n_fields, Real U_floor);

__global__ void Temperature_Floor_Kernel(Real *dev_conserved, int nx, int ny, int nz, int n_ghost, int n_fields,
                                         Real U_floor);

void Apply_Scalar_Floor(Real *dev_conserved, int nx, int ny, int nz, int n_ghost, int field_num, Real scalar_floor);

__global__ void Scalar_Floor_Kernel(Real *dev_conserved, int nx, int ny, int nz, int n_ghost, int field_num,
                                    Real scalar_floor);
=======
#ifdef TEMPERATURE_FLOOR
__global__ void Apply_Temperature_Floor(Real *dev_conserved, int nx, int ny, int nz, int n_ghost, int n_fields,
                                        Real U_floor);
#endif
>>>>>>> 5ff572c7

__global__ void Partial_Update_Advected_Internal_Energy_1D(Real *dev_conserved, Real *Q_Lx, Real *Q_Rx, int nx,
                                                           int n_ghost, Real dx, Real dt, Real gamma, int n_fields);

__global__ void Partial_Update_Advected_Internal_Energy_2D(Real *dev_conserved, Real *Q_Lx, Real *Q_Rx, Real *Q_Ly,
                                                           Real *Q_Ry, int nx, int ny, int n_ghost, Real dx, Real dy,
                                                           Real dt, Real gamma, int n_fields);

__global__ void Partial_Update_Advected_Internal_Energy_3D(Real *dev_conserved, Real *Q_Lx, Real *Q_Rx, Real *Q_Ly,
                                                           Real *Q_Ry, Real *Q_Lz, Real *Q_Rz, int nx, int ny, int nz,
                                                           int n_ghost, Real dx, Real dy, Real dz, Real dt, Real gamma,
                                                           int n_fields);

__global__ void Select_Internal_Energy_1D(Real *dev_conserved, int nx, int n_ghost, int n_fields);

__global__ void Select_Internal_Energy_2D(Real *dev_conserved, int nx, int ny, int n_ghost, int n_fields);

__global__ void Select_Internal_Energy_3D(Real *dev_conserved, int nx, int ny, int nz, int n_ghost, int n_fields);

__device__ void Average_Cell_All_Fields(int i, int j, int k, int nx, int ny, int nz, int ncells, int n_fields,
                                        Real gamma, Real *conserved);

__device__ Real Average_Cell_Single_Field(int field_indx, int i, int j, int k, int nx, int ny, int nz, int ncells,
                                          Real *conserved);

#endif  // HYDRO_CUDA_H<|MERGE_RESOLUTION|>--- conflicted
+++ resolved
@@ -84,7 +84,6 @@
                                       Real dy, Real dz, Real gamma, Real max_dti_slow);
 #endif
 
-<<<<<<< HEAD
 void Apply_Temperature_Floor(Real *dev_conserved, int nx, int ny, int nz, int n_ghost, int n_fields, Real U_floor);
 
 __global__ void Temperature_Floor_Kernel(Real *dev_conserved, int nx, int ny, int nz, int n_ghost, int n_fields,
@@ -94,12 +93,6 @@
 
 __global__ void Scalar_Floor_Kernel(Real *dev_conserved, int nx, int ny, int nz, int n_ghost, int field_num,
                                     Real scalar_floor);
-=======
-#ifdef TEMPERATURE_FLOOR
-__global__ void Apply_Temperature_Floor(Real *dev_conserved, int nx, int ny, int nz, int n_ghost, int n_fields,
-                                        Real U_floor);
-#endif
->>>>>>> 5ff572c7
 
 __global__ void Partial_Update_Advected_Internal_Energy_1D(Real *dev_conserved, Real *Q_Lx, Real *Q_Rx, int nx,
                                                            int n_ghost, Real dx, Real dt, Real gamma, int n_fields);
