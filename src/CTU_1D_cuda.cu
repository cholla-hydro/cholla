#include "hip/hip_runtime.h"
/*! \file CTU_1D_cuda.cu
 *  \brief Definitions of the cuda CTU algorithm functions. */

#ifdef CUDA

#include<stdio.h>
#include<stdlib.h>
#include<math.h>
#include<hip/hip_runtime.h>
#include"global.h"
#include"global_cuda.h"
#include"hydro_cuda.h"
#include"CTU_1D_cuda.h"
#include"pcm_cuda.h"
#include"plmp_cuda.h"
#include"plmc_cuda.h"
#include"ppmp_cuda.h"
#include"ppmc_cuda.h"
#include"exact_cuda.h"
#include"roe_cuda.h"
#include"hllc_cuda.h"
#include"cooling_cuda.h"
#include"error_handling.h"
#include"io.h"



Real CTU_Algorithm_1D_CUDA(Real *host_conserved0, Real *host_conserved1, int nx, int x_off, int n_ghost, Real dx, Real xbound, Real dt, int n_fields)
{
  //Here, *host_conserved contains the entire
  //set of conserved variables on the grid
  //host_conserved0 contains the values at time n
  //host_conserved1 will contain the values at time n+1

  // Initialize dt values
  Real max_dti = 0;
  #ifdef COOLING_GPU
  Real min_dt = 1e10;
  #endif  

  int n_cells = nx;
  int ny = 1;
  int nz = 1;

  // set the dimensions of the cuda grid
  ngrid = (n_cells + TPB - 1) / TPB;
  dim3 dimGrid(ngrid, 1, 1);
  dim3 dimBlock(TPB, 1, 1);

  if ( !memory_allocated ) {

    // allocate an array on the CPU to hold max_dti returned from each thread block
    host_dti_array = (Real *) malloc(ngrid*sizeof(Real));
    #ifdef COOLING_GPU
    host_dt_array = (Real *) malloc(ngrid*sizeof(Real));
    #endif

    // allocate memory on the GPU
    CudaSafeCall( hipMalloc((void**)&dev_conserved, n_fields*n_cells*sizeof(Real)) );
    CudaSafeCall( hipMalloc((void**)&Q_Lx, n_fields*n_cells*sizeof(Real)) );
    CudaSafeCall( hipMalloc((void**)&Q_Rx, n_fields*n_cells*sizeof(Real)) );
    CudaSafeCall( hipMalloc((void**)&F_x,   (n_fields)*n_cells*sizeof(Real)) );
    CudaSafeCall( hipMalloc((void**)&dev_dti_array, ngrid*sizeof(Real)) );
    #if defined COOLING_GPU
    CudaSafeCall( hipMalloc((void**)&dev_dt_array, ngrid*sizeof(Real)) );
    #endif  

    #ifndef DYNAMIC_GPU_ALLOC 
    // If memory is single allocated: memory_allocated becomes true and succesive timesteps won't allocate memory.
    // If the memory is not single allocated: memory_allocated remains Null and memory is allocated every timestep.
    memory_allocated = true;
    #endif 
  }

  // copy the conserved variable array onto the GPU
  CudaSafeCall( hipMemcpy(dev_conserved, host_conserved0, n_fields*n_cells*sizeof(Real), hipMemcpyHostToDevice) );
  CudaCheckError();


  // Step 1: Do the reconstruction
  #ifdef PCM
  hipLaunchKernelGGL(PCM_Reconstruction_1D, dim3(dimGrid), dim3(dimBlock), 0, 0, dev_conserved, Q_Lx, Q_Rx, nx, n_ghost, gama, n_fields);
  CudaCheckError();
  #endif
  #ifdef PLMP
  hipLaunchKernelGGL(PLMP_cuda, dim3(dimGrid), dim3(dimBlock), 0, 0, dev_conserved, Q_Lx, Q_Rx, nx, ny, nz, n_ghost, dx, dt, gama, 0, n_fields);
  CudaCheckError();
  #endif
  #ifdef PLMC
  hipLaunchKernelGGL(PLMC_cuda, dim3(dimGrid), dim3(dimBlock), 0, 0, dev_conserved, Q_Lx, Q_Rx, nx, ny, nz, n_ghost, dx, dt, gama, 0, n_fields);
  CudaCheckError();
  #endif
  #ifdef PPMP
  hipLaunchKernelGGL(PPMP_cuda, dim3(dimGrid), dim3(dimBlock), 0, 0, dev_conserved, Q_Lx, Q_Rx, nx, ny, nz, n_ghost, dx, dt, gama, 0, n_fields);
  CudaCheckError();
  #endif
  #ifdef PPMC
  hipLaunchKernelGGL(PPMC_cuda, dim3(dimGrid), dim3(dimBlock), 0, 0, dev_conserved, Q_Lx, Q_Rx, nx, ny, nz, n_ghost, dx, dt, gama, 0, n_fields);
  CudaCheckError();
  #endif

  
  // Step 2: Calculate the fluxes
  #ifdef EXACT
  hipLaunchKernelGGL(Calculate_Exact_Fluxes_CUDA, dim3(dimGrid), dim3(dimBlock), 0, 0, Q_Lx, Q_Rx, F_x, nx, ny, nz, n_ghost, gama, 0, n_fields);
  #endif
  #ifdef ROE
  hipLaunchKernelGGL(Calculate_Roe_Fluxes_CUDA, dim3(dimGrid), dim3(dimBlock), 0, 0, Q_Lx, Q_Rx, F_x, nx, ny, nz, n_ghost, gama, 0, n_fields);
  #endif
  #ifdef HLLC 
  hipLaunchKernelGGL(Calculate_HLLC_Fluxes_CUDA, dim3(dimGrid), dim3(dimBlock), 0, 0, Q_Lx, Q_Rx, F_x, nx, ny, nz, n_ghost, gama, 0, n_fields);
  #endif
  CudaCheckError();

  #ifdef DE
  // Compute the divergence of Vel before updating the conserved array, this solves syncronization issues when adding this term on Update_Conserved_Variables
  Partial_Update_Advected_Internal_Energy_1D<<<dimGrid,dimBlock>>>( dev_conserved, Q_Lx, Q_Rx, nx, n_ghost, dx, dt, gama, n_fields );
  #endif


  // Step 3: Update the conserved variable array
  hipLaunchKernelGGL(Update_Conserved_Variables_1D, dim3(dimGrid), dim3(dimBlock), 0, 0, dev_conserved, F_x, n_cells, x_off, n_ghost, dx, xbound, dt, gama, n_fields);
  CudaCheckError();
   

  // Sychronize the total and internal energy, if using dual-energy formalism
  #ifdef DE
<<<<<<< HEAD
  hipLaunchKernelGGL(Sync_Energies_1D, dim3(dimGrid), dim3(dimBlock), 0, 0, dev_conserved, n_cells, n_ghost, gama, n_fields);
=======
  Select_Internal_Energy_1D<<<dimGrid,dimBlock>>>(dev_conserved, nx, n_ghost, n_fields);  
  Sync_Energies_1D<<<dimGrid,dimBlock>>>(dev_conserved, n_cells, n_ghost, gama, n_fields);
>>>>>>> d70f2a3b
  CudaCheckError();
  #endif


  // Apply cooling
  #ifdef COOLING_GPU
  hipLaunchKernelGGL(cooling_kernel, dim3(dimGrid), dim3(dimBlock), 0, 0, dev_conserved, nx, ny, nz, n_ghost, n_fields, dt, gama, dev_dti_array);
  CudaCheckError();
  #endif

  // Calculate the next timestep
  hipLaunchKernelGGL(Calc_dt_1D, dim3(dimGrid), dim3(dimBlock), 0, 0, dev_conserved, n_cells, n_ghost, dx, dev_dti_array, gama);
  CudaCheckError();


  // copy the conserved variable array back to the CPU
  CudaSafeCall( hipMemcpy(host_conserved1, dev_conserved, n_fields*n_cells*sizeof(Real), hipMemcpyDeviceToHost) );

  // copy the dti array onto the CPU
  CudaSafeCall( hipMemcpy(host_dti_array, dev_dti_array, ngrid*sizeof(Real), hipMemcpyDeviceToHost) );
  // iterate through to find the maximum inverse dt for this subgrid block
  for (int i=0; i<ngrid; i++) {
    max_dti = fmax(max_dti, host_dti_array[i]);
  }
  #if defined COOLING_GPU
  // copy the dt array from cooling onto the CPU
  CudaSafeCall( hipMemcpy(host_dt_array, dev_dt_array, ngrid*sizeof(Real), hipMemcpyDeviceToHost) );
  // find maximum inverse timestep from cooling time
  for (int i=0; i<ngrid; i++) {
    min_dt = fmin(min_dt, host_dt_array[i]);
  }  
  if (min_dt < C_cfl/max_dti) {
    max_dti = C_cfl/min_dt;
  }
  #endif

  #ifdef DYNAMIC_GPU_ALLOC
  // If memory is not single allocated then free the memory every timestep.
  Free_Memory_CTU_1D();
  #endif
  

  // return the maximum inverse timestep
  return max_dti;


}

void Free_Memory_CTU_1D() {

  // free the CPU memory
  free(host_dti_array);
  #if defined COOLING_GPU
  free(host_dt_array);  
  #endif

  // free the GPU memory
  hipFree(dev_conserved);
  hipFree(Q_Lx);
  hipFree(Q_Rx);
  hipFree(F_x);
  hipFree(dev_dti_array);
  #if defined COOLING_GPU
  hipFree(dev_dt_array);
  #endif

}


#endif //CUDA<|MERGE_RESOLUTION|>--- conflicted
+++ resolved
@@ -126,12 +126,8 @@
 
   // Sychronize the total and internal energy, if using dual-energy formalism
   #ifdef DE
-<<<<<<< HEAD
+  hipLaunchKernelGGL(Select_Internal_Energy_1D, dim3(dimGrid), dim3(dimBlock), 0, 0, dev_conserved, n_cells, n_ghost, n_fields);
   hipLaunchKernelGGL(Sync_Energies_1D, dim3(dimGrid), dim3(dimBlock), 0, 0, dev_conserved, n_cells, n_ghost, gama, n_fields);
-=======
-  Select_Internal_Energy_1D<<<dimGrid,dimBlock>>>(dev_conserved, nx, n_ghost, n_fields);  
-  Sync_Energies_1D<<<dimGrid,dimBlock>>>(dev_conserved, n_cells, n_ghost, gama, n_fields);
->>>>>>> d70f2a3b
   CudaCheckError();
   #endif
 
