--- conflicted
+++ resolved
@@ -25,7 +25,7 @@
 #include"subgrid_routines_3D.h"
 #include"io.h"
 
-//#define TIME
+#define TIME
 
 __global__ void Update_Conserved_Variables_3D_half(Real *dev_conserved, Real *dev_conserved_half, Real *dev_F_x, Real *dev_F_y,  Real *dev_F_z, int nx, int ny, int nz, int n_ghost, Real dx, Real dy, Real dz, Real dt, Real gamma, int n_fields);
 
@@ -46,14 +46,6 @@
 // array of timesteps for dt calculation (cooling restriction)
 Real *dev_dt_array;
 #endif  
-
-// Buffer to copy conserved variable blocks to/from
-Real *buffer;
-
-// Pointers for the location to copy from and to
-Real *tmp1;
-Real *tmp2;
-
 // Array on the CPU to hold max_dti returned from each thread block
 Real *host_dti_array;
 #ifdef COOLING_GPU
@@ -68,7 +60,6 @@
   //concatenated into a 1-d array
   //host_conserved0 contains the values at time n,
   //host_conserved1 will contain the values at time n+1
-<<<<<<< HEAD
 
 #ifdef TIME
   cudaEvent_t start_VL, stop_VL;
@@ -97,9 +88,12 @@
   arrays = other = 0;
 #endif
 
-=======
-  
->>>>>>> 445b7e89
+  // Initialize dt values 
+  Real max_dti = 0;
+  #ifdef COOLING_GPU
+  Real min_dt = 1e10;
+  #endif  
+
   // dimensions of subgrid blocks
   int nx_s, ny_s, nz_s; 
   // x, y, and z offsets for subgrid blocks
@@ -110,24 +104,17 @@
   int block1_tot, block2_tot, block3_tot;
   // modulus of number of cells after block subdivision in each direction
   int remainder1, remainder2, remainder3;
-<<<<<<< HEAD
-
-  // counter for which block we're on
-  int block = 0;
 
   #ifdef TIME
   cudaEventRecord(start, 0);
   #endif //TIME
-=======
-  
->>>>>>> 445b7e89
   // calculate the dimensions for the subgrid blocks
-  sub_dimensions_3D(nx, ny, nz, n_ghost, &nx_s, &ny_s, &nz_s, &block1_tot, &block2_tot, &block3_tot, &remainder1, &remainder2, &remainder3, n_fields);
-  //nx_s =ny_s = nz_s= 264;
-  //block1_tot = block2_tot = block3_tot = 1;
-  //remainder1 = remainder2 = remainder3 = 0;
+  //sub_dimensions_3D(nx, ny, nz, n_ghost, &nx_s, &ny_s, &nz_s, &block1_tot, &block2_tot, &block3_tot, &remainder1, &remainder2, &remainder3, n_fields);
+  nx_s = ny_s = nz_s = 264;
+  block1_tot = block2_tot = block3_tot = 1;
+  remainder1 = remainder2 = remainder3 = 0;
   //printf("Subgrid dimensions set: %d %d %d %d %d %d %d %d %d\n", nx_s, ny_s, nz_s, block1_tot, block2_tot, block3_tot, remainder1, remainder2, remainder3);
-  //fflush(stdout);
+  fflush(stdout);
   block_tot = block1_tot*block2_tot*block3_tot;
   #ifdef TIME
   cudaEventRecord(stop, 0);
@@ -138,7 +125,6 @@
 
   // number of cells in one subgrid block
   int BLOCK_VOL = nx_s*ny_s*nz_s;
-<<<<<<< HEAD
 
   // dimensions for the 1D GPU grid
   int  ngrid = (BLOCK_VOL + TPB - 1) / TPB;
@@ -151,18 +137,18 @@
   //number of threads per 1D block   
   dim3 dim1dBlock(TPB, 1, 1);
 
-=======
-  
->>>>>>> 445b7e89
   // Set up pointers for the location to copy from and to
   // allocate buffer to copy conserved variable blocks to/from
-<<<<<<< HEAD
   #ifdef TIME
   cudaEventRecord(start, 0);
   #endif //TIME
+  // Buffer to copy conserved variable blocks to/from
   Real *buffer;
-=======
->>>>>>> 445b7e89
+
+  // Pointers for the location to copy from and to
+  Real *tmp1;
+  Real *tmp2;
+
   if (block_tot > 1) {
     if ( NULL == ( buffer = (Real *) malloc(n_fields*BLOCK_VOL*sizeof(Real)) ) ) {
       printf("Failed to allocate CPU buffer.\n");
@@ -181,21 +167,9 @@
   buff += elapsedTime;
   #endif //TIME
 
-  // dimensions for the 1D GPU grid
-  int ngrid = (BLOCK_VOL + TPB - 1) / TPB;
-  
-  //number of blocks per 1D grid  
-  dim3 dim1dGrid(ngrid, 1, 1);
-  
-  //number of threads per 1D block   
-  dim3 dim1dBlock(TPB, 1, 1);
-
-<<<<<<< HEAD
-  // allocate an array on the CPU to hold max_dti returned from each thread block
   #ifdef TIME
   cudaEventRecord(start, 0);
   #endif //TIME
-=======
   if ( !memory_allocated ){
 
     // allocate an array on the CPU to hold max_dti returned from each thread block
@@ -236,16 +210,6 @@
     chprintf( " VL_3D: Memory successfully allocated \n");
     #endif 
   }  
-
-  // Initialize dt values 
->>>>>>> 445b7e89
-  Real max_dti = 0;
-  #ifdef COOLING_GPU
-  Real min_dt = 1e10;
-<<<<<<< HEAD
-  Real *host_dt_array;
-  host_dt_array = (Real *) malloc(ngrid*sizeof(Real));
-  #endif  
   #ifdef TIME
   cudaEventRecord(stop, 0);
   cudaEventSynchronize(stop);
@@ -253,63 +217,9 @@
   arrays += elapsedTime;
   #endif //TIME
 
-  // allocate GPU arrays
-  // conserved variables
-  Real *dev_conserved, *dev_conserved_half;
-  // input states and associated interface fluxes (Q* and F* from Stone, 2008)
-  Real *Q_Lx, *Q_Rx, *Q_Ly, *Q_Ry, *Q_Lz, *Q_Rz, *F_x, *F_y, *F_z;
-  #ifdef H_CORRECTION
-  // arrays to hold the eta values for the H correction
-  Real *eta_x, *eta_y, *eta_z, *etah_x, *etah_y, *etah_z;
-  #endif
-  // array of inverse timesteps for dt calculation
-  Real *dev_dti_array;
-  #ifdef COOLING_GPU
-  // array of timesteps for dt calculation (cooling restriction)
-  Real *dev_dt_array;
-  #endif  
-
-  // allocate memory on the GPU
-  #ifdef TIME
-  cudaEventRecord(start, 0);
-  #endif //TIME
-  CudaSafeCall( cudaMalloc((void**)&dev_conserved, n_fields*BLOCK_VOL*sizeof(Real)) );
-  CudaSafeCall( cudaMalloc((void**)&dev_conserved_half, n_fields*BLOCK_VOL*sizeof(Real)) );
-  CudaSafeCall( cudaMalloc((void**)&Q_Lx,  n_fields*BLOCK_VOL*sizeof(Real)) );
-  CudaSafeCall( cudaMalloc((void**)&Q_Rx,  n_fields*BLOCK_VOL*sizeof(Real)) );
-  CudaSafeCall( cudaMalloc((void**)&Q_Ly,  n_fields*BLOCK_VOL*sizeof(Real)) );
-  CudaSafeCall( cudaMalloc((void**)&Q_Ry,  n_fields*BLOCK_VOL*sizeof(Real)) );
-  CudaSafeCall( cudaMalloc((void**)&Q_Lz,  n_fields*BLOCK_VOL*sizeof(Real)) );
-  CudaSafeCall( cudaMalloc((void**)&Q_Rz,  n_fields*BLOCK_VOL*sizeof(Real)) );
-  CudaSafeCall( cudaMalloc((void**)&F_x,   n_fields*BLOCK_VOL*sizeof(Real)) );
-  CudaSafeCall( cudaMalloc((void**)&F_y,   n_fields*BLOCK_VOL*sizeof(Real)) );
-  CudaSafeCall( cudaMalloc((void**)&F_z,   n_fields*BLOCK_VOL*sizeof(Real)) );
-  #ifdef H_CORRECTION
-  CudaSafeCall( cudaMalloc((void**)&eta_x,  BLOCK_VOL*sizeof(Real)) );
-  CudaSafeCall( cudaMalloc((void**)&eta_y,  BLOCK_VOL*sizeof(Real)) );
-  CudaSafeCall( cudaMalloc((void**)&eta_z,  BLOCK_VOL*sizeof(Real)) );
-  CudaSafeCall( cudaMalloc((void**)&etah_x, BLOCK_VOL*sizeof(Real)) );
-  CudaSafeCall( cudaMalloc((void**)&etah_y, BLOCK_VOL*sizeof(Real)) );
-  CudaSafeCall( cudaMalloc((void**)&etah_z, BLOCK_VOL*sizeof(Real)) );
-  #endif //H_CORRECTION
-  CudaSafeCall( cudaMalloc((void**)&dev_dti_array, ngrid*sizeof(Real)) );
-  #ifdef COOLING_GPU
-  CudaSafeCall( cudaMalloc((void**)&dev_dt_array, ngrid*sizeof(Real)) );
-  #endif  
-  #ifdef TIME
-  cudaEventRecord(stop, 0);
-  cudaEventSynchronize(stop);
-  cudaEventElapsedTime(&elapsedTime, start, stop);
-  arrays += elapsedTime;
-  #endif //TIME
-
-
-=======
-  #endif
   // counter for which block we're on
   int block = 0;
   
->>>>>>> 445b7e89
   // START LOOP OVER SUBGRID BLOCKS
   while (block < block_tot) {
 
@@ -336,8 +246,8 @@
     cudaEventRecord(stop, 0);
     cudaEventSynchronize(stop);
     cudaEventElapsedTime(&elapsedTime, start, stop);
-    printf("Getting offsets: %5.3f ms\n", elapsedTime);
-    fflush(stdout);
+    //printf("Getting offsets: %5.3f ms\n", elapsedTime);
+    //fflush(stdout);
     other += elapsedTime;
     #endif //TIME
 
@@ -350,8 +260,8 @@
     cudaEventRecord(stop, 0);
     cudaEventSynchronize(stop);
     cudaEventElapsedTime(&elapsedTime, start, stop);
-    printf("Copy to GPU: %5.3f ms\n", elapsedTime);
-    fflush(stdout);
+    //printf("Copy to GPU: %5.3f ms\n", elapsedTime);
+    //fflush(stdout);
     cpto += elapsedTime;
     #endif //TIME
  
@@ -366,8 +276,8 @@
     cudaEventRecord(stop, 0);
     cudaEventSynchronize(stop);
     cudaEventElapsedTime(&elapsedTime, start, stop);
-    printf("PCM reconstruction: %5.3f ms\n", elapsedTime);
-    fflush(stdout);
+    //printf("PCM reconstruction: %5.3f ms\n", elapsedTime);
+    //fflush(stdout);
     pcm += elapsedTime;
     #endif //TIME
 
@@ -393,8 +303,8 @@
     cudaEventRecord(stop, 0);
     cudaEventSynchronize(stop);
     cudaEventElapsedTime(&elapsedTime, start, stop);
-    printf("x1 fluxes: %5.3f ms\n", elapsedTime);
-    fflush(stdout);
+    //printf("x1 fluxes: %5.3f ms\n", elapsedTime);
+    //fflush(stdout);
     r1x += elapsedTime;
     cudaEventRecord(start, 0);
     #endif //TIME 
@@ -404,8 +314,8 @@
     cudaEventRecord(stop, 0);
     cudaEventSynchronize(stop);
     cudaEventElapsedTime(&elapsedTime, start, stop);
-    printf("y1 fluxes: %5.3f ms\n", elapsedTime);
-    fflush(stdout);
+    //printf("y1 fluxes: %5.3f ms\n", elapsedTime);
+    //fflush(stdout);
     r1y += elapsedTime;
     cudaEventRecord(start, 0);
     #endif //TIME 
@@ -415,8 +325,8 @@
     cudaEventRecord(stop, 0);
     cudaEventSynchronize(stop);
     cudaEventElapsedTime(&elapsedTime, start, stop);
-    printf("z1 fluxes: %5.3f ms\n", elapsedTime);
-    fflush(stdout);
+    //printf("z1 fluxes: %5.3f ms\n", elapsedTime);
+    //fflush(stdout);
     r1z += elapsedTime;
     cudaEventRecord(start, 0);
     #endif //TIME 
@@ -434,8 +344,8 @@
     cudaEventRecord(stop, 0);
     cudaEventSynchronize(stop);
     cudaEventElapsedTime(&elapsedTime, start, stop);
-    printf("Half step update: %5.3f ms\n", elapsedTime);
-    fflush(stdout);
+    //printf("Half step update: %5.3f ms\n", elapsedTime);
+    //fflush(stdout);
     ie += elapsedTime;
     #endif //TIME 
 
@@ -468,8 +378,8 @@
     cudaEventRecord(stop, 0);
     cudaEventSynchronize(stop);
     cudaEventElapsedTime(&elapsedTime, start, stop);
-    printf("x ppm: %5.3f ms\n", elapsedTime);
-    fflush(stdout);
+    //printf("x ppm: %5.3f ms\n", elapsedTime);
+    //fflush(stdout);
     ppmx += elapsedTime;
     cudaEventRecord(start, 0);
     #endif //TIME 
@@ -479,8 +389,8 @@
     cudaEventRecord(stop, 0);
     cudaEventSynchronize(stop);
     cudaEventElapsedTime(&elapsedTime, start, stop);
-    printf("y ppm: %5.3f ms\n", elapsedTime);
-    fflush(stdout);
+    //printf("y ppm: %5.3f ms\n", elapsedTime);
+    //fflush(stdout);
     ppmy += elapsedTime;
     cudaEventRecord(start, 0);
     #endif //TIME 
@@ -490,8 +400,8 @@
     cudaEventRecord(stop, 0);
     cudaEventSynchronize(stop);
     cudaEventElapsedTime(&elapsedTime, start, stop);
-    printf("z ppm: %5.3f ms\n", elapsedTime);
-    fflush(stdout);
+    //printf("z ppm: %5.3f ms\n", elapsedTime);
+    //fflush(stdout);
     ppmz += elapsedTime;
     #endif //TIME    
     #endif //PPMC
@@ -532,8 +442,8 @@
     cudaEventRecord(stop, 0);
     cudaEventSynchronize(stop);
     cudaEventElapsedTime(&elapsedTime, start, stop);
-    printf("x2 fluxes: %5.3f ms\n", elapsedTime);
-    fflush(stdout);
+    //printf("x2 fluxes: %5.3f ms\n", elapsedTime);
+    //fflush(stdout);
     r2x += elapsedTime;
     cudaEventRecord(start, 0);
     #endif //TIME 
@@ -542,8 +452,8 @@
     cudaEventRecord(stop, 0);
     cudaEventSynchronize(stop);
     cudaEventElapsedTime(&elapsedTime, start, stop);
-    printf("y2 fluxes: %5.3f ms\n", elapsedTime);
-    fflush(stdout);
+    //printf("y2 fluxes: %5.3f ms\n", elapsedTime);
+    //fflush(stdout);
     r2y += elapsedTime;
     cudaEventRecord(start, 0);
     #endif //TIME 
@@ -552,8 +462,8 @@
     cudaEventRecord(stop, 0);
     cudaEventSynchronize(stop);
     cudaEventElapsedTime(&elapsedTime, start, stop);
-    printf("z2 fluxes: %5.3f ms\n", elapsedTime);
-    fflush(stdout);
+    //printf("z2 fluxes: %5.3f ms\n", elapsedTime);
+    //fflush(stdout);
     r2z += elapsedTime;
     cudaEventRecord(start, 0);
     #endif //TIME 
@@ -570,8 +480,8 @@
     cudaEventRecord(stop, 0);
     cudaEventSynchronize(stop);
     cudaEventElapsedTime(&elapsedTime, start, stop);
-    printf("conserved variable update: %5.3f ms\n", elapsedTime);
-    fflush(stdout);
+    //printf("conserved variable update: %5.3f ms\n", elapsedTime);
+    //fflush(stdout);
     cvu += elapsedTime;
     #endif //TIME     
     CudaCheckError();
@@ -593,7 +503,6 @@
     cudaEventRecord(stop, 0);
     cudaEventSynchronize(stop);
     cudaEventElapsedTime(&elapsedTime, start, stop);
-    //printf("conserved variable update: %5.3f ms\n", elapsedTime);
     cool += elapsedTime;
     #endif //TIME     
  
@@ -606,8 +515,8 @@
     cudaEventRecord(stop, 0);
     cudaEventSynchronize(stop);
     cudaEventElapsedTime(&elapsedTime, start, stop);
-    printf("dti calc: %5.3f ms\n", elapsedTime);
-    fflush(stdout);
+    //printf("dti calc: %5.3f ms\n", elapsedTime);
+    //fflush(stdout);
     dti += elapsedTime;
     #endif //TIME  
     CudaCheckError();
@@ -621,8 +530,8 @@
     cudaEventRecord(stop, 0);
     cudaEventSynchronize(stop);
     cudaEventElapsedTime(&elapsedTime, start, stop);
-    printf("Copy from GPU: %5.3f ms\n", elapsedTime);
-    fflush(stdout);
+    //printf("Copy from GPU: %5.3f ms\n", elapsedTime);
+    //fflush(stdout);
     cpfr += elapsedTime;
     #endif //TIME    
 
@@ -653,8 +562,8 @@
     cudaEventRecord(stop, 0);
     cudaEventSynchronize(stop);
     cudaEventElapsedTime(&elapsedTime, start, stop);
-    printf("dti copying & calc: %5.3f ms\n", elapsedTime);
-    fflush(stdout);
+    //printf("dti copying & calc: %5.3f ms\n", elapsedTime);
+    //fflush(stdout);
     dti += elapsedTime;
     #endif //TIME  
     #ifdef COOLING_GPU
@@ -681,7 +590,24 @@
   // If memory is not single allocated then free the memory every timestep.
   Free_Memory_VL_3D();
   #endif
-  
+
+  #ifdef TIME
+  printf("cpto: %6.2f  cpfr: %6.2f\n", cpto, cpfr);
+  printf("ppmx: %6.2f  ppmy: %6.2f  ppmz: %6.2f\n", ppmx, ppmy, ppmz);
+  printf("r1x:  %6.2f  r1y:  %6.2f  r1z:  %6.2f\n", r1x, r1y, r1z);
+  printf("r2x:  %6.2f  r2y:  %6.2f  r2z:  %6.2f\n", r2x, r2y, r2z);
+  printf("pcm:  %6.2f  ie:   %6.2f  cvu:  %6.2f\n", pcm, ie, cvu);
+  printf("buff: %6.2f  dti:  %6.2f\n", buff, dti);
+  printf("cool: %6.2f\n", cool);
+  printf("arrs: %6.2f  othr: %6.2f\n", arrays, other);
+  #endif
+  #ifdef TIME
+  cudaEventRecord(stop_VL, 0);
+  cudaEventSynchronize(stop_VL);
+  cudaEventElapsedTime(&elapsedTime, start_VL, stop_VL);
+  printf("Total time for VL step: %5.3f ms\n", elapsedTime);
+  #endif //TIME
+
   // return the maximum inverse timestep
   return max_dti;
 
@@ -720,35 +646,11 @@
   #ifdef COOLING_GPU
   cudaFree(dev_dt_array);
   #endif
-<<<<<<< HEAD
-
-
-  #ifdef TIME
-  //printf("cpto: %6.2f  cpfr: %6.2f\n", cpto, cpfr);
-  //printf("ppmx: %6.2f  ppmy: %6.2f  ppmz: %6.2f\n", ppmx, ppmy, ppmz);
-  //printf("r1x:  %6.2f  r1y:  %6.2f  r1z:  %6.2f\n", r1x, r1y, r1z);
-  //printf("r2x:  %6.2f  r2y:  %6.2f  r2z:  %6.2f\n", r2x, r2y, r2z);
-  //printf("pcm:  %6.2f  ie:   %6.2f  cvu:  %6.2f\n", pcm, ie, cvu);
-  //printf("buff: %6.2f  dti:  %6.2f\n", buff, dti);
-  //printf("cool: %6.2f\n", cool);
-  //printf("arrs: %6.2f  othr: %6.2f\n", arrays, other);
-  #endif
-  #ifdef TIME
-  cudaEventRecord(stop_VL, 0);
-  cudaEventSynchronize(stop_VL);
-  cudaEventElapsedTime(&elapsedTime, start_VL, stop_VL);
-  printf("Total time for VL step: %5.3f ms\n", elapsedTime);
-  #endif //TIME
-
-  // return the maximum inverse timestep
-  return max_dti;
-
-=======
-  
+
+
   #ifdef SINGLE_ALLOC_GPU
   chprintf( " VL_3D: Memory freed successfully \n");
   #endif
->>>>>>> 445b7e89
 }
 
 __global__ void Update_Conserved_Variables_3D_half(Real *dev_conserved, Real *dev_conserved_half, Real *dev_F_x, Real *dev_F_y,  Real *dev_F_z, int nx, int ny, int nz, int n_ghost, Real dx, Real dy, Real dz, Real dt, Real gamma, int n_fields)
