#include "hip/hip_runtime.h"
/*! \file VL_3D_cuda.cu
 *  \brief Definitions of the cuda 3D VL algorithm functions. */

#ifdef CUDA
#ifdef VL

#include<stdio.h>
#include<stdlib.h>
#include<math.h>
#include<hip/hip_runtime.h>
#include"global.h"
#include"global_cuda.h"
#include"hydro_cuda.h"
#include"VL_3D_cuda.h"
#include"pcm_cuda.h"
#include"plmp_cuda.h"
#include"plmc_cuda.h"
#include"ppmp_cuda.h"
#include"ppmc_cuda.h"
#include"exact_cuda.h"
#include"roe_cuda.h"
#include"hllc_cuda.h"
#include"h_correction_3D_cuda.h"
#include"cooling_cuda.h"
#include"subgrid_routines_3D.h"
#include"io.h"


__global__ void Update_Conserved_Variables_3D_half(Real *dev_conserved, Real *dev_conserved_half, Real *dev_F_x, Real *dev_F_y,  Real *dev_F_z, int nx, int ny, int nz, int n_ghost, Real dx, Real dy, Real dz, Real dt, Real gamma, int n_fields);



Real VL_Algorithm_3D_CUDA(Real *host_conserved0, Real *host_conserved1, int nx, int ny, int nz, int x_off, int y_off, int z_off, int n_ghost, Real dx, Real dy, Real dz, Real xbound, Real ybound, Real zbound, Real dt, int n_fields)
{
  //Here, *host_conserved contains the entire
  //set of conserved variables on the grid
  //concatenated into a 1-d array
  //host_conserved0 contains the values at time n,
  //host_conserved1 will contain the values at time n+1

  // Initialize dt values 
  Real max_dti = 0;
  #ifdef COOLING_GPU
  Real min_dt = 1e10;
  #endif  


  if ( !block_size ) {
    // calculate the dimensions for the subgrid blocks
    sub_dimensions_3D(nx, ny, nz, n_ghost, &nx_s, &ny_s, &nz_s, &block1_tot, &block2_tot, &block3_tot, &remainder1, &remainder2, &remainder3, n_fields);
    //printf("Subgrid dimensions set: %d %d %d %d %d %d %d %d %d\n", nx_s, ny_s, nz_s, block1_tot, block2_tot, block3_tot, remainder1, remainder2, remainder3);
    //fflush(stdout);
    block_tot = block1_tot*block2_tot*block3_tot;
    // number of cells in one subgrid block
    BLOCK_VOL = nx_s*ny_s*nz_s;
    // dimensions for the 1D GPU grid
    ngrid = (BLOCK_VOL + TPB - 1) / TPB;
    #ifndef DYNAMIC_GPU_ALLOC
    block_size = true;
    #endif
  }
  // set values for GPU kernels
  // number of blocks per 1D grid  
  dim3 dim1dGrid(ngrid, 1, 1);
  //  number of threads per 1D block   
  dim3 dim1dBlock(TPB, 1, 1);

  // Set up pointers for the location to copy from and to
  if (block_tot == 1) {
    tmp1 = host_conserved0;
    tmp2 = host_conserved1;
  }

  if ( !memory_allocated ){

    // allocate buffer to copy conserved variable blocks to/from
    if (block_tot > 1) {
      if ( NULL == ( buffer = (Real *) malloc(n_fields*BLOCK_VOL*sizeof(Real)) ) ) {
        printf("Failed to allocate CPU buffer.\n");
      }
      tmp1 = buffer;
      tmp2 = buffer;
    }
    // allocate an array on the CPU to hold max_dti returned from each thread block
    host_dti_array = (Real *) malloc(ngrid*sizeof(Real));
    #ifdef COOLING_GPU
    host_dt_array = (Real *) malloc(ngrid*sizeof(Real));
    #endif  

    // allocate memory on the GPU
    CudaSafeCall( hipMalloc((void**)&dev_conserved, n_fields*BLOCK_VOL*sizeof(Real)) );
    CudaSafeCall( hipMalloc((void**)&dev_conserved_half, n_fields*BLOCK_VOL*sizeof(Real)) );
    CudaSafeCall( hipMalloc((void**)&Q_Lx,  n_fields*BLOCK_VOL*sizeof(Real)) );
    CudaSafeCall( hipMalloc((void**)&Q_Rx,  n_fields*BLOCK_VOL*sizeof(Real)) );
    CudaSafeCall( hipMalloc((void**)&Q_Ly,  n_fields*BLOCK_VOL*sizeof(Real)) );
    CudaSafeCall( hipMalloc((void**)&Q_Ry,  n_fields*BLOCK_VOL*sizeof(Real)) );
    CudaSafeCall( hipMalloc((void**)&Q_Lz,  n_fields*BLOCK_VOL*sizeof(Real)) );
    CudaSafeCall( hipMalloc((void**)&Q_Rz,  n_fields*BLOCK_VOL*sizeof(Real)) );
    CudaSafeCall( hipMalloc((void**)&F_x,   n_fields*BLOCK_VOL*sizeof(Real)) );
    CudaSafeCall( hipMalloc((void**)&F_y,   n_fields*BLOCK_VOL*sizeof(Real)) );
    CudaSafeCall( hipMalloc((void**)&F_z,   n_fields*BLOCK_VOL*sizeof(Real)) );
    CudaSafeCall( hipMalloc((void**)&dev_dti_array, ngrid*sizeof(Real)) );
    #ifdef COOLING_GPU
    CudaSafeCall( hipMalloc((void**)&dev_dt_array, ngrid*sizeof(Real)) );
    #endif 
    
    #ifndef DYNAMIC_GPU_ALLOC 
    // If memory is single allocated: memory_allocated becomes true and succesive timesteps won't allocate memory.
    // If the memory is not single allocated: memory_allocated remains Null and memory is allocated every timestep.
    memory_allocated = true;
    #endif 
  }  

  // counter for which block we're on
  int block = 0;
  

  // START LOOP OVER SUBGRID BLOCKS
  while (block < block_tot) {

    // copy the conserved variable block to the buffer
    host_copy_block_3D(nx, ny, nz, nx_s, ny_s, nz_s, n_ghost, block, block1_tot, block2_tot, block3_tot, remainder1, remainder2, remainder3, BLOCK_VOL, host_conserved0, buffer, n_fields);

    // calculate the global x, y, and z offsets of this subgrid block
    get_offsets_3D(nx_s, ny_s, nz_s, n_ghost, x_off, y_off, z_off, block, block1_tot, block2_tot, block3_tot, remainder1, remainder2, remainder3, &x_off_s, &y_off_s, &z_off_s);

    // copy the conserved variables onto the GPU
    CudaSafeCall( hipMemcpy(dev_conserved, tmp1, n_fields*BLOCK_VOL*sizeof(Real), hipMemcpyHostToDevice) );
 

    // Step 1: Use PCM reconstruction to put primitive variables into interface arrays
    hipLaunchKernelGGL(PCM_Reconstruction_3D, dim3(dim1dGrid), dim3(dim1dBlock), 0, 0, dev_conserved, Q_Lx, Q_Rx, Q_Ly, Q_Ry, Q_Lz, Q_Rz, nx_s, ny_s, nz_s, n_ghost, gama, n_fields);
    CudaCheckError();


    // Step 2: Calculate first-order upwind fluxes 
    #ifdef EXACT
    hipLaunchKernelGGL(Calculate_Exact_Fluxes_CUDA, dim3(dim1dGrid), dim3(dim1dBlock), 0, 0, Q_Lx, Q_Rx, F_x, nx_s, ny_s, nz_s, n_ghost, gama, 0, n_fields);
    hipLaunchKernelGGL(Calculate_Exact_Fluxes_CUDA, dim3(dim1dGrid), dim3(dim1dBlock), 0, 0, Q_Ly, Q_Ry, F_y, nx_s, ny_s, nz_s, n_ghost, gama, 1, n_fields);
    hipLaunchKernelGGL(Calculate_Exact_Fluxes_CUDA, dim3(dim1dGrid), dim3(dim1dBlock), 0, 0, Q_Lz, Q_Rz, F_z, nx_s, ny_s, nz_s, n_ghost, gama, 2, n_fields);
    #endif //EXACT
    #ifdef ROE
    hipLaunchKernelGGL(Calculate_Roe_Fluxes_CUDA, dim3(dim1dGrid), dim3(dim1dBlock), 0, 0, Q_Lx, Q_Rx, F_x, nx_s, ny_s, nz_s, n_ghost, gama, 0, n_fields);
    hipLaunchKernelGGL(Calculate_Roe_Fluxes_CUDA, dim3(dim1dGrid), dim3(dim1dBlock), 0, 0, Q_Ly, Q_Ry, F_y, nx_s, ny_s, nz_s, n_ghost, gama, 1, n_fields);
    hipLaunchKernelGGL(Calculate_Roe_Fluxes_CUDA, dim3(dim1dGrid), dim3(dim1dBlock), 0, 0, Q_Lz, Q_Rz, F_z, nx_s, ny_s, nz_s, n_ghost, gama, 2, n_fields);
    #endif //ROE
    CudaCheckError();
    #ifdef HLLC 
<<<<<<< HEAD
    hipLaunchKernelGGL(Calculate_HLLC_Fluxes_CUDA, dim3(dim1dGrid), dim3(dim1dBlock), 0, 0, Q_Lx, Q_Rx, F_x, nx_s, ny_s, nz_s, n_ghost, gama, 0, n_fields);
    CudaCheckError();
    hipLaunchKernelGGL(Calculate_HLLC_Fluxes_CUDA, dim3(dim1dGrid), dim3(dim1dBlock), 0, 0, Q_Ly, Q_Ry, F_y, nx_s, ny_s, nz_s, n_ghost, gama, 1, n_fields);
    CudaCheckError();
    hipLaunchKernelGGL(Calculate_HLLC_Fluxes_CUDA, dim3(dim1dGrid), dim3(dim1dBlock), 0, 0, Q_Lz, Q_Rz, F_z, nx_s, ny_s, nz_s, n_ghost, gama, 2, n_fields);
    CudaCheckError();
=======
    Calculate_HLLC_Fluxes_CUDA<<<dim1dGrid,dim1dBlock>>>(Q_Lx, Q_Rx, F_x, nx_s, ny_s, nz_s, n_ghost, gama, 0, n_fields);
    Calculate_HLLC_Fluxes_CUDA<<<dim1dGrid,dim1dBlock>>>(Q_Ly, Q_Ry, F_y, nx_s, ny_s, nz_s, n_ghost, gama, 1, n_fields);
    Calculate_HLLC_Fluxes_CUDA<<<dim1dGrid,dim1dBlock>>>(Q_Lz, Q_Rz, F_z, nx_s, ny_s, nz_s, n_ghost, gama, 2, n_fields);
>>>>>>> d70f2a3b
    #endif //HLLC
    CudaCheckError();


    // Step 3: Update the conserved variables half a timestep 
    hipLaunchKernelGGL(Update_Conserved_Variables_3D_half, dim3(dim1dGrid), dim3(dim1dBlock), 0, 0, dev_conserved, dev_conserved_half, F_x, F_y, F_z, nx_s, ny_s, nz_s, n_ghost, dx, dy, dz, 0.5*dt, gama, n_fields);
    CudaCheckError();


    // Step 4: Construct left and right interface values using updated conserved variables
    #ifdef PCM
    hipLaunchKernelGGL(PCM_Reconstruction_3D, dim3(dim1dGrid), dim3(dim1dBlock), 0, 0, dev_conserved_half, Q_Lx, Q_Rx, Q_Ly, Q_Ry, Q_Lz, Q_Rz, nx_s, ny_s, nz_s, n_ghost, gama, n_fields);
    #endif
    #ifdef PLMP
    hipLaunchKernelGGL(PLMP_cuda, dim3(dim1dGrid), dim3(dim1dBlock), 0, 0, dev_conserved_half, Q_Lx, Q_Rx, nx_s, ny_s, nz_s, n_ghost, dx, dt, gama, 0, n_fields);
    hipLaunchKernelGGL(PLMP_cuda, dim3(dim1dGrid), dim3(dim1dBlock), 0, 0, dev_conserved_half, Q_Ly, Q_Ry, nx_s, ny_s, nz_s, n_ghost, dy, dt, gama, 1, n_fields);
    hipLaunchKernelGGL(PLMP_cuda, dim3(dim1dGrid), dim3(dim1dBlock), 0, 0, dev_conserved_half, Q_Lz, Q_Rz, nx_s, ny_s, nz_s, n_ghost, dz, dt, gama, 2, n_fields);
    #endif //PLMP 
    #ifdef PLMC
    hipLaunchKernelGGL(PLMC_cuda, dim3(dim1dGrid), dim3(dim1dBlock), 0, 0, dev_conserved_half, Q_Lx, Q_Rx, nx_s, ny_s, nz_s, n_ghost, dx, dt, gama, 0, n_fields);
    hipLaunchKernelGGL(PLMC_cuda, dim3(dim1dGrid), dim3(dim1dBlock), 0, 0, dev_conserved_half, Q_Ly, Q_Ry, nx_s, ny_s, nz_s, n_ghost, dy, dt, gama, 1, n_fields);
    hipLaunchKernelGGL(PLMC_cuda, dim3(dim1dGrid), dim3(dim1dBlock), 0, 0, dev_conserved_half, Q_Lz, Q_Rz, nx_s, ny_s, nz_s, n_ghost, dz, dt, gama, 2, n_fields);  
    #endif
    #ifdef PPMP
    hipLaunchKernelGGL(PPMP_cuda, dim3(dim1dGrid), dim3(dim1dBlock), 0, 0, dev_conserved_half, Q_Lx, Q_Rx, nx_s, ny_s, nz_s, n_ghost, dx, dt, gama, 0, n_fields);
    hipLaunchKernelGGL(PPMP_cuda, dim3(dim1dGrid), dim3(dim1dBlock), 0, 0, dev_conserved_half, Q_Ly, Q_Ry, nx_s, ny_s, nz_s, n_ghost, dy, dt, gama, 1, n_fields);
    hipLaunchKernelGGL(PPMP_cuda, dim3(dim1dGrid), dim3(dim1dBlock), 0, 0, dev_conserved_half, Q_Lz, Q_Rz, nx_s, ny_s, nz_s, n_ghost, dz, dt, gama, 2, n_fields);
    #endif //PPMP
    #ifdef PPMC
<<<<<<< HEAD
    hipLaunchKernelGGL(PPMC_cuda, dim3(dim1dGrid), dim3(dim1dBlock), 0, 0, dev_conserved_half, Q_Lx, Q_Rx, nx_s, ny_s, nz_s, n_ghost, dx, dt, gama, 0, n_fields);
    CudaCheckError();
    hipLaunchKernelGGL(PPMC_cuda, dim3(dim1dGrid), dim3(dim1dBlock), 0, 0, dev_conserved_half, Q_Ly, Q_Ry, nx_s, ny_s, nz_s, n_ghost, dy, dt, gama, 1, n_fields);
    CudaCheckError();
    hipLaunchKernelGGL(PPMC_cuda, dim3(dim1dGrid), dim3(dim1dBlock), 0, 0, dev_conserved_half, Q_Lz, Q_Rz, nx_s, ny_s, nz_s, n_ghost, dz, dt, gama, 2, n_fields);
    CudaCheckError();
=======
    PPMC_cuda<<<dim1dGrid,dim1dBlock>>>(dev_conserved_half, Q_Lx, Q_Rx, nx_s, ny_s, nz_s, n_ghost, dx, dt, gama, 0, n_fields);
    PPMC_cuda<<<dim1dGrid,dim1dBlock>>>(dev_conserved_half, Q_Ly, Q_Ry, nx_s, ny_s, nz_s, n_ghost, dy, dt, gama, 1, n_fields);
    PPMC_cuda<<<dim1dGrid,dim1dBlock>>>(dev_conserved_half, Q_Lz, Q_Rz, nx_s, ny_s, nz_s, n_ghost, dz, dt, gama, 2, n_fields);
>>>>>>> d70f2a3b
    #endif //PPMC
    CudaCheckError();
    

    // Step 5: Calculate the fluxes again
    #ifdef EXACT
    hipLaunchKernelGGL(Calculate_Exact_Fluxes_CUDA, dim3(dim1dGrid), dim3(dim1dBlock), 0, 0, Q_Lx, Q_Rx, F_x, nx_s, ny_s, nz_s, n_ghost, gama, 0, n_fields);
    hipLaunchKernelGGL(Calculate_Exact_Fluxes_CUDA, dim3(dim1dGrid), dim3(dim1dBlock), 0, 0, Q_Ly, Q_Ry, F_y, nx_s, ny_s, nz_s, n_ghost, gama, 1, n_fields);
    hipLaunchKernelGGL(Calculate_Exact_Fluxes_CUDA, dim3(dim1dGrid), dim3(dim1dBlock), 0, 0, Q_Lz, Q_Rz, F_z, nx_s, ny_s, nz_s, n_ghost, gama, 2, n_fields);
    #endif //EXACT
    #ifdef ROE
    hipLaunchKernelGGL(Calculate_Roe_Fluxes_CUDA, dim3(dim1dGrid), dim3(dim1dBlock), 0, 0, Q_Lx, Q_Rx, F_x, nx_s, ny_s, nz_s, n_ghost, gama, 0, n_fields);
    hipLaunchKernelGGL(Calculate_Roe_Fluxes_CUDA, dim3(dim1dGrid), dim3(dim1dBlock), 0, 0, Q_Ly, Q_Ry, F_y, nx_s, ny_s, nz_s, n_ghost, gama, 1, n_fields);
    hipLaunchKernelGGL(Calculate_Roe_Fluxes_CUDA, dim3(dim1dGrid), dim3(dim1dBlock), 0, 0, Q_Lz, Q_Rz, F_z, nx_s, ny_s, nz_s, n_ghost, gama, 2, n_fields);
    #endif //ROE
    #ifdef HLLC 
    hipLaunchKernelGGL(Calculate_HLLC_Fluxes_CUDA, dim3(dim1dGrid), dim3(dim1dBlock), 0, 0, Q_Lx, Q_Rx, F_x, nx_s, ny_s, nz_s, n_ghost, gama, 0, n_fields);
    hipLaunchKernelGGL(Calculate_HLLC_Fluxes_CUDA, dim3(dim1dGrid), dim3(dim1dBlock), 0, 0, Q_Ly, Q_Ry, F_y, nx_s, ny_s, nz_s, n_ghost, gama, 1, n_fields);
    hipLaunchKernelGGL(Calculate_HLLC_Fluxes_CUDA, dim3(dim1dGrid), dim3(dim1dBlock), 0, 0, Q_Lz, Q_Rz, F_z, nx_s, ny_s, nz_s, n_ghost, gama, 2, n_fields);
    #endif //HLLC
    CudaCheckError();
    
    #ifdef DE
    // Compute the divergence of Vel before updating the conserved array, this solves syncronization issues when adding this term on Update_Conserved_Variables_3D
    Partial_Update_Advected_Internal_Energy_3D<<<dim1dGrid,dim1dBlock>>>( dev_conserved, Q_Lx, Q_Rx, Q_Ly, Q_Ry, Q_Lz, Q_Rz, nx_s, ny_s, nz_s, n_ghost, dx, dy, dz,  dt, gama, n_fields );
    #endif


    // Step 6: Update the conserved variable array
    hipLaunchKernelGGL(Update_Conserved_Variables_3D, dim3(dim1dGrid), dim3(dim1dBlock), 0, 0, dev_conserved, F_x, F_y, F_z, nx_s, ny_s, nz_s, x_off_s, y_off_s, z_off_s, n_ghost, dx, dy, dz, xbound, ybound, zbound, dt, gama, n_fields);
    CudaCheckError();

    #ifdef DE
<<<<<<< HEAD
    hipLaunchKernelGGL(Sync_Energies_3D, dim3(dim1dGrid), dim3(dim1dBlock), 0, 0, dev_conserved, nx_s, ny_s, nz_s, n_ghost, gama, n_fields);
=======
    Select_Internal_Energy_3D<<<dim1dGrid,dim1dBlock>>>(dev_conserved, nx_s, ny_s, nz_s, n_ghost, n_fields);
    Sync_Energies_3D<<<dim1dGrid,dim1dBlock>>>(dev_conserved, nx_s, ny_s, nz_s, n_ghost, gama, n_fields);
>>>>>>> d70f2a3b
    CudaCheckError();
    #endif

    // Apply cooling
    #ifdef COOLING_GPU
    hipLaunchKernelGGL(cooling_kernel, dim3(dim1dGrid), dim3(dim1dBlock), 0, 0, dev_conserved, nx_s, ny_s, nz_s, n_ghost, n_fields, dt, gama, dev_dt_array);  
    CudaCheckError();
    #endif
 
    // Step 7: Calculate the next time step
    hipLaunchKernelGGL(Calc_dt_3D, dim3(dim1dGrid), dim3(dim1dBlock), 0, 0, dev_conserved, nx_s, ny_s, nz_s, n_ghost, dx, dy, dz, dev_dti_array, gama);
    CudaCheckError();

    // copy the updated conserved variable array back to the CPU
    CudaSafeCall( hipMemcpy(tmp2, dev_conserved, n_fields*BLOCK_VOL*sizeof(Real), hipMemcpyDeviceToHost) );

    // copy the updated conserved variable array from the buffer into the host_conserved array on the CPU
    host_return_block_3D(nx, ny, nz, nx_s, ny_s, nz_s, n_ghost, block, block1_tot, block2_tot, block3_tot, remainder1, remainder2, remainder3, BLOCK_VOL, host_conserved1, buffer, n_fields);

    // copy the dti array onto the CPU
    CudaSafeCall( hipMemcpy(host_dti_array, dev_dti_array, ngrid*sizeof(Real), hipMemcpyDeviceToHost) );
    // find maximum inverse timestep from CFL condition
    for (int i=0; i<ngrid; i++) {
      max_dti = fmax(max_dti, host_dti_array[i]);
    }
    #ifdef COOLING_GPU
    // copy the dt array from cooling onto the CPU
    CudaSafeCall( hipMemcpy(host_dt_array, dev_dt_array, ngrid*sizeof(Real), hipMemcpyDeviceToHost) );
    // find maximum inverse timestep from cooling time
    for (int i=0; i<ngrid; i++) {
      min_dt = fmin(min_dt, host_dt_array[i]);
    }  
    if (min_dt < C_cfl/max_dti) {
      max_dti = C_cfl/min_dt;
    }
    #endif

    // add one to the counter
    block++;

  }

  
  #ifdef DYNAMIC_GPU_ALLOC
  // If memory is not single allocated then free the memory every timestep.
  Free_Memory_VL_3D();
  #endif


  // return the maximum inverse timestep
  return max_dti;

}


void Free_Memory_VL_3D(){
  
  // free CPU memory
  if (block_tot > 1) free(buffer);
  free(host_dti_array);  
  #ifdef COOLING_GPU
  free(host_dt_array);  
  #endif  
  
  // free the GPU memory
  hipFree(dev_conserved);
  hipFree(dev_conserved_half);
  hipFree(Q_Lx);
  hipFree(Q_Rx);
  hipFree(Q_Ly);
  hipFree(Q_Ry);
  hipFree(Q_Lz);
  hipFree(Q_Rz);
  hipFree(F_x);
  hipFree(F_y);
  hipFree(F_z);
  hipFree(dev_dti_array);
  #ifdef COOLING_GPU
  hipFree(dev_dt_array);
  #endif

}

__global__ void Update_Conserved_Variables_3D_half(Real *dev_conserved, Real *dev_conserved_half, Real *dev_F_x, Real *dev_F_y,  Real *dev_F_z, int nx, int ny, int nz, int n_ghost, Real dx, Real dy, Real dz, Real dt, Real gamma, int n_fields)
{
  Real dtodx = dt/dx;
  Real dtody = dt/dy;
  Real dtodz = dt/dz;
  int n_cells = nx*ny*nz;

  // get a global thread ID
  int tid = threadIdx.x + blockIdx.x * blockDim.x;
  int zid = tid / (nx*ny);
  int yid = (tid - zid*nx*ny) / nx;
  int xid = tid - zid*nx*ny - yid*nx;
  int id = xid + yid*nx + zid*nx*ny;

  int imo = xid-1 + yid*nx + zid*nx*ny;
  int jmo = xid + (yid-1)*nx + zid*nx*ny;
  int kmo = xid + yid*nx + (zid-1)*nx*ny;

  #ifdef DE
  Real d, d_inv, vx, vy, vz;
  Real vx_imo, vx_ipo, vy_jmo, vy_jpo, vz_kmo, vz_kpo, P;
  int ipo, jpo, kpo;
  #endif

  // threads corresponding to all cells except outer ring of ghost cells do the calculation
  if (xid > 0 && xid < nx-1 && yid > 0 && yid < ny-1 && zid > 0 && zid < nz-1)
  {
    #ifdef DE
    d  =  dev_conserved[            id];
    d_inv = 1.0 / d;
    vx =  dev_conserved[1*n_cells + id] * d_inv;
    vy =  dev_conserved[2*n_cells + id] * d_inv;
    vz =  dev_conserved[3*n_cells + id] * d_inv;
    P  = (dev_conserved[4*n_cells + id] - 0.5*d*(vx*vx + vy*vy + vz*vz)) * (gamma - 1.0);
    //if (d < 0.0 || d != d) printf("Negative density before half step update.\n");
    //if (P < 0.0) printf("%d Negative pressure before half step update.\n", id);
    ipo = xid+1 + yid*nx + zid*nx*ny;
    jpo = xid + (yid+1)*nx + zid*nx*ny;
    kpo = xid + yid*nx + (zid+1)*nx*ny;
    vx_imo = dev_conserved[1*n_cells + imo] / dev_conserved[imo]; 
    vx_ipo = dev_conserved[1*n_cells + ipo] / dev_conserved[ipo]; 
    vy_jmo = dev_conserved[2*n_cells + jmo] / dev_conserved[jmo]; 
    vy_jpo = dev_conserved[2*n_cells + jpo] / dev_conserved[jpo]; 
    vz_kmo = dev_conserved[3*n_cells + kmo] / dev_conserved[kmo]; 
    vz_kpo = dev_conserved[3*n_cells + kpo] / dev_conserved[kpo]; 
    #endif
  
    // update the conserved variable array
    dev_conserved_half[            id] = dev_conserved[            id]
                                       + dtodx * (dev_F_x[            imo] - dev_F_x[            id])
                                       + dtody * (dev_F_y[            jmo] - dev_F_y[            id])
                                       + dtodz * (dev_F_z[            kmo] - dev_F_z[            id]);
    dev_conserved_half[  n_cells + id] = dev_conserved[  n_cells + id] 
                                       + dtodx * (dev_F_x[  n_cells + imo] - dev_F_x[  n_cells + id])
                                       + dtody * (dev_F_y[  n_cells + jmo] - dev_F_y[  n_cells + id])
                                       + dtodz * (dev_F_z[  n_cells + kmo] - dev_F_z[  n_cells + id]);
    dev_conserved_half[2*n_cells + id] = dev_conserved[2*n_cells + id] 
                                       + dtodx * (dev_F_x[2*n_cells + imo] - dev_F_x[2*n_cells + id])
                                       + dtody * (dev_F_y[2*n_cells + jmo] - dev_F_y[2*n_cells + id])
                                       + dtodz * (dev_F_z[2*n_cells + kmo] - dev_F_z[2*n_cells + id]);
    dev_conserved_half[3*n_cells + id] = dev_conserved[3*n_cells + id] 
                                       + dtodx * (dev_F_x[3*n_cells + imo] - dev_F_x[3*n_cells + id])
                                       + dtody * (dev_F_y[3*n_cells + jmo] - dev_F_y[3*n_cells + id])
                                       + dtodz * (dev_F_z[3*n_cells + kmo] - dev_F_z[3*n_cells + id]);
    dev_conserved_half[4*n_cells + id] = dev_conserved[4*n_cells + id] 
                                       + dtodx * (dev_F_x[4*n_cells + imo] - dev_F_x[4*n_cells + id])
                                       + dtody * (dev_F_y[4*n_cells + jmo] - dev_F_y[4*n_cells + id])
                                       + dtodz * (dev_F_z[4*n_cells + kmo] - dev_F_z[4*n_cells + id]);
    #ifdef SCALAR                                   
    for (int i=0; i<NSCALARS; i++) {
      dev_conserved_half[(5+i)*n_cells + id] = dev_conserved[(5+i)*n_cells + id] 
                                         + dtodx * (dev_F_x[(5+i)*n_cells + imo] - dev_F_x[(5+i)*n_cells + id])
                                         + dtody * (dev_F_y[(5+i)*n_cells + jmo] - dev_F_y[(5+i)*n_cells + id])
                                         + dtodz * (dev_F_z[(5+i)*n_cells + kmo] - dev_F_z[(5+i)*n_cells + id]);
    }                                   
    #endif
    #ifdef DE
    dev_conserved_half[(n_fields-1)*n_cells + id] = dev_conserved[(n_fields-1)*n_cells + id] 
                                       + dtodx * (dev_F_x[(n_fields-1)*n_cells + imo] - dev_F_x[(n_fields-1)*n_cells + id])
                                       + dtody * (dev_F_y[(n_fields-1)*n_cells + jmo] - dev_F_y[(n_fields-1)*n_cells + id])
                                       + dtodz * (dev_F_z[(n_fields-1)*n_cells + kmo] - dev_F_z[(n_fields-1)*n_cells + id])
                                       + 0.5*P*(dtodx*(vx_imo-vx_ipo) + dtody*(vy_jmo-vy_jpo) + dtodz*(vz_kmo-vz_kpo));
    #endif
    //if (dev_conserved_half[id] < 0.0 || dev_conserved_half[id] != dev_conserved_half[id] || dev_conserved_half[4*n_cells+id] < 0.0 || dev_conserved_half[4*n_cells+id] != dev_conserved_half[4*n_cells+id]) {
      //printf("%3d %3d %3d Thread crashed in half step update. d: %e E: %e\n", xid, yid, zid, dev_conserved_half[id], dev_conserved_half[4*n_cells+id]);
    //}    

  }

}




#endif //VL
#endif //CUDA<|MERGE_RESOLUTION|>--- conflicted
+++ resolved
@@ -147,18 +147,9 @@
     #endif //ROE
     CudaCheckError();
     #ifdef HLLC 
-<<<<<<< HEAD
     hipLaunchKernelGGL(Calculate_HLLC_Fluxes_CUDA, dim3(dim1dGrid), dim3(dim1dBlock), 0, 0, Q_Lx, Q_Rx, F_x, nx_s, ny_s, nz_s, n_ghost, gama, 0, n_fields);
-    CudaCheckError();
     hipLaunchKernelGGL(Calculate_HLLC_Fluxes_CUDA, dim3(dim1dGrid), dim3(dim1dBlock), 0, 0, Q_Ly, Q_Ry, F_y, nx_s, ny_s, nz_s, n_ghost, gama, 1, n_fields);
-    CudaCheckError();
     hipLaunchKernelGGL(Calculate_HLLC_Fluxes_CUDA, dim3(dim1dGrid), dim3(dim1dBlock), 0, 0, Q_Lz, Q_Rz, F_z, nx_s, ny_s, nz_s, n_ghost, gama, 2, n_fields);
-    CudaCheckError();
-=======
-    Calculate_HLLC_Fluxes_CUDA<<<dim1dGrid,dim1dBlock>>>(Q_Lx, Q_Rx, F_x, nx_s, ny_s, nz_s, n_ghost, gama, 0, n_fields);
-    Calculate_HLLC_Fluxes_CUDA<<<dim1dGrid,dim1dBlock>>>(Q_Ly, Q_Ry, F_y, nx_s, ny_s, nz_s, n_ghost, gama, 1, n_fields);
-    Calculate_HLLC_Fluxes_CUDA<<<dim1dGrid,dim1dBlock>>>(Q_Lz, Q_Rz, F_z, nx_s, ny_s, nz_s, n_ghost, gama, 2, n_fields);
->>>>>>> d70f2a3b
     #endif //HLLC
     CudaCheckError();
 
@@ -188,18 +179,9 @@
     hipLaunchKernelGGL(PPMP_cuda, dim3(dim1dGrid), dim3(dim1dBlock), 0, 0, dev_conserved_half, Q_Lz, Q_Rz, nx_s, ny_s, nz_s, n_ghost, dz, dt, gama, 2, n_fields);
     #endif //PPMP
     #ifdef PPMC
-<<<<<<< HEAD
     hipLaunchKernelGGL(PPMC_cuda, dim3(dim1dGrid), dim3(dim1dBlock), 0, 0, dev_conserved_half, Q_Lx, Q_Rx, nx_s, ny_s, nz_s, n_ghost, dx, dt, gama, 0, n_fields);
-    CudaCheckError();
     hipLaunchKernelGGL(PPMC_cuda, dim3(dim1dGrid), dim3(dim1dBlock), 0, 0, dev_conserved_half, Q_Ly, Q_Ry, nx_s, ny_s, nz_s, n_ghost, dy, dt, gama, 1, n_fields);
-    CudaCheckError();
     hipLaunchKernelGGL(PPMC_cuda, dim3(dim1dGrid), dim3(dim1dBlock), 0, 0, dev_conserved_half, Q_Lz, Q_Rz, nx_s, ny_s, nz_s, n_ghost, dz, dt, gama, 2, n_fields);
-    CudaCheckError();
-=======
-    PPMC_cuda<<<dim1dGrid,dim1dBlock>>>(dev_conserved_half, Q_Lx, Q_Rx, nx_s, ny_s, nz_s, n_ghost, dx, dt, gama, 0, n_fields);
-    PPMC_cuda<<<dim1dGrid,dim1dBlock>>>(dev_conserved_half, Q_Ly, Q_Ry, nx_s, ny_s, nz_s, n_ghost, dy, dt, gama, 1, n_fields);
-    PPMC_cuda<<<dim1dGrid,dim1dBlock>>>(dev_conserved_half, Q_Lz, Q_Rz, nx_s, ny_s, nz_s, n_ghost, dz, dt, gama, 2, n_fields);
->>>>>>> d70f2a3b
     #endif //PPMC
     CudaCheckError();
     
@@ -233,12 +215,8 @@
     CudaCheckError();
 
     #ifdef DE
-<<<<<<< HEAD
+    hipLaunchKernelGGL(Select_Internal_Energy_3D, dim3(dim1dGrid), dim3(dim1dBlock), 0, 0, dev_conserved, nx_s, ny_s, nz_s, n_ghost, n_fields);
     hipLaunchKernelGGL(Sync_Energies_3D, dim3(dim1dGrid), dim3(dim1dBlock), 0, 0, dev_conserved, nx_s, ny_s, nz_s, n_ghost, gama, n_fields);
-=======
-    Select_Internal_Energy_3D<<<dim1dGrid,dim1dBlock>>>(dev_conserved, nx_s, ny_s, nz_s, n_ghost, n_fields);
-    Sync_Energies_3D<<<dim1dGrid,dim1dBlock>>>(dev_conserved, nx_s, ny_s, nz_s, n_ghost, gama, n_fields);
->>>>>>> d70f2a3b
     CudaCheckError();
     #endif
 
