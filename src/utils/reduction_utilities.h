--- conflicted
+++ resolved
@@ -18,182 +18,6 @@
 #include "../utils/gpu.hpp"
 
 #ifdef CUDA
-<<<<<<< HEAD
-    /*!
-    * \brief Namespace to contain device resident reduction functions. Includes
-    * functions and kernels for array reduction, warp level, block level, and
-    * grid level reductions.
-    *
-    */
-    namespace reduction_utilities
-    {
-        // =====================================================================
-        /*!
-        * \brief Perform a reduction within the warp/wavefront to find the
-        * maximum value of `val`
-        *
-        * \param[in] val The thread local variable to find the maximum of across
-        * the warp
-        * \return Real The maximum value of `val` within the warp
-        */
-        __inline__ __device__ Real warpReduceMax(Real val)
-        {
-            for (int offset = warpSize/2; offset > 0; offset /= 2)
-            {
-                val = max(val, __shfl_down(val, offset));
-            }
-            return val;
-        }
-        // =====================================================================
-
-        // =====================================================================
-        /*!
-        * \brief Perform a reduction within the block to find the maximum value
-        * of `val`
-        *
-        * \param[in] val The thread local variable to find the maximum of across
-        * the block
-        * \return Real The maximum value of `val` within the block
-        */
-        __inline__ __device__ Real blockReduceMax(Real val)
-        {
-            // Shared memory for storing the results of each warp-wise partial
-            // reduction
-            __shared__ Real shared[::maxWarpsPerBlock];
-
-            int lane   = threadIdx.x % warpSize;  // thread ID within the warp,
-            int warpId = threadIdx.x / warpSize;  // ID of the warp itself
-
-            val = warpReduceMax(val);     // Each warp performs partial reduction
-
-            if (lane==0) shared[warpId]=val; // Write reduced value to shared memory
-
-            __syncthreads();              // Wait for all partial reductions
-
-            //read from shared memory only if that warp existed
-            val = (threadIdx.x < blockDim.x / warpSize) ? shared[lane] : 0;
-
-            if (warpId==0) val = warpReduceMax(val); //Final reduce within first warp
-
-            return val;
-        }
-        // =====================================================================
-
-        // =====================================================================
-        /*!
-        * \brief Perform an atomic reduction to find the maximum value of `val`
-        *
-        * \param[out] address The pointer to where to store the reduced scalar
-        * value in device memory
-        * \param[in] val The thread local variable to find the maximum of across
-        * the grid. Typically this should be a partial reduction that has
-        * already been reduced to the block level
-        */
-        __inline__ __device__ double atomicMax_double(double* address, double val)
-        {
-            unsigned long long int* address_as_ull = (unsigned long long int*) address;
-            unsigned long long int old = *address_as_ull, assumed;
-            // Explanation of loop here:
-            // https://stackoverflow.com/questions/16077464/atomicadd-for-double-on-gpu
-            // The loop is to make sure the value at address doesn't change
-            // between the load at the atomic since the entire operation isn't
-            // atomic
-
-            // While it appears that this could result in many times more atomic
-            // operations than required, in practice it's only a handful of
-            // extra operation even in the worst case. Running with 16,000
-            // blocks gives ~8-37 atomics after brief testing
-            do {
-                assumed = old;
-                old = atomicCAS(address_as_ull,
-                                assumed,
-                                __double_as_longlong(fmax(__longlong_as_double(assumed),val)));
-            } while (assumed != old);
-            return __longlong_as_double(old);
-        }
-        // =====================================================================
-
-        // =====================================================================
-        /*!
-         * \brief Perform a reduction within the grid to find the maximum value
-         * of `val`. Note that the value of `out` should be set appropriately
-         * before the kernel launch that uses this function to avoid any
-         * potential race condition; the `cuda_utilities::setScalarDeviceMemory`
-         * function exists for this purpose.
-         *
-         * \details This function can perform a reduction to find the maximum of
-         * the thread local variable `val` across the entire grid. It relies on a
-         * warp-wise reduction using registers followed by a block-wise reduction
-         * using shared memory, and finally a grid-wise reduction using atomics.
-         * As a result the performance of this function is substantally improved
-         * by using as many threads per block as possible and as few blocks as
-         * possible since each block has to perform an atomic operation. To
-         * accomplish this it is reccommened that you use the
-         * `reductionLaunchParams` functions to get the optimal number of blocks
-         * and threads per block to launch rather than relying on Cholla defaults
-         * and then within the kernel using a grid-stride loop to make sure the
-         * kernel works with any combination of threads and blocks. Note that
-         * after this function call you cannot use the reduced value in global
-         * memory since there is no grid wide sync. You can get around this by
-         * either launching a second kernel to do the next steps or by using
-         * cooperative groups to perform a grid wide sync. During it's execution
-         * it also calls multiple __synchThreads and so cannot be called from
-         * within any kind of thread guard.
-         *
-         * \param[in] val The thread local variable to find the maximum of across
-         * the grid
-         * \param[out] out The pointer to where to store the reduced scalar value
-         * in device memory
-         */
-        __inline__ __device__ void gridReduceMax(Real val, Real* out)
-        {
-            // __syncthreads();  // Wait for all threads to calculate val;
-
-            // Reduce the entire block in parallel
-            val = blockReduceMax(val);
-
-            // Write block level reduced value to the output scalar atomically
-            if (threadIdx.x == 0) atomicMax_double(out, val);
-        }
-        // =====================================================================
-
-        // =====================================================================
-        /*!
-         * \brief Find the maximum value in the array. Make sure to initialize
-         * `out` correctly before using this kernel; the
-         * `cuda_utilities::setScalarDeviceMemory` function exists for this
-         * purpose. If `in` and `out` are the same array that's ok, all the
-         * loads are completed before the overwrite occurs.
-         *
-         * \param[in] in The pointer to the array to reduce in device memory
-         * \param[out] out The pointer to where to store the reduced scalar
-         * value in device memory
-         * \param[in] N The size of the `in` array
-         */
-        __global__ void kernelReduceMax(Real *in, Real* out, size_t N);
-        // =====================================================================
-
-        // =====================================================================
-        /*!
-        * \brief Determine the optimal number of blocks and threads per block to
-        * use when launching a reduction kernel
-        *
-        * \param[out] numBlocks The maximum number of blocks that are
-        * scheduleable by the device in use when each block has the maximum
-        * number of threads
-        * \param[out] threadsPerBlock The maximum threads per block supported by
-        * the device in use
-        * \param[in] deviceNum optional: which device is being targeted.
-        * Defaults to zero
-        */
-        typedef unsigned int uint;
-        void reductionLaunchParams(uint &numBlocks,
-                                   uint &threadsPerBlock,
-                                   uint const &deviceNum=0);
-        // =====================================================================
-    }  // namespace reduction_utilities
-#endif  //CUDA
-=======
 /*!
  * \brief Namespace to contain device resident reduction functions. Includes
  * functions and kernels for array reduction, warp level, block level, and
@@ -471,5 +295,4 @@
 __global__ void kernelReduceMax(Real* in, Real* out, size_t N);
 // =====================================================================
 }  // namespace reduction_utilities
-#endif  // CUDA
->>>>>>> f1f35a68
+#endif  // CUDA