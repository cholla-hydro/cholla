#ifdef CHEMISTRY_GPU

#include "chemistry_gpu.h"
#include "../hydro/hydro_cuda.h"
#include "../global/global_cuda.h"
#include "../io/io.h"
#include "rates.cuh"
#include "rates_Katz95.cuh"

#include "../radiation/alt/static_table_gpu.cuh"

#define eV_to_K 1.160451812e4
#define K_to_eV 8.617333263e-5
#define n_min 1e-20
#define tiny  1e-20

#define TPB_CHEM 256

void Chem_GPU::Allocate_Array_GPU_float(float **array_dev, int size)
{
  CudaSafeCall(cudaMalloc((void **)array_dev, size * sizeof(float)));
}

void Chem_GPU::Copy_Float_Array_to_Device(int size, float *array_h, float *array_d)
{
  CudaSafeCall(cudaMemcpy(array_d, array_h, size * sizeof(float), cudaMemcpyHostToDevice));
  cudaDeviceSynchronize();
}

void Chem_GPU::Free_Array_GPU_float(float *array_dev) { CudaSafeCall(cudaFree(array_dev)); }

void Chem_GPU::Allocate_Array_GPU_Real(Real **array_dev, int size)
{
  CudaSafeCall(cudaMalloc((void **)array_dev, size * sizeof(Real)));
}

void Chem_GPU::Copy_Real_Array_to_Device(int size, Real *array_h, Real *array_d)
{
  CudaSafeCall(cudaMemcpy(array_d, array_h, size * sizeof(Real), cudaMemcpyHostToDevice));
  cudaDeviceSynchronize();
}

void Chem_GPU::Free_Array_GPU_Real(Real *array_dev) { CudaSafeCall(cudaFree(array_dev)); }

class Thermal_State
{
 public:
  Real U;
  Real d;
  Real d_HI;
  Real d_HII;
  Real d_HeI;
  Real d_HeII;
  Real d_HeIII;
  Real d_e;

  // Constructor
  __host__ __device__ Thermal_State(Real U_0 = 1, Real d_0 = 1, Real d_HI_0 = 1, Real d_HII_0 = 0, Real d_HeI_0 = 1,
                                    Real d_HeII_0 = 0, Real d_HeIII_0 = 1, Real d_e_0 = 0)
      : U(U_0), d(d_0), d_HI(d_HI_0), d_HII(d_HII_0), d_HeI(d_HeI_0), d_HeII(d_HeII_0), d_HeIII(d_HeIII_0), d_e(d_e_0)
  {
  }

  __host__ __device__ Real get_MMW()
  {
    // Real m_tot = d_HI + d_HII + d_HeI + d_HeII + d_HeIII;
    Real n_tot = d_HI + d_HII + 0.25 * (d_HeI + d_HeII + d_HeIII) + d_e;
    return d / n_tot;
    // return m_tot / n_tot;
  }

  __host__ __device__ Real get_temperature(Real gamma)
  {
    Real mu, temp;
    mu   = get_MMW();
    temp = (gamma - 1) * mu * U * MP / KB * 1e10;
    return temp;
  }

  __host__ __device__ Real compute_U(Real temp, Real gamma)
  {
    Real mu, U_local;
    mu      = get_MMW();
    U_local = temp / (gamma - 1) / mu / MP * KB / 1e10;
    return U_local;
  }
};

__device__ void get_temperature_indx(Real T, Chemistry_Header &Chem_H, int &temp_indx, Real &delta_T, Real temp_old,
                                     int print)
{
  Real logT, logT_start, d_logT, logT_l, logT_r;
  logT       = log(0.5 * (T + temp_old));
  logT_start = log(Chem_H.Temp_start);
  logT       = fmax(logT_start, logT);
  logT       = fmin(log(Chem_H.Temp_end), logT);
  d_logT     = (log(Chem_H.Temp_end) - logT_start) / (Chem_H.N_Temp_bins - 1);
  temp_indx  = (int)floor((logT - logT_start) / d_logT);
  temp_indx  = max(0, temp_indx);
  temp_indx  = min(Chem_H.N_Temp_bins - 2, temp_indx);
  logT_l     = logT_start + temp_indx * d_logT;
  logT_r     = logT_start + (temp_indx + 1) * d_logT;
  delta_T    = (logT - logT_l) / (logT_r - logT_l);
  // if (print) printf(" logT_start: %f  logT_end: %f  d_logT: %f   \n", logT_start, log( Chem_H.Temp_end ), d_logT );
  // if (print) printf(" logT: %f  logT_l: %f  logT_r: %f   \n", logT, logT_l, logT_r );
}

__device__ Real interpolate_rate(Real *rate_table, int indx, Real delta)
{
  Real rate_val;
  rate_val = rate_table[indx];
  rate_val = rate_val + delta * (rate_table[indx + 1] - rate_val);
  return rate_val;
}

__device__ Real Get_Cooling_Rates(Thermal_State &TS, Chemistry_Header &Chem_H, Real dens_number_conv, Real current_z,
                                  Real temp_prev, float photo_h_HI, float photo_h_HeI, float photo_h_HeII, int print)
{
  int temp_indx;
  Real temp, delta_T, U_dot;
  temp = TS.get_temperature(Chem_H.gamma);
  get_temperature_indx(temp, Chem_H, temp_indx, delta_T, temp_prev, print);
  if (print > 1) printf("mu: %f  temp: %f  temp_indx: %d  delta_T: %f  \n", TS.get_MMW(), temp, temp_indx, delta_T);
  U_dot = 0.0;

  // Collisional excitation cooling
  Real cool_ceHI, cool_ceHeI, cool_ceHeII;
  cool_ceHI = interpolate_rate(Chem_H.cool_ceHI_d, temp_indx, delta_T) * TS.d_HI * TS.d_e;
  cool_ceHeI =
      interpolate_rate(Chem_H.cool_ceHeI_d, temp_indx, delta_T) * TS.d_HeII * TS.d_e * TS.d_e * dens_number_conv / 4.0;
  cool_ceHeII = interpolate_rate(Chem_H.cool_ceHeII_d, temp_indx, delta_T) * TS.d_HeII * TS.d_e / 4.0;
  U_dot -= cool_ceHI + cool_ceHeI + cool_ceHeII;

  // Collisional excitation cooling
  Real cool_ciHI, cool_ciHeI, cool_ciHeII, cool_ciHeIS;
  cool_ciHI   = interpolate_rate(Chem_H.cool_ciHI_d, temp_indx, delta_T) * TS.d_HI * TS.d_e;
  cool_ciHeI  = interpolate_rate(Chem_H.cool_ciHeI_d, temp_indx, delta_T) * TS.d_HeI * TS.d_e / 4.0;
  cool_ciHeII = interpolate_rate(Chem_H.cool_ciHeII_d, temp_indx, delta_T) * TS.d_HeII * TS.d_e / 4.0;
  cool_ciHeIS =
      interpolate_rate(Chem_H.cool_ciHeIS_d, temp_indx, delta_T) * TS.d_HeII * TS.d_e * TS.d_e * dens_number_conv / 4.0;
  U_dot -= cool_ciHI + cool_ciHeI + cool_ciHeII + cool_ciHeIS;

  // Recombination cooling
  Real cool_reHII, cool_reHeII1, cool_reHeII2, cool_reHeIII;
  cool_reHII   = interpolate_rate(Chem_H.cool_reHII_d, temp_indx, delta_T) * TS.d_HII * TS.d_e;
  cool_reHeII1 = interpolate_rate(Chem_H.cool_reHeII1_d, temp_indx, delta_T) * TS.d_HeII * TS.d_e / 4.0;
  cool_reHeII2 = interpolate_rate(Chem_H.cool_reHeII2_d, temp_indx, delta_T) * TS.d_HeII * TS.d_e / 4.0;
  cool_reHeIII = interpolate_rate(Chem_H.cool_reHeIII_d, temp_indx, delta_T) * TS.d_HeIII * TS.d_e / 4.0;
  U_dot -= cool_reHII + cool_reHeII1 + cool_reHeII2 + cool_reHeIII;

  // Bremsstrahlung cooling
  Real cool_brem;
  cool_brem =
      interpolate_rate(Chem_H.cool_brem_d, temp_indx, delta_T) * (TS.d_HII + TS.d_HeII / 4.0 + TS.d_HeIII) * TS.d_e;
  U_dot -= cool_brem;

  #ifdef COSMOLOGY
  // Compton cooling or heating
  Real cool_compton, temp_cmb;
  temp_cmb     = 2.73 * (1.0 + current_z);
  cool_compton = Chem_H.cool_compton * pow(1.0 + current_z, 4) * (temp - temp_cmb) * TS.d_e / dens_number_conv;
  U_dot -= cool_compton;
  #endif

  // Phothoheating
  Real photo_heat;
  photo_heat = (photo_h_HI * TS.d_HI + 0.25 * (photo_h_HeI * TS.d_HeI + photo_h_HeII * TS.d_HeII)) / dens_number_conv;
  U_dot += photo_heat;

  if (temp <= 1.01 * Chem_H.Temp_start && fabs(U_dot) < 0) U_dot = tiny;
  if (fabs(U_dot) < tiny) U_dot = tiny;

  if (print > 1) printf("HI: %e  \n", TS.d_HI);
  if (print > 1) printf("HII: %e  \n", TS.d_HII);
  if (print > 1) printf("HeI: %e  \n", TS.d_HeI);
  if (print > 1) printf("HeII: %e  \n", TS.d_HeII);
  if (print > 1) printf("HeIII: %e  \n", TS.d_HeIII);
  if (print > 1) printf("de: %e  \n", TS.d_e);
  if (print > 1) printf("Cooling ceHI: %e  \n", cool_ceHI);
  if (print > 1) printf("Cooling ceHeI: %e   \n", cool_ceHeI);
  if (print > 1) printf("Cooling ceHeII: %e   \n", cool_ceHeII);
  if (print > 1) printf("Cooling ciHI: %e  \n", cool_ciHI);
  if (print > 1) printf("Cooling ciHeI: %e  \n", cool_ciHeI);
  if (print > 1) printf("Cooling ciHeII: %e  \n", cool_ciHeII);
  if (print > 1) printf("Cooling ciHeIS: %e  \n", cool_ciHeIS);
  if (print > 1) printf("Cooling reHII: %e  \n", cool_reHII);
  if (print > 1) printf("Cooling reHeII1: %e  \n", cool_reHeII1);
  if (print > 1) printf("Cooling reHeII2: %e  \n", cool_reHeII2);
  if (print > 1) printf("Cooling reHeIII: %e  \n", cool_reHeIII);
  if (print > 1) printf("Cooling brem: %e  \n", cool_brem);
  if (print > 0) printf("Cooling piHI: %e   rate: %e \n", photo_h_HI, photo_h_HI * TS.d_HI / dens_number_conv);
  if (print > 1)
    printf("Cooling piHeI: %e  rate: %e \n", photo_h_HeI, photo_h_HeI * TS.d_HeI / dens_number_conv * 0.25);
  if (print > 1)
    printf("Cooling piHeII: %e rate: %e \n", photo_h_HeII, photo_h_HeII * TS.d_HeII / dens_number_conv * 0.25);
  if (print > 1) printf("Cooling DOM: %e  \n", dens_number_conv);
  #ifdef COSMOLOGY
  if (print > 1) printf("Cooling compton: %e  \n", cool_compton);
  #endif
  if (print > 0) printf("Cooling U_dot: %e  \n", U_dot);

  return U_dot;
}

__device__ void Get_Reaction_Rates(Thermal_State &TS, Chemistry_Header &Chem_H, Real &k_coll_i_HI, Real &k_coll_i_HeI,
                                   Real &k_coll_i_HeII, Real &k_coll_i_HI_HI, Real &k_coll_i_HI_HeI, Real &k_recomb_HII,
                                   Real &k_recomb_HeII, Real &k_recomb_HeIII, int print)
{
  int temp_indx;
  Real temp, delta_T;
  temp = TS.get_temperature(Chem_H.gamma);
  get_temperature_indx(temp, Chem_H, temp_indx, delta_T, temp, print);

  k_coll_i_HI   = interpolate_rate(Chem_H.k_coll_i_HI_d, temp_indx, delta_T);
  k_coll_i_HeI  = interpolate_rate(Chem_H.k_coll_i_HeI_d, temp_indx, delta_T);
  k_coll_i_HeII = interpolate_rate(Chem_H.k_coll_i_HeII_d, temp_indx, delta_T);

  k_coll_i_HI_HI  = interpolate_rate(Chem_H.k_coll_i_HI_HI_d, temp_indx, delta_T);
  k_coll_i_HI_HeI = interpolate_rate(Chem_H.k_coll_i_HI_HeI_d, temp_indx, delta_T);

  k_recomb_HII   = interpolate_rate(Chem_H.k_recomb_HII_d, temp_indx, delta_T);
  k_recomb_HeII  = interpolate_rate(Chem_H.k_recomb_HeII_d, temp_indx, delta_T);
  k_recomb_HeIII = interpolate_rate(Chem_H.k_recomb_HeIII_d, temp_indx, delta_T);

  if (print > 1) printf("logT: %f   temp_indx: %d\n", log(temp), temp_indx);
  if (print > 1) printf("k_coll_i_HI: %e \n", k_coll_i_HI);
  if (print > 1) printf("k_coll_i_HeI: %e \n", k_coll_i_HeI);
  if (print > 1) printf("k_coll_i_HeII: %e \n", k_coll_i_HeII);
  if (print > 1) printf("k_coll_i_HI_HI: %e \n", k_coll_i_HI_HI);
  if (print > 1) printf("k_coll_i_HI_HeI: %e \n", k_coll_i_HI_HeI);
  if (print > 1) printf("k_recomb_HII: %e \n", k_recomb_HII);
  if (print > 1) printf("k_recomb_HeII: %e \n", k_recomb_HeII);
  if (print > 1) printf("k_recomb_HeIII: %e \n", k_recomb_HeIII);
}

__device__ int Binary_Search(int N, Real val, float *data, int indx_l, int indx_r)
{
  int n, indx;
  n    = indx_r - indx_l;
  indx = indx_l + n / 2;
  if (val >= data[N - 1]) return indx_r;
  if (val <= data[0]) return indx_l;
  if (indx_r == indx_l + 1) return indx_l;
  if (data[indx] <= val)
    indx_l = indx;
  else
    indx_r = indx;
  return Binary_Search(N, val, data, indx_l, indx_r);
}

__device__ Real linear_interpolation(Real delta_x, int indx_l, int indx_r, float *array)
{
  float v_l, v_r;
  Real v;
  v_l = array[indx_l];
  v_r = array[indx_r];
  v   = delta_x * (v_r - v_l) + v_l;
  return v;
}

__device__ void Get_Current_Photo_Rates(Chemistry_Header &Chem_H, const Real *rf, int id, int ncells, float &photo_i_HI,
                                        float &photo_i_HeI, float &photo_i_HeII, float &photo_h_HI, float &photo_h_HeI,
                                        float &photo_h_HeII, int print)
{
  #ifdef RT
  if (rf != nullptr) {
    const float rfN0    = rf[id + 0 * ncells];
    const float rfNHI   = rf[id + 1 * ncells];
    const float rfNHeI  = rf[id + 2 * ncells];
    const float rfNHeII = rf[id + 3 * ncells];

    float tauHI   = (rfNHI > rfN0 ? 0 : (rfNHI > 0 ? -log(1.0e-35 + rfNHI / rfN0) : 1001));
    float tauHeI  = (rfNHeI > rfN0 ? 0 : (rfNHeI > 0 ? -log(1.0e-35 + rfNHeI / rfN0) : 1001));
    float tauHeII = (rfNHeII > rfN0 ? 0 : (rfNHeII > 0 ? -log(1.0e-35 + rfNHeII / rfN0) : 1001));

    float pRates[6];
    float x[3] = {Chem_H.dStretch->tau2x(tauHI), Chem_H.dStretch->tau2x(tauHeI), Chem_H.dStretch->tau2x(tauHeII)};
    Chem_H.dTables[0]->GetValues(x, pRates, 0, 6);

    for (unsigned int i = 0; i < 6; i++) {
      pRates[i] *= rfN0;
    }

    if (Chem_H.dTables[1] != nullptr) {
      const float rfFHI   = rf[id + 4 * ncells];
      const float rfFHeI  = rf[id + 5 * ncells];
      const float rfFHeII = rf[id + 6 * ncells];

      float tauHI   = (rfFHI > 1 ? 0 : (rfFHI > 0 ? -log(1.0e-35 + rfFHI) : 1001));
      float tauHeI  = (rfFHeI > 1 ? 0 : (rfFHeI > 0 ? -log(1.0e-35 + rfFHeI) : 1001));
      float tauHeII = (rfFHeII > 1 ? 0 : (rfFHeII > 0 ? -log(1.0e-35 + rfFHeII) : 1001));

      x[0] = Chem_H.dStretch->tau2x(tauHI);
      x[1] = Chem_H.dStretch->tau2x(tauHeI);
      x[2] = Chem_H.dStretch->tau2x(tauHeII);

      float pRates2[6];
      Chem_H.dTables[1]->GetValues(x, pRates2, 0, 6);

      for (unsigned int i = 0; i < 6; i++) {
        pRates[i] += pRates2[i];
      }
    }

    photo_i_HI   = pRates[0] * Chem_H.unitPhotoIonization;
    photo_h_HI   = pRates[1] * Chem_H.unitPhotoHeating;
    photo_i_HeI  = pRates[2] * Chem_H.unitPhotoIonization;
    photo_h_HeI  = pRates[3] * Chem_H.unitPhotoHeating;
    photo_i_HeII = pRates[4] * Chem_H.unitPhotoIonization;
    photo_h_HeII = pRates[5] * Chem_H.unitPhotoHeating;
  } else
  #endif
  {
    if (Chem_H.current_z > Chem_H.uvb_rates_redshift_d[Chem_H.n_uvb_rates_samples - 1]) {
      photo_h_HI   = 0;
      photo_h_HeI  = 0;
      photo_h_HeII = 0;
      photo_i_HI   = 0;
      photo_i_HeI  = 0;
      photo_i_HeII = 0;
      return;
    }

    // Find closest value of z in rates_z such that z<=current_z
    int indx_l;
    Real z_l, z_r, delta_x;
    indx_l  = Binary_Search(Chem_H.n_uvb_rates_samples, Chem_H.current_z, Chem_H.uvb_rates_redshift_d, 0,
                            Chem_H.n_uvb_rates_samples - 1);
    z_l     = Chem_H.uvb_rates_redshift_d[indx_l];
    z_r     = Chem_H.uvb_rates_redshift_d[indx_l + 1];
    delta_x = (Chem_H.current_z - z_l) / (z_r - z_l);

    photo_i_HI   = linear_interpolation(delta_x, indx_l, indx_l + 1, Chem_H.photo_ion_HI_rate_d);
    photo_i_HeI  = linear_interpolation(delta_x, indx_l, indx_l + 1, Chem_H.photo_ion_HeI_rate_d);
    photo_i_HeII = linear_interpolation(delta_x, indx_l, indx_l + 1, Chem_H.photo_ion_HeII_rate_d);
    photo_h_HI   = linear_interpolation(delta_x, indx_l, indx_l + 1, Chem_H.photo_heat_HI_rate_d);
    photo_h_HeI  = linear_interpolation(delta_x, indx_l, indx_l + 1, Chem_H.photo_heat_HeI_rate_d);
    photo_h_HeII = linear_interpolation(delta_x, indx_l, indx_l + 1, Chem_H.photo_heat_HeII_rate_d);
  }
}

__device__ Real Get_Chemistry_dt(Thermal_State &TS, Chemistry_Header &Chem_H, Real &HI_dot, Real &e_dot, Real U_dot,
                                 Real k_coll_i_HI, Real k_coll_i_HeI, Real k_coll_i_HeII, Real k_coll_i_HI_HI,
                                 Real k_coll_i_HI_HeI, Real k_recomb_HII, Real k_recomb_HeII, Real k_recomb_HeIII,
                                 float photo_i_HI, float photo_i_HeI, float photo_i_HeII, int n_iter, Real HI_dot_prev,
                                 Real e_dot_prev, Real t_chem, Real dt_hydro, int print)
{
  Real dt, energy;
  // Rate of change of HI
  HI_dot = k_recomb_HII * TS.d_HII * TS.d_e - k_coll_i_HI * TS.d_HI * TS.d_e - k_coll_i_HI_HI * TS.d_HI * TS.d_HI -
           k_coll_i_HI_HeI * TS.d_HI * TS.d_HeI / 4.0 - photo_i_HI * TS.d_HI;

  // Rate of change of electron
  e_dot = k_coll_i_HI * TS.d_HI * TS.d_e + k_coll_i_HeI * TS.d_HeI / 4.0 * TS.d_e +
          k_coll_i_HeII * TS.d_HeII / 4.0 * TS.d_e + k_coll_i_HI_HI * TS.d_HI * TS.d_HI +
          +k_coll_i_HI_HeI * TS.d_HI * TS.d_HeI / 4.0 - k_recomb_HII * TS.d_HII * TS.d_e -
          k_recomb_HeII * TS.d_HeII / 4.0 * TS.d_e - k_recomb_HeIII * TS.d_HeIII / 4.0 * TS.d_e + photo_i_HI * TS.d_HI +
          photo_i_HeI * TS.d_HeI / 4.0 + photo_i_HeII * TS.d_HeII / 4.0;

  // Bound from below to prevent numerical errors
  if (fabs(HI_dot) < tiny) HI_dot = fmin(tiny, TS.d_HI);
  if (fabs(e_dot) < tiny) e_dot = fmin(tiny, TS.d_e);

  // If the net rate is almost perfectly balanced then set
  // it to zero (since it is zero to available precision)
  if (fmin(fabs(k_coll_i_HI * TS.d_HI * TS.d_e), fabs(k_recomb_HII * TS.d_HII * TS.d_e)) /
          fmax(fabs(HI_dot), fabs(e_dot)) >
      1e6) {
    HI_dot = tiny;
    e_dot  = tiny;
  }

  if (n_iter > 50) {
    HI_dot = fmin(fabs(HI_dot), fabs(HI_dot_prev));
    e_dot  = fmin(fabs(e_dot), fabs(e_dot_prev));
  }

  if (TS.d * Chem_H.dens_number_conv > 1e8 && U_dot > 0) {
    printf("#### Equlibrium  \n");
  }

  #ifdef TEMPERATURE_FLOOR
  if (TS.get_temperature(Chem_H.gamma) < TEMP_FLOOR) TS.U = TS.compute_U(TEMP_FLOOR, Chem_H.gamma);
  #endif
  
  energy = fmax( TS.U * TS.d, tiny );
  //dt = fmin( fabs( 0.1 * TS.d_HI / HI_dot ), fabs( 0.1 * TS.d_e / e_dot )  ); NG electrons should not set the time-step, they are a derived quantity
  dt = fabs( 0.1 * TS.d_HI / HI_dot );
  dt = fmin( fabs( 0.1 * energy / U_dot ), dt  );
  dt = fmin( 0.5 * dt_hydro, dt );
  dt = fmin( dt_hydro - t_chem, dt );
  
  if ( n_iter == Chem_H.max_iter-1 ){
    //printf("##### Chem_GPU: dt_hydro: %e   t_chem: %e   dens: %e   temp: %e  GE: %e  U_dot: %e   dt_HI: %e   dt_e: %e   dt_U: %e \n", dt_hydro,  t_chem, TS.d, TS.get_temperature(Chem_H.gamma), energy, U_dot, fabs( 0.1 * TS.d_HI / HI_dot ), fabs( 0.1 * TS.d_e / e_dot ), fabs( 0.1 * TS.U * TS.d / U_dot )   ) ;
  }

  if (print > 0) {
    printf("HIdot: %e (%g,%g)\n", HI_dot, k_recomb_HII * TS.d_HII * TS.d_e, photo_i_HI * TS.d_HI);
  }
  if (print > 1) printf("edot: %e\n", e_dot);
  if (print > 1) printf("energy: %e\n", TS.U * TS.d);
  if (print > 1) printf("Udot: %e\n", U_dot);
  if (print > 1) printf("dt_hydro: %e\n", dt_hydro);
  if (print > 1) printf("dt: %e\n", dt);

  return dt;
}

__device__ void Update_Step(Thermal_State &TS, Chemistry_Header &Chem_H, Real dt, Real U_dot, Real k_coll_i_HI,
                            Real k_coll_i_HeI, Real k_coll_i_HeII, Real k_coll_i_HI_HI, Real k_coll_i_HI_HeI,
                            Real k_recomb_HII, Real k_recomb_HeII, Real k_recomb_HeIII, float photo_i_HI,
                            float photo_i_HeI, float photo_i_HeII, Real &HI_dot_prev, Real &e_dot_prev, Real &temp_prev,
                            int print)
{
  Real d_HI_p, d_HII_p, d_HeI_p, d_HeII_p, d_HeIII_p, d_e_p;
  Real s_coef, a_coef;

  // Update HI
  s_coef = k_recomb_HII * TS.d_HII * TS.d_e;
  a_coef = k_coll_i_HI * TS.d_e + k_coll_i_HI_HI * TS.d_HI + k_coll_i_HI_HeI * TS.d_HeI / 4.0 + photo_i_HI;
  d_HI_p = (dt * s_coef + TS.d_HI) / (1.0 + dt * a_coef);
  if (print > 1) printf("Update HI  s_coef: %e    a_coef: %e   HIp: %e \n", s_coef, a_coef, d_HI_p);

  // Update HII
  s_coef = k_coll_i_HI * d_HI_p * TS.d_e + k_coll_i_HI_HI * d_HI_p * d_HI_p +
           k_coll_i_HI_HeI * d_HI_p * TS.d_HeI / 4.0 + photo_i_HI * d_HI_p;
  a_coef  = k_recomb_HII * TS.d_e;
  d_HII_p = (dt * s_coef + TS.d_HII) / (1.0 + dt * a_coef);
  if (print > 1) printf("Update HII  s_coef: %e    a_coef: %e   HIIp: %e \n", s_coef, a_coef, d_HII_p);

  // Update electron
  s_coef = k_coll_i_HI_HI * d_HI_p * d_HI_p + k_coll_i_HI_HeI * d_HI_p * TS.d_HeI / 4.0 + photo_i_HI * TS.d_HI +
           photo_i_HeI * TS.d_HeI / 4.0 + photo_i_HeII * TS.d_HeII / 4.0;
  a_coef = -k_coll_i_HI * TS.d_HI + k_recomb_HII * TS.d_HII - k_coll_i_HeI * TS.d_HeI / 4.0 +
           k_recomb_HeII * TS.d_HeII / 4.0 - k_coll_i_HeII * TS.d_HeII / 4.0 + k_recomb_HeIII * TS.d_HeIII / 4.0;
  d_e_p = (dt * s_coef + TS.d_e) / (1.0 + dt * a_coef);
  if (print > 1) printf("Update e  s_coef: %e    a_coef: %e   ep: %e \n", s_coef, a_coef, d_e_p);

  // Update HeI
  s_coef  = k_recomb_HeII * TS.d_HeII * TS.d_e;
  a_coef  = k_coll_i_HeI * TS.d_e + photo_i_HeI;
  d_HeI_p = (dt * s_coef + TS.d_HeI) / (1.0 + dt * a_coef);
  if (print > 1) printf("Update HeI  s_coef: %e    a_coef: %e   HeIp: %e \n", s_coef, a_coef, d_HeI_p);

  // Update HeII
  s_coef   = k_coll_i_HeI * d_HeI_p * TS.d_e + k_recomb_HeIII * TS.d_HeIII * TS.d_e + photo_i_HeI * d_HeI_p;
  a_coef   = k_recomb_HeII * TS.d_e + k_coll_i_HeII * TS.d_e + photo_i_HeII;
  d_HeII_p = (dt * s_coef + TS.d_HeII) / (1.0 + dt * a_coef);
  if (print > 1) printf("Update HeII  s_coef: %e    a_coef: %e   HeIIp: %e \n", s_coef, a_coef, d_HeII_p);

  // Update HeIII
  s_coef    = k_coll_i_HeII * d_HeII_p * TS.d_e + photo_i_HeII * d_HeII_p;
  a_coef    = k_recomb_HeIII * TS.d_e;
  d_HeIII_p = (dt * s_coef + TS.d_HeIII) / (1.0 + dt * a_coef);
  if (print > 1) printf("Update HeIII  s_coef: %e    a_coef: %e   HeIIIp: %e \n", s_coef, a_coef, d_HeIII_p);

  // Record the temperature for the next step
  temp_prev = TS.get_temperature(Chem_H.gamma);

  HI_dot_prev = fabs(TS.d_HI - d_HI_p) / fmax(dt, tiny);
  TS.d_HI     = fmax(d_HI_p, tiny);
  TS.d_HII    = fmax(d_HII_p, tiny);
  TS.d_HeI    = fmax(d_HeI_p, tiny);
  TS.d_HeII   = fmax(d_HeII_p, tiny);
  TS.d_HeIII  = fmax(d_HeIII_p, 1e-5 * tiny);

  // Use charge conservation to determine electron fraction
  e_dot_prev = TS.d_e;
  TS.d_e     = TS.d_HII + TS.d_HeII / 4.0 + TS.d_HeIII / 2.0;
  e_dot_prev = fabs(TS.d_e - e_dot_prev) / fmax(dt, tiny);

  // Update internal energy
  TS.U += U_dot / TS.d * dt;
  #ifdef TEMPERATURE_FLOOR
  if (TS.get_temperature(Chem_H.gamma) < TEMP_FLOOR) TS.U = TS.compute_U(TEMP_FLOOR, Chem_H.gamma);
  #endif
  if (print > 1) printf("Updated U: %e \n", TS.U);
}

__global__ void Update_Chemistry_kernel(Real *dev_conserved, const Real *dev_rf, int nx, int ny, int nz, int n_ghost,
                                        int n_fields, Real dt_hydro, Chemistry_Header Chem_H)
{
  int id, xid, yid, zid, n_cells, n_iter;
  Real d, d_inv, vx, vy, vz;
  Real GE, E_kin, dt_chem, t_chem;
  Real current_a, a3, a2;

  Real density_conv, energy_conv;
  density_conv = Chem_H.density_conversion;
  energy_conv  = Chem_H.energy_conversion;

  Real U_dot, HI_dot, e_dot, HI_dot_prev, e_dot_prev, temp_prev;
  Real k_coll_i_HI, k_coll_i_HeI, k_coll_i_HeII, k_coll_i_HI_HI, k_coll_i_HI_HeI;
  Real k_recomb_HII, k_recomb_HeII, k_recomb_HeIII;
  float photo_i_HI, photo_i_HeI, photo_i_HeII;
  float photo_h_HI, photo_h_HeI, photo_h_HeII;
  Real correct_H, correct_He;

  n_cells = nx * ny * nz;

  // get a global thread ID
  id        = threadIdx.x + blockIdx.x * blockDim.x;
  zid       = id / (nx * ny);
  yid       = (id - zid * nx * ny) / nx;
  xid       = id - zid * nx * ny - yid * nx;
  int print = 0;

  // threads corresponding to real cells do the calculation
  if (xid > n_ghost - 1 && xid < nx - n_ghost && yid > n_ghost - 1 && yid < ny - n_ghost && zid > n_ghost - 1 &&
      zid < nz - n_ghost) {
    d     = dev_conserved[id];
    d_inv = 1.0 / d;
<<<<<<< HEAD
    vx    = dev_conserved[1 * n_cells + id] * d_inv;
    vy    = dev_conserved[2 * n_cells + id] * d_inv;
    vz    = dev_conserved[3 * n_cells + id] * d_inv;
    E_kin = 0.5 * d * (vx * vx + vy * vy + vz * vz);
  #ifdef DE
    GE = dev_conserved[(n_fields - 1) * n_cells + id];
  #else
    GE = dev_conserved[4 * n_cells + id] - E_kin;
  #endif

    if (xid == n_ghost && yid == n_ghost && zid == n_ghost) {
      ///print = 2;
=======
    vx =  dev_conserved[1*n_cells + id] * d_inv;
    vy =  dev_conserved[2*n_cells + id] * d_inv;
    vz =  dev_conserved[3*n_cells + id] * d_inv;
    E_kin = 0.5*d*(vx*vx + vy*vy + vz*vz);
    #ifdef DE
    GE = dev_conserved[(n_fields-1)*n_cells + id];
    #else 
    GE  = dev_conserved[4*n_cells + id] - E_kin;
    #endif
 
    if(xid==35 && yid==35 && zid==35)
    {
        print = 2;
>>>>>>> 3ccc75dc
    }

    // Convert to cgs units
    current_a = 1 / ( Chem_H.current_z + 1);
    a2 = current_a * current_a;
    a3 = a2 * current_a;  
    d  *= density_conv / a3;
    GE *= energy_conv  / a2; 
    //dt_hydro = dt_hydro / Chem_H.time_units; NG 221126: this is a bug, integration is in code units

  #ifdef COSMOLOGY
    dt_hydro *= current_a * current_a / Chem_H.H0 * 1000 *
                KPC
  #endif  // COSMOLOGY
          // dt_hydro = dt_hydro * current_a * current_a / Chem_H.H0 * 1000 * KPC / Chem_H.time_units;
          //  delta_a = Chem_H.H0 * sqrt( Chem_H.Omega_M/current_a + Chem_H.Omega_L*pow(current_a, 2) ) / (
          //  1000 * KPC ) * dt_hydro * Chem_H.time_units;

                    // Initialize the thermal state
                    Thermal_State TS;
    TS.d       = dev_conserved[id] / a3;
    TS.d_HI    = dev_conserved[5 * n_cells + id] / a3;
    TS.d_HII   = dev_conserved[6 * n_cells + id] / a3;
    TS.d_HeI   = dev_conserved[7 * n_cells + id] / a3;
    TS.d_HeII  = dev_conserved[8 * n_cells + id] / a3;
    TS.d_HeIII = dev_conserved[9 * n_cells + id] / a3;
    // TS.d_e     = dev_conserved[10*n_cells + id] / a3; NG 221127: removed, no need to advect electrons, they are a
    // derived field
    TS.U = GE * d_inv * 1e-10;

    // Ceiling species
    TS.d_HI    = fmax(TS.d_HI, tiny);
    TS.d_HII   = fmax(TS.d_HII, tiny);
    TS.d_HeI   = fmax(TS.d_HeI, tiny);
    TS.d_HeII  = fmax(TS.d_HeII, tiny);
    TS.d_HeIII = fmax(TS.d_HeIII, 1e-5 * tiny);
    // TS.d_e     = fmax( TS.d_e,     tiny );  NG 221127: removed, no need to advect electrons, they are a derived field

    // Use charge conservation to determine electron fractioan
    TS.d_e = TS.d_HII + TS.d_HeII / 4.0 + TS.d_HeIII / 2.0;

    // Compute temperature at first iteration
    temp_prev = TS.get_temperature(Chem_H.gamma);

    // if (print){
    //   printf("current_z: %f\n", current_z );
    //   printf("density_units: %e\n", Chem_H.density_units );
    //   printf("lenght_units: %e\n", Chem_H.length_units );
    //   printf("velocity_units: %e\n", Chem_H.velocity_units );
    //   printf("time_units: %e\n", Chem_H.time_units );
    //   printf("dom: %e \n", dens_number_conv );
    //   printf("density: %e \n",         TS.d );
    //   printf("HI_density: %e \n",      TS.d_HI );
    //   printf("HII_density: %e \n",     TS.d_HII );
    //   printf("HeI_density: %e \n",     TS.d_HeI );
    //   printf("HeII_density: %e \n",    TS.d_HeII );
    //   printf("HeIII_density: %e \n",   TS.d_HeIII );
    //   printf("e_density: %e \n",       TS.d_e );
    //   printf("internal_energy: %e \n", TS.U );
    //   printf("energy: %e \n", TS.U*TS.d );
    //   printf("dt_hydro: %e \n", dt_hydro / Chem_H.time_units );
    // }

    // Get the photoheating and photoionization rates at z=current_z
    Get_Current_Photo_Rates(Chem_H, dev_rf, id, n_cells, photo_i_HI, photo_i_HeI, photo_i_HeII, photo_h_HI, photo_h_HeI,
                            photo_h_HeII, print);

    HI_dot_prev = 0;
    e_dot_prev  = 0;
    n_iter      = 0;
    t_chem      = 0;
    while (t_chem < dt_hydro) {
      if (print != 0) printf("########################################## Iter %d \n", n_iter);

      U_dot = Get_Cooling_Rates(TS, Chem_H, Chem_H.dens_number_conv, Chem_H.current_z, temp_prev, photo_h_HI,
                                photo_h_HeI, photo_h_HeII, print);

      Get_Reaction_Rates(TS, Chem_H, k_coll_i_HI, k_coll_i_HeI, k_coll_i_HeII, k_coll_i_HI_HI, k_coll_i_HI_HeI,
                         k_recomb_HII, k_recomb_HeII, k_recomb_HeIII, print);
      if (print > 1) {
        printf("k_photo_ion_HI: %e \n", photo_i_HI);
        printf("k_photo_ion_HeI: %e \n", photo_i_HeI);
        printf("k_photo_ion_HeII: %e \n", photo_i_HeII);
      }

      dt_chem =
          Get_Chemistry_dt(TS, Chem_H, HI_dot, e_dot, U_dot, k_coll_i_HI, k_coll_i_HeI, k_coll_i_HeII, k_coll_i_HI_HI,
                           k_coll_i_HI_HeI, k_recomb_HII, k_recomb_HeII, k_recomb_HeIII, photo_i_HI, photo_i_HeI,
                           photo_i_HeII, n_iter, HI_dot_prev, e_dot_prev, t_chem, dt_hydro, print);

      Update_Step(TS, Chem_H, dt_chem, U_dot, k_coll_i_HI, k_coll_i_HeI, k_coll_i_HeII, k_coll_i_HI_HI, k_coll_i_HI_HeI,
                  k_recomb_HII, k_recomb_HeII, k_recomb_HeIII, photo_i_HI, photo_i_HeI, photo_i_HeII, HI_dot_prev,
                  e_dot_prev, temp_prev, print);

      t_chem += dt_chem;
      n_iter += 1;
      if (n_iter == Chem_H.max_iter) break;
    }
    if (print > 1) printf("Chem_GPU: N Iter:  %d\n", n_iter);

    // Make consistent abundances with the H and He density
    correct_H  = Chem_H.H_fraction * TS.d / (TS.d_HI + TS.d_HII);
    correct_He = (1.0 - Chem_H.H_fraction) * TS.d / (TS.d_HeI + TS.d_HeII + TS.d_HeIII);
    TS.d_HI *= correct_H;
    TS.d_HII *= correct_H;
    TS.d_HeI *= correct_He;
    TS.d_HeII *= correct_He;
    TS.d_HeIII *= correct_He;

    // Write the Updated Thermal State
    dev_conserved[5 * n_cells + id] = TS.d_HI * a3;
    dev_conserved[6 * n_cells + id] = TS.d_HII * a3;
    dev_conserved[7 * n_cells + id] = TS.d_HeI * a3;
    dev_conserved[8 * n_cells + id] = TS.d_HeII * a3;
    dev_conserved[9 * n_cells + id] = TS.d_HeIII * a3;
    // dev_conserved[10*n_cells + id] = TS.d_e     * a3; NG 221127: removed, no need to advect electrons, they are a
    // derived field
    d                               = d / density_conv * a3;
    GE                              = TS.U / d_inv / energy_conv * a2 / 1e-10;
    dev_conserved[4 * n_cells + id] = GE + E_kin;
  #ifdef DE
    dev_conserved[(n_fields - 1) * n_cells + id] = GE;
  #endif

    if (print != 0) printf("###########################################\n");
    if (print != 0) printf("Updated HI:  %e\n", TS.d_HI / TS.d);
    if (print != 0) printf("Updated HII:  %e\n", TS.d_HII / TS.d);
    if (print != 0) printf("Updated HeI:  %e\n", TS.d_HeI / TS.d);
    if (print != 0) printf("Updated HeII:  %e\n", TS.d_HeII / TS.d);
    if (print != 0) printf("Updated HeIII:  %e\n", TS.d_HeIII / TS.d);
    if (print != 0) printf("Updated GE:  %e\n", GE);
    if (print != 0) printf("Updated E:   %e\n", dev_conserved[4 * n_cells + id]);
  }
}

void Do_Chemistry_Update(Real *dev_conserved, const Real *dev_rf, int nx, int ny, int nz, int n_ghost, int n_fields,
                         Real dt, Chemistry_Header &Chem_H)
{
  float time;
  cudaEvent_t start, stop;
  cudaEventCreate(&start);
  cudaEventCreate(&stop);
  cudaEventRecord(start, 0);

  int ngrid = (nx * ny * nz - 1) / TPB_CHEM + 1;
  dim3 dim1dGrid(ngrid, 1, 1);
  dim3 dim1dBlock(TPB_CHEM, 1, 1);
  hipLaunchKernelGGL(Update_Chemistry_kernel, dim1dGrid, dim1dBlock, 0, 0, dev_conserved, dev_rf, nx, ny, nz, n_ghost,
                     n_fields, dt, Chem_H);

  CudaCheckError();
  cudaEventRecord(stop, 0);
  cudaEventSynchronize(stop);
  cudaEventElapsedTime(&time, start, stop);
  Chem_H.runtime_chemistry_step = (Real)time / 1000;  // (Convert ms to secs )
  cudaEventDestroy(start);
  cudaEventDestroy(stop);
}

  ////////////////////////////////////////////////////////////////////////////////////////////////////////////////////////////
  ////////////////////////////////////////////////////////////////////////////////////////////////////////////////////////////
  ////////////////////////////////////////////////////////////////////////////////////////////////////////////////////////////
  // Reaction and cooling rates from Grackle

  // Kelvin to eV conversion factor
  #ifndef tevk
    #define tevk 1.1605e4
  #endif
  // Comparison value
  #ifndef dhuge
    #define dhuge 1.0e30
  #endif
  // Small value
  #ifndef tiny
    #define tiny 1.0e-20
  #endif
  // Boltzmann's constant
  #ifndef kboltz
    #define kboltz 1.3806504e-16  // Boltzmann's constant [cm2gs-2K-1] or [ergK-1]
  #endif

// Calculation of k1 (HI + e --> HII + 2e)
// k1_rate
__device__ Real coll_i_HI_rate(Real T, Real units)
{
  Real T_ev    = T / 11605.0;
  Real logT_ev = log(T_ev);

  Real k1 = exp(-32.71396786375 + 13.53655609057 * logT_ev - 5.739328757388 * pow(logT_ev, 2) +
                1.563154982022 * pow(logT_ev, 3) - 0.2877056004391 * pow(logT_ev, 4) +
                0.03482559773736999 * pow(logT_ev, 5) - 0.00263197617559 * pow(logT_ev, 6) +
                0.0001119543953861 * pow(logT_ev, 7) - 2.039149852002e-6 * pow(logT_ev, 8)) /
            units;
  if (T_ev <= 0.8) {
    k1 = fmax(tiny, k1);
  }
  return k1;
}

// Calculation of k3 (HeI + e --> HeII + 2e)
//  k3_rate
__device__ Real coll_i_HeI_rate(Real T, Real units)
{
  Real T_ev    = T / 11605.0;
  Real logT_ev = log(T_ev);

  if (T_ev > 0.8) {
    return exp(-44.09864886561001 + 23.91596563469 * logT_ev - 10.75323019821 * pow(logT_ev, 2) +
               3.058038757198 * pow(logT_ev, 3) - 0.5685118909884001 * pow(logT_ev, 4) +
               0.06795391233790001 * pow(logT_ev, 5) - 0.005009056101857001 * pow(logT_ev, 6) +
               0.0002067236157507 * pow(logT_ev, 7) - 3.649161410833e-6 * pow(logT_ev, 8)) /
           units;
  } else {
    return tiny;
  }
}

// Calculation of k4 (HeII + e --> HeI + photon)
//  k4_rate
__device__ Real recomb_HeII_rate(Real T, Real units, bool use_case_B)
{
  Real T_ev    = T / 11605.0;
  Real logT_ev = log(T_ev);
  // If case B recombination on.
  if (use_case_B) {
    return 1.26e-14 * pow(5.7067e5 / T, 0.75) / units;
  }

  // If case B recombination off.
  if (T_ev > 0.8) {
    return (1.54e-9 * (1.0 + 0.3 / exp(8.099328789667 / T_ev)) / (exp(40.49664394833662 / T_ev) * pow(T_ev, 1.5)) +
            3.92e-13 / pow(T_ev, 0.6353)) /
           units;
  } else {
    return 3.92e-13 / pow(T_ev, 0.6353) / units;
  }
}
// k4_rate Case A
__device__ Real recomb_HeII_rate_case_A(Real T, Real units)
{
  Real T_ev    = T / 11605.0;
  Real logT_ev = log(T_ev);
  if (T_ev > 0.8) {
    return (1.54e-9 * (1.0 + 0.3 / exp(8.099328789667 / T_ev)) / (exp(40.49664394833662 / T_ev) * pow(T_ev, 1.5)) +
            3.92e-13 / pow(T_ev, 0.6353)) /
           units;
  } else {
    return 3.92e-13 / pow(T_ev, 0.6353) / units;
  }
}
// k4_rate Case B
__device__ Real recomb_HeII_rate_case_B(Real T, Real units)
{
  // If case B recombination on.
  return 1.26e-14 * pow(5.7067e5 / T, 0.75) / units;
}

// Calculation of k2 (HII + e --> HI + photon)
//  k2_rate
__device__ Real recomb_HII_rate(Real T, Real units, bool use_case_B)
{
  if (use_case_B) {
    if (T < 1.0e9) {
      return 4.881357e-6 * pow(T, -1.5) * pow((1.0 + 1.14813e2 * pow(T, -0.407)), -2.242) / units;
    } else {
      return tiny;
    }
  } else {
    if (T > 5500) {
      // Convert temperature to appropriate form.
      Real T_ev    = T / tevk;
      Real logT_ev = log(T_ev);

      return exp(-28.61303380689232 - 0.7241125657826851 * logT_ev - 0.02026044731984691 * pow(logT_ev, 2) -
                 0.002380861877349834 * pow(logT_ev, 3) - 0.0003212605213188796 * pow(logT_ev, 4) -
                 0.00001421502914054107 * pow(logT_ev, 5) + 4.989108920299513e-6 * pow(logT_ev, 6) +
                 5.755614137575758e-7 * pow(logT_ev, 7) - 1.856767039775261e-8 * pow(logT_ev, 8) -
                 3.071135243196595e-9 * pow(logT_ev, 9)) /
             units;
    } else {
      return recomb_HeII_rate(T, units, use_case_B);
    }
  }
}
// k2_rate Case A
__device__ Real recomb_HII_rate_case_A(Real T, Real units)
{
  if (T > 5500) {
    // Convert temperature to appropriate form.
    Real T_ev    = T / tevk;
    Real logT_ev = log(T_ev);

    return exp(-28.61303380689232 - 0.7241125657826851 * logT_ev - 0.02026044731984691 * pow(logT_ev, 2) -
               0.002380861877349834 * pow(logT_ev, 3) - 0.0003212605213188796 * pow(logT_ev, 4) -
               0.00001421502914054107 * pow(logT_ev, 5) + 4.989108920299513e-6 * pow(logT_ev, 6) +
               5.755614137575758e-7 * pow(logT_ev, 7) - 1.856767039775261e-8 * pow(logT_ev, 8) -
               3.071135243196595e-9 * pow(logT_ev, 9)) /
           units;
  } else {
    return recomb_HeII_rate_case_A(T, units);
  }
}

// k2_rate Case B
__device__ Real recomb_HII_rate_case_B(Real T, Real units)
{
    if (T < 1.0e9) {
        auto ret = 4.881357e-6*pow(T, -1.5) \
            * pow((1.0 + 1.14813e2*pow(T, -0.407)), -2.242);
        return ret/units;
    } else {
        return tiny;
    }  
}


__device__ Real recomb_HII_rate_case_Iliev1( Real T, Real units )
{
    return 2.59e-13 / units;
}


// Calculation of k5 (HeII + e --> HeIII + 2e)
//  k5_rate
__device__ Real coll_i_HeII_rate(Real T, Real units)
{
  Real T_ev    = T / 11605.0;
  Real logT_ev = log(T_ev);

  Real k5;
  if (T_ev > 0.8) {
    k5 = exp(-68.71040990212001 + 43.93347632635 * logT_ev - 18.48066993568 * pow(logT_ev, 2) +
             4.701626486759002 * pow(logT_ev, 3) - 0.7692466334492 * pow(logT_ev, 4) +
             0.08113042097303 * pow(logT_ev, 5) - 0.005324020628287001 * pow(logT_ev, 6) +
             0.0001975705312221 * pow(logT_ev, 7) - 3.165581065665e-6 * pow(logT_ev, 8)) /
         units;
  } else {
    k5 = tiny;
  }
  return k5;
}

// Calculation of k6 (HeIII + e --> HeII + photon)
//  k6_rate
__device__ Real recomb_HeIII_rate(Real T, Real units, bool use_case_B)
{
  Real k6;
  // Has case B recombination setting.
  if (use_case_B) {
    if (T < 1.0e9) {
      k6 = 7.8155e-5 * pow(T, -1.5) * pow((1.0 + 2.0189e2 * pow(T, -0.407)), -2.242) / units;
    } else {
      k6 = tiny;
    }
  } else {
    k6 = 3.36e-10 / sqrt(T) / pow(T / 1.0e3, 0.2) / (1.0 + pow(T / 1.0e6, 0.7)) / units;
  }
  return k6;
}
// k6_rate Case A
__device__ Real recomb_HeIII_rate_case_A(Real T, Real units)
{
  Real k6;
  // Has case B recombination setting.
  k6 = 3.36e-10 / sqrt(T) / pow(T / 1.0e3, 0.2) / (1.0 + pow(T / 1.0e6, 0.7)) / units;
  return k6;
}
// k6_rate Case B
__device__ Real recomb_HeIII_rate_case_B(Real T, Real units)
{
  Real k6;
  // Has case B recombination setting.
  if (T < 1.0e9) {
    k6 = 7.8155e-5 * pow(T, -1.5) * pow((1.0 + 2.0189e2 * pow(T, -0.407)), -2.242) / units;
  } else {
    k6 = tiny;
  }
  return k6;
}

// Calculation of k57 (HI + HI --> HII + HI + e)
//  k57_rate
__device__ Real coll_i_HI_HI_rate(Real T, Real units)
{
  // These rate coefficients are from Lenzuni, Chernoff & Salpeter (1991).
  // k57 value based on experimental cross-sections from Gealy & van Zyl (1987).
  if (T > 3.0e3) {
    return 1.2e-17 * pow(T, 1.2) * exp(-1.578e5 / T) / units;
  } else {
    return tiny;
  }
}

// Calculation of k58 (HI + HeI --> HII + HeI + e)
//  k58_rate
__device__ Real coll_i_HI_HeI_rate(Real T, Real units)
{
  // These rate coefficients are from Lenzuni, Chernoff & Salpeter (1991).
  // k58 value based on cross-sections from van Zyl, Le & Amme (1981).
  if (T > 3.0e3) {
    return 1.75e-17 * pow(T, 1.3) * exp(-1.578e5 / T) / units;
  } else {
    return tiny;
  }
}

// Calculation of ceHI.
//  Cooling collisional excitation HI
__host__ __device__ Real cool_ceHI_rate(Real T, Real units)
{
  return 7.5e-19 * exp(-fmin(log(dhuge), 118348.0 / T)) / (1.0 + sqrt(T / 1.0e5)) / units;
}

// Calculation of ceHeI.
//  Cooling collisional ionization HeI
__host__ __device__ Real cool_ceHeI_rate(Real T, Real units)
{
  return 9.1e-27 * exp(-fmin(log(dhuge), 13179.0 / T)) * pow(T, -0.1687) / (1.0 + sqrt(T / 1.0e5)) / units;
}

// Calculation of ceHeII.
//  Cooling collisional excitation HeII
__host__ __device__ Real cool_ceHeII_rate(Real T, Real units)
{
  return 5.54e-17 * exp(-fmin(log(dhuge), 473638.0 / T)) * pow(T, -0.3970) / (1.0 + sqrt(T / 1.0e5)) / units;
}

// Calculation of ciHeIS.
//  Cooling collisional ionization HeIS
__host__ __device__ Real cool_ciHeIS_rate(Real T, Real units)
{
  return 5.01e-27 * pow(T, -0.1687) / (1.0 + sqrt(T / 1.0e5)) * exp(-fmin(log(dhuge), 55338.0 / T)) / units;
}

// Calculation of ciHI.
//  Cooling collisional ionization HI
__host__ __device__ Real cool_ciHI_rate(Real T, Real units)
{
  // Collisional ionization. Polynomial fit from Tom Abel.
  return 2.18e-11 * coll_i_HI_rate(T, 1) / units;
}

// Calculation of ciHeI.
//  Cooling collisional ionization HeI
__host__ __device__ Real cool_ciHeI_rate(Real T, Real units)
{
  // Collisional ionization. Polynomial fit from Tom Abel.
  return 3.94e-11 * coll_i_HeI_rate(T, 1) / units;
}

// Calculation of ciHeII.
//  Cooling collisional ionization HeII
__host__ __device__ Real cool_ciHeII_rate(Real T, Real units)
{
  // Collisional ionization. Polynomial fit from Tom Abel.
  return 8.72e-11 * coll_i_HeII_rate(T, 1) / units;
}

// Calculation of reHII.
//  Cooling recombination HII
__host__ __device__ Real cool_reHII_rate(Real T, Real units, bool use_case_B)
{
  Real lambdaHI = 2.0 * 157807.0 / T;
  if (use_case_B) {
    return 3.435e-30 * T * pow(lambdaHI, 1.970) / pow(1.0 + pow(lambdaHI / 2.25, 0.376), 3.720) / units;
  } else {
    return 1.778e-29 * T * pow(lambdaHI, 1.965) / pow(1.0 + pow(lambdaHI / 0.541, 0.502), 2.697) / units;
  }
}

// Calculation of reHII.
//  Cooling recombination HII Case A
__host__ __device__ Real cool_reHII_rate_case_A(Real T, Real units)
{
  Real lambdaHI = 2.0 * 157807.0 / T;
  return 1.778e-29 * T * pow(lambdaHI, 1.965) / pow(1.0 + pow(lambdaHI / 0.541, 0.502), 2.697) / units;
}

// Calculation of reHII.
//  Cooling recombination HII Case B
__host__ __device__ Real cool_reHII_rate_case_B(Real T, Real units)
{
  Real lambdaHI = 2.0 * 157807.0 / T;
  return 3.435e-30 * T * pow(lambdaHI, 1.970) / pow(1.0 + pow(lambdaHI / 2.25, 0.376), 3.720) / units;
}

// Calculation of reHII.
//  Cooling recombination HeII
__host__ __device__ Real cool_reHeII1_rate(Real T, Real units, bool use_case_B)
{
  Real lambdaHeII = 2.0 * 285335.0 / T;
  if (use_case_B) {
    return 1.26e-14 * kboltz * T * pow(lambdaHeII, 0.75) / units;
  } else {
    return 3e-14 * kboltz * T * pow(lambdaHeII, 0.654) / units;
  }
}

// Calculation of reHII.
//  Cooling recombination HeII Case A
__host__ __device__ Real cool_reHeII1_rate_case_A(Real T, Real units)
{
  Real lambdaHeII = 2.0 * 285335.0 / T;
  return 3e-14 * kboltz * T * pow(lambdaHeII, 0.654) / units;
}

// Calculation of reHII.
//  Cooling recombination HeII Case B
__host__ __device__ Real cool_reHeII1_rate_case_B(Real T, Real units)
{
  Real lambdaHeII = 2.0 * 285335.0 / T;
  return 1.26e-14 * kboltz * T * pow(lambdaHeII, 0.75) / units;
}

// Calculation of reHII2.
//  Cooling recombination HeII Dielectronic
__host__ __device__ Real cool_reHeII2_rate(Real T, Real units)
{
  // Dielectronic recombination (Cen, 1992).
  return 1.24e-13 * pow(T, -1.5) * exp(-fmin(log(dhuge), 470000.0 / T)) *
         (1.0 + 0.3 * exp(-fmin(log(dhuge), 94000.0 / T))) / units;
}

// Calculation of reHIII.
//  Cooling recombination HeIII
__host__ __device__ Real cool_reHeIII_rate(Real T, Real units, bool use_case_B)
{
  Real lambdaHeIII = 2.0 * 631515.0 / T;
  if (use_case_B) {
    return 8.0 * 3.435e-30 * T * pow(lambdaHeIII, 1.970) / pow(1.0 + pow(lambdaHeIII / 2.25, 0.376), 3.720) / units;
  } else {
    return 8.0 * 1.778e-29 * T * pow(lambdaHeIII, 1.965) / pow(1.0 + pow(lambdaHeIII / 0.541, 0.502), 2.697) / units;
  }
}

// Calculation of reHIII.
//  Cooling recombination HeIII Case A
__host__ __device__ Real cool_reHeIII_rate_case_A(Real T, Real units)
{
  Real lambdaHeIII = 2.0 * 631515.0 / T;
  return 8.0 * 1.778e-29 * T * pow(lambdaHeIII, 1.965) / pow(1.0 + pow(lambdaHeIII / 0.541, 0.502), 2.697) / units;
}

// Calculation of reHIII.
//  Cooling recombination HeIII Case B
__host__ __device__ Real cool_reHeIII_rate_case_B(Real T, Real units)
{
  Real lambdaHeIII = 2.0 * 631515.0 / T;
  return 8.0 * 3.435e-30 * T * pow(lambdaHeIII, 1.970) / pow(1.0 + pow(lambdaHeIII / 2.25, 0.376), 3.720) / units;
}
// Calculation of brem.
//  Cooling Bremsstrahlung
__host__ __device__ Real cool_brem_rate(Real T, Real units)
{
  return 1.43e-27 * sqrt(T) * (1.1 + 0.34 * exp(-pow(5.5 - log10(T), 2) / 3.0)) / units;
}

#endif<|MERGE_RESOLUTION|>--- conflicted
+++ resolved
@@ -510,7 +510,6 @@
       zid < nz - n_ghost) {
     d     = dev_conserved[id];
     d_inv = 1.0 / d;
-<<<<<<< HEAD
     vx    = dev_conserved[1 * n_cells + id] * d_inv;
     vy    = dev_conserved[2 * n_cells + id] * d_inv;
     vz    = dev_conserved[3 * n_cells + id] * d_inv;
@@ -523,21 +522,6 @@
 
     if (xid == n_ghost && yid == n_ghost && zid == n_ghost) {
       ///print = 2;
-=======
-    vx =  dev_conserved[1*n_cells + id] * d_inv;
-    vy =  dev_conserved[2*n_cells + id] * d_inv;
-    vz =  dev_conserved[3*n_cells + id] * d_inv;
-    E_kin = 0.5*d*(vx*vx + vy*vy + vz*vz);
-    #ifdef DE
-    GE = dev_conserved[(n_fields-1)*n_cells + id];
-    #else 
-    GE  = dev_conserved[4*n_cells + id] - E_kin;
-    #endif
- 
-    if(xid==35 && yid==35 && zid==35)
-    {
-        print = 2;
->>>>>>> 3ccc75dc
     }
 
     // Convert to cgs units
