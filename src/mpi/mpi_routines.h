--- conflicted
+++ resolved
@@ -1,226 +1,223 @@
-#ifdef MPI_CHOLLA
-  #ifndef MPI_ROUTINES_H
-    #define MPI_ROUTINES_H
-    #include <mpi.h>
-    #include <stddef.h>
-
-    #include <utility>
-
-    #include "../global/global.h"
-    #include "../grid/grid3D.h"
-
-    #ifdef FFTW
-      #include "fftw3-mpi.h"
-      #include "fftw3.h"
-    #endif /*FFTW*/
-
-/*Global MPI Variables*/
-// NOTE: some variable heavily used by mpi are declared in global.h so that they are defined even
-//       when compiled without mpi
-
-extern int procID_node; /*process rank on node*/
-extern int nproc_node;  /*number of MPI processes on node*/
-
-extern MPI_Comm world; /*global communicator*/
-extern MPI_Comm node;  /*communicator for each node*/
-
-extern MPI_Datatype MPI_CHREAL; /*data type describing float precision*/
-
-    #ifdef PARTICLES
-extern MPI_Datatype MPI_PART_INT; /*data type describing interger for particles precision*/
-    #endif
-
-// extern MPI_Request send_request[6];
-// extern MPI_Request recv_request[6];
-extern MPI_Request *send_request;
-extern MPI_Request *recv_request;
-
-// MPI destinations and sources
-extern int dest[6];
-extern int source[6];
-
-// Communication buffers
-
-// For BLOCK
-extern Real *d_send_buffer_x0;
-extern Real *d_send_buffer_x1;
-extern Real *d_send_buffer_y0;
-extern Real *d_send_buffer_y1;
-extern Real *d_send_buffer_z0;
-extern Real *d_send_buffer_z1;
-extern Real *d_recv_buffer_x0;
-extern Real *d_recv_buffer_x1;
-extern Real *d_recv_buffer_y0;
-extern Real *d_recv_buffer_y1;
-extern Real *d_recv_buffer_z0;
-extern Real *d_recv_buffer_z1;
-
-extern Real *h_send_buffer_x0;
-extern Real *h_send_buffer_x1;
-extern Real *h_send_buffer_y0;
-extern Real *h_send_buffer_y1;
-extern Real *h_send_buffer_z0;
-extern Real *h_send_buffer_z1;
-extern Real *h_recv_buffer_x0;
-extern Real *h_recv_buffer_x1;
-extern Real *h_recv_buffer_y0;
-extern Real *h_recv_buffer_y1;
-extern Real *h_recv_buffer_z0;
-extern Real *h_recv_buffer_z1;
-
-    #ifdef PARTICLES
-// Buffers for particles transfers
-extern Real *d_send_buffer_x0_particles;
-extern Real *d_send_buffer_x1_particles;
-extern Real *d_send_buffer_y0_particles;
-extern Real *d_send_buffer_y1_particles;
-extern Real *d_send_buffer_z0_particles;
-extern Real *d_send_buffer_z1_particles;
-extern Real *d_recv_buffer_x0_particles;
-extern Real *d_recv_buffer_x1_particles;
-extern Real *d_recv_buffer_y0_particles;
-extern Real *d_recv_buffer_y1_particles;
-extern Real *d_recv_buffer_z0_particles;
-extern Real *d_recv_buffer_z1_particles;
-
-extern Real *h_send_buffer_x0_particles;
-extern Real *h_send_buffer_x1_particles;
-extern Real *h_send_buffer_y0_particles;
-extern Real *h_send_buffer_y1_particles;
-extern Real *h_send_buffer_z0_particles;
-extern Real *h_send_buffer_z1_particles;
-extern Real *h_recv_buffer_x0_particles;
-extern Real *h_recv_buffer_x1_particles;
-extern Real *h_recv_buffer_y0_particles;
-extern Real *h_recv_buffer_y1_particles;
-extern Real *h_recv_buffer_z0_particles;
-extern Real *h_recv_buffer_z1_particles;
-
-// Size of the buffers for particles transfers
-extern int buffer_length_particles_x0_send;
-extern int buffer_length_particles_x0_recv;
-extern int buffer_length_particles_x1_send;
-extern int buffer_length_particles_x1_recv;
-extern int buffer_length_particles_y0_send;
-extern int buffer_length_particles_y0_recv;
-extern int buffer_length_particles_y1_send;
-extern int buffer_length_particles_y1_recv;
-extern int buffer_length_particles_z0_send;
-extern int buffer_length_particles_z0_recv;
-extern int buffer_length_particles_z1_send;
-extern int buffer_length_particles_z1_recv;
-
-// Request for Number Of Particles to be transferred
-extern MPI_Request *send_request_n_particles;
-extern MPI_Request *recv_request_n_particles;
-// Request for Particles Transfer
-extern MPI_Request *send_request_particles_transfer;
-extern MPI_Request *recv_request_particles_transfer;
-    #endif  // PARTICLES
-
-extern int send_buffer_length;
-extern int recv_buffer_length;
-extern int x_buffer_length;
-extern int y_buffer_length;
-extern int z_buffer_length;
-
-/*local domain sizes*/
-/*none of these include ghost cells!*/
-extern ptrdiff_t nx_global;
-extern ptrdiff_t ny_global;
-extern ptrdiff_t nz_global;
-extern ptrdiff_t nx_local;
-extern ptrdiff_t ny_local;
-extern ptrdiff_t nz_local;
-extern ptrdiff_t nx_local_start;
-extern ptrdiff_t ny_local_start;
-extern ptrdiff_t nz_local_start;
-
-    #ifdef FFTW
-extern ptrdiff_t n_local_complex;
-    #endif /*FFTW*/
-
-/*number of MPI procs in each dimension*/
-extern int nproc_x;
-extern int nproc_y;
-extern int nproc_z;
-
-/*\fn void InitializeChollaMPI(void) */
-/* Routine to initialize MPI */
-void InitializeChollaMPI(int *pargc, char **pargv[]);
-
-/* Perform domain decomposition */
-void DomainDecomposition(struct Parameters *P, struct Header *H, int nx_global, int ny_global, int nz_global);
-
-void DomainDecompositionBLOCK(struct Parameters *P, struct Header *H, int nx_global, int ny_global, int nz_global);
-
-/*tile MPI processes in a block decomposition*/
-void TileBlockDecomposition(void);
-
-/* MPI reduction wrapper for max(Real)*/
-Real ReduceRealMax(Real x);
-
-/* MPI reduction wrapper for min(Real)*/
-Real ReduceRealMin(Real x);
-
-/* MPI reduction wrapper for avg(Real)*/
-Real ReduceRealAvg(Real x);
-
-<<<<<<< HEAD
-/* MPI reduction wrapper for sum(Real)*/
-Real ReduceRealSum(Real x);
-#ifdef PARTICLES
-=======
-/*!
- * \brief MPI reduction wrapper to find the maximum of a size_t variable
- *
- * \param in The rank-local value to be reduced
- * \return size_t The global reduced value
- */
-size_t Reduce_size_t_Max(size_t in);
-
-    #ifdef PARTICLES
->>>>>>> ec7e7c37
-/* MPI reduction wrapper for sum(part_int)*/
-Real ReducePartIntSum(part_int_t x);
-
-// Count the particles in the MPI ranks lower that this rank to get a global
-// offset for the local IDs.
-part_int_t Get_Particles_IDs_Global_MPI_Offset(part_int_t n_local);
-
-// Function that checks if the buffer size For the particles transfer is large
-// enough, and grows the buffer if needed.
-void Check_and_Grow_Particles_Buffer(Real **part_buffer, int *current_size_ptr, int new_size);
-    #endif
-
-/* Print information about the domain properties */
-void Print_Domain_Properties(struct Header H);
-
-/* Allocate MPI communication GPU buffers for a BLOCK decomposition */
-void Allocate_MPI_DeviceBuffers(struct Header *H);
-
-/* find the greatest prime factor of an integer */
-int greatest_prime_factor(int n);
-
-/*! \fn int ***three_dimensional_int_array(int n, int l, int m)
- *  *  \brief Allocate a three dimensional (n x l x m) int array
- *   */
-int ***three_dimensional_int_array(int n, int l, int m);
-
-/*! \fn void deallocate_three_int_dimensional_array(int ***x, int n, int l, int
- * m) \brief De-allocate a three dimensional (n x l x m) int array.
- *   */
-void deallocate_three_dimensional_int_array(int ***x, int n, int l, int m);
-
-/* Copy MPI receive buffers on Host to their device locations */
-void copyHostToDeviceReceiveBuffer(int direction);
-
-/*!
- * \brief Split the communicator for each node and return IDs
- *
- * \return std::pair<int, int> The rank id and total number of processes
- */
-std::pair<int, int> MPI_Comm_node();
-
-  #endif /*MPI_ROUTINES_H*/
-#endif   /*MPI_CHOLLA*/
+#ifdef MPI_CHOLLA
+  #ifndef MPI_ROUTINES_H
+    #define MPI_ROUTINES_H
+    #include <mpi.h>
+    #include <stddef.h>
+
+    #include <utility>
+
+    #include "../global/global.h"
+    #include "../grid/grid3D.h"
+
+    #ifdef FFTW
+      #include "fftw3-mpi.h"
+      #include "fftw3.h"
+    #endif /*FFTW*/
+
+/*Global MPI Variables*/
+// NOTE: some variable heavily used by mpi are declared in global.h so that they are defined even
+//       when compiled without mpi
+
+extern int procID_node; /*process rank on node*/
+extern int nproc_node;  /*number of MPI processes on node*/
+
+extern MPI_Comm world; /*global communicator*/
+extern MPI_Comm node;  /*communicator for each node*/
+
+extern MPI_Datatype MPI_CHREAL; /*data type describing float precision*/
+
+    #ifdef PARTICLES
+extern MPI_Datatype MPI_PART_INT; /*data type describing interger for particles precision*/
+    #endif
+
+// extern MPI_Request send_request[6];
+// extern MPI_Request recv_request[6];
+extern MPI_Request *send_request;
+extern MPI_Request *recv_request;
+
+// MPI destinations and sources
+extern int dest[6];
+extern int source[6];
+
+// Communication buffers
+
+// For BLOCK
+extern Real *d_send_buffer_x0;
+extern Real *d_send_buffer_x1;
+extern Real *d_send_buffer_y0;
+extern Real *d_send_buffer_y1;
+extern Real *d_send_buffer_z0;
+extern Real *d_send_buffer_z1;
+extern Real *d_recv_buffer_x0;
+extern Real *d_recv_buffer_x1;
+extern Real *d_recv_buffer_y0;
+extern Real *d_recv_buffer_y1;
+extern Real *d_recv_buffer_z0;
+extern Real *d_recv_buffer_z1;
+
+extern Real *h_send_buffer_x0;
+extern Real *h_send_buffer_x1;
+extern Real *h_send_buffer_y0;
+extern Real *h_send_buffer_y1;
+extern Real *h_send_buffer_z0;
+extern Real *h_send_buffer_z1;
+extern Real *h_recv_buffer_x0;
+extern Real *h_recv_buffer_x1;
+extern Real *h_recv_buffer_y0;
+extern Real *h_recv_buffer_y1;
+extern Real *h_recv_buffer_z0;
+extern Real *h_recv_buffer_z1;
+
+    #ifdef PARTICLES
+// Buffers for particles transfers
+extern Real *d_send_buffer_x0_particles;
+extern Real *d_send_buffer_x1_particles;
+extern Real *d_send_buffer_y0_particles;
+extern Real *d_send_buffer_y1_particles;
+extern Real *d_send_buffer_z0_particles;
+extern Real *d_send_buffer_z1_particles;
+extern Real *d_recv_buffer_x0_particles;
+extern Real *d_recv_buffer_x1_particles;
+extern Real *d_recv_buffer_y0_particles;
+extern Real *d_recv_buffer_y1_particles;
+extern Real *d_recv_buffer_z0_particles;
+extern Real *d_recv_buffer_z1_particles;
+
+extern Real *h_send_buffer_x0_particles;
+extern Real *h_send_buffer_x1_particles;
+extern Real *h_send_buffer_y0_particles;
+extern Real *h_send_buffer_y1_particles;
+extern Real *h_send_buffer_z0_particles;
+extern Real *h_send_buffer_z1_particles;
+extern Real *h_recv_buffer_x0_particles;
+extern Real *h_recv_buffer_x1_particles;
+extern Real *h_recv_buffer_y0_particles;
+extern Real *h_recv_buffer_y1_particles;
+extern Real *h_recv_buffer_z0_particles;
+extern Real *h_recv_buffer_z1_particles;
+
+// Size of the buffers for particles transfers
+extern int buffer_length_particles_x0_send;
+extern int buffer_length_particles_x0_recv;
+extern int buffer_length_particles_x1_send;
+extern int buffer_length_particles_x1_recv;
+extern int buffer_length_particles_y0_send;
+extern int buffer_length_particles_y0_recv;
+extern int buffer_length_particles_y1_send;
+extern int buffer_length_particles_y1_recv;
+extern int buffer_length_particles_z0_send;
+extern int buffer_length_particles_z0_recv;
+extern int buffer_length_particles_z1_send;
+extern int buffer_length_particles_z1_recv;
+
+// Request for Number Of Particles to be transferred
+extern MPI_Request *send_request_n_particles;
+extern MPI_Request *recv_request_n_particles;
+// Request for Particles Transfer
+extern MPI_Request *send_request_particles_transfer;
+extern MPI_Request *recv_request_particles_transfer;
+    #endif  // PARTICLES
+
+extern int send_buffer_length;
+extern int recv_buffer_length;
+extern int x_buffer_length;
+extern int y_buffer_length;
+extern int z_buffer_length;
+
+/*local domain sizes*/
+/*none of these include ghost cells!*/
+extern ptrdiff_t nx_global;
+extern ptrdiff_t ny_global;
+extern ptrdiff_t nz_global;
+extern ptrdiff_t nx_local;
+extern ptrdiff_t ny_local;
+extern ptrdiff_t nz_local;
+extern ptrdiff_t nx_local_start;
+extern ptrdiff_t ny_local_start;
+extern ptrdiff_t nz_local_start;
+
+    #ifdef FFTW
+extern ptrdiff_t n_local_complex;
+    #endif /*FFTW*/
+
+/*number of MPI procs in each dimension*/
+extern int nproc_x;
+extern int nproc_y;
+extern int nproc_z;
+
+/*\fn void InitializeChollaMPI(void) */
+/* Routine to initialize MPI */
+void InitializeChollaMPI(int *pargc, char **pargv[]);
+
+/* Perform domain decomposition */
+void DomainDecomposition(struct Parameters *P, struct Header *H, int nx_global, int ny_global, int nz_global);
+
+void DomainDecompositionBLOCK(struct Parameters *P, struct Header *H, int nx_global, int ny_global, int nz_global);
+
+/*tile MPI processes in a block decomposition*/
+void TileBlockDecomposition(void);
+
+/* MPI reduction wrapper for max(Real)*/
+Real ReduceRealMax(Real x);
+
+/* MPI reduction wrapper for min(Real)*/
+Real ReduceRealMin(Real x);
+
+/* MPI reduction wrapper for avg(Real)*/
+Real ReduceRealAvg(Real x);
+
+/* MPI reduction wrapper for sum(Real)*/
+Real ReduceRealSum(Real x);
+
+/*!
+ * \brief MPI reduction wrapper to find the maximum of a size_t variable
+ *
+ * \param in The rank-local value to be reduced
+ * \return size_t The global reduced value
+ */
+size_t Reduce_size_t_Max(size_t in);
+
+    #ifdef PARTICLES
+/* MPI reduction wrapper for sum(part_int)*/
+Real ReducePartIntSum(part_int_t x);
+
+// Count the particles in the MPI ranks lower that this rank to get a global
+// offset for the local IDs.
+part_int_t Get_Particles_IDs_Global_MPI_Offset(part_int_t n_local);
+
+// Function that checks if the buffer size For the particles transfer is large
+// enough, and grows the buffer if needed.
+void Check_and_Grow_Particles_Buffer(Real **part_buffer, int *current_size_ptr, int new_size);
+    #endif
+
+/* Print information about the domain properties */
+void Print_Domain_Properties(struct Header H);
+
+/* Allocate MPI communication GPU buffers for a BLOCK decomposition */
+void Allocate_MPI_DeviceBuffers(struct Header *H);
+
+/* find the greatest prime factor of an integer */
+int greatest_prime_factor(int n);
+
+/*! \fn int ***three_dimensional_int_array(int n, int l, int m)
+ *  *  \brief Allocate a three dimensional (n x l x m) int array
+ *   */
+int ***three_dimensional_int_array(int n, int l, int m);
+
+/*! \fn void deallocate_three_int_dimensional_array(int ***x, int n, int l, int
+ * m) \brief De-allocate a three dimensional (n x l x m) int array.
+ *   */
+void deallocate_three_dimensional_int_array(int ***x, int n, int l, int m);
+
+/* Copy MPI receive buffers on Host to their device locations */
+void copyHostToDeviceReceiveBuffer(int direction);
+
+/*!
+ * \brief Split the communicator for each node and return IDs
+ *
+ * \return std::pair<int, int> The rank id and total number of processes
+ */
+std::pair<int, int> MPI_Comm_node();
+
+  #endif /*MPI_ROUTINES_H*/
+#endif   /*MPI_CHOLLA*/