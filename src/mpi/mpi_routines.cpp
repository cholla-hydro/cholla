--- conflicted
+++ resolved
@@ -727,17 +727,6 @@
   int i;
   fflush(stdout);
   MPI_Barrier(world);
-<<<<<<< HEAD
-  for(i=0;i<nproc;i++)
-  {
-    if(i==procID)
-    {
-      printf("procID %d nxl %td nxls %td\n",procID,nx_local,nx_local_start);
-      printf("xb %e yb %e zb %e xbl %e ybl %e zbl %e\n",H.xbound,H.ybound,H.zbound,H.xblocal,H.yblocal,H.zblocal);
-      printf("dx %e\n",H.dx);
-      printf("dy %e\n",H.dy);
-      printf("dz %e\n",H.dz);
-=======
   for (i = 0; i < nproc; i++) {
     if (i == procID) {
       printf("procID %d nxl %ld nxls %ld\n", procID, nx_local, nx_local_start);
@@ -745,7 +734,6 @@
       printf("dx %e\n", H.dx);
       printf("dy %e\n", H.dy);
       printf("dz %e\n", H.dz);
->>>>>>> f1f35a68
       printf("*********\n");
     }
     fflush(stdout);
