#include "hip/hip_runtime.h"
/*! \file CTU_3D_cuda.cu
 *  \brief Definitions of the cuda 3D CTU algorithm functions. */

#ifdef CUDA

#include<stdio.h>
#include<stdlib.h>
#include<math.h>
#include<hip/hip_runtime.h>
#include"global.h"
#include"global_cuda.h"
#include"hydro_cuda.h"
#include"CTU_3D_cuda.h"
#include"pcm_cuda.h"
#include"plmp_cuda.h"
#include"plmc_cuda.h"
#include"ppmp_cuda.h"
#include"ppmc_cuda.h"
#include"exact_cuda.h"
#include"roe_cuda.h"
#include"hllc_cuda.h"
#include"h_correction_3D_cuda.h"
#include"cooling_cuda.h"
#include"subgrid_routines_3D.h"
#include"io.h"


__global__ void Evolve_Interface_States_3D(Real *dev_conserved, Real *dev_Q_Lx, Real *dev_Q_Rx, Real *dev_F_x,
                                           Real *dev_Q_Ly, Real *dev_Q_Ry, Real *dev_F_y,
                                           Real *dev_Q_Lz, Real *dev_Q_Rz, Real *dev_F_z,
                                           int nx, int ny, int nz, int n_ghost, 
                                           Real dx, Real dy, Real dz, Real dt, int n_fields);


Real CTU_Algorithm_3D_CUDA(Real *host_conserved0, Real *host_conserved1, int nx, int ny, int nz, int x_off, int y_off, int z_off, int n_ghost, Real dx, Real dy, Real dz, Real xbound, Real ybound, Real zbound, Real dt, int n_fields)
{
  //Here, *host_conserved contains the entire
  //set of conserved variables on the grid
  //concatenated into a 1-d array
  //host_conserved0 contains the values at time n,
  //host_conserved1 contains the values at time n+1
  
  // Initialize dt values 
  Real max_dti = 0;
  #ifdef COOLING_GPU
  Real min_dt = 1e10;
  #endif  

  if ( !block_size ) {
    // calculate the dimensions for the subgrid blocks
    sub_dimensions_3D(nx, ny, nz, n_ghost, &nx_s, &ny_s, &nz_s, &block1_tot, &block2_tot, &block3_tot, &remainder1, &remainder2, &remainder3, n_fields);
    //printf("Subgrid dimensions set: %d %d %d %d %d %d %d %d %d\n", nx_s, ny_s, nz_s, block1_tot, block2_tot, block3_tot, remainder1, remainder2, remainder3);
    //fflush(stdout);
    block_tot = block1_tot*block2_tot*block3_tot;
    // number of cells in one subgrid block
    BLOCK_VOL = nx_s*ny_s*nz_s;
    // dimensions for the 1D GPU grid
    ngrid = (BLOCK_VOL + TPB - 1) / TPB;
    #ifndef DYNAMIC_GPU_ALLOC
    block_size = true;
    #endif
  }
  // set values for GPU kernels
  // number of blocks per 1D grid  
  dim3 dim1dGrid(ngrid, 1, 1);
  //  number of threads per 1D block   
  dim3 dim1dBlock(TPB, 1, 1);

  // Set up pointers for the location to copy from and to
  if (block_tot == 1) {
    tmp1 = host_conserved0;
    tmp2 = host_conserved1;
  }

  if ( !memory_allocated ) {

    // allocate buffer to copy conserved variable blocks to/from
    if (block_tot > 1) {
      if ( NULL == ( buffer = (Real *) malloc(n_fields*BLOCK_VOL*sizeof(Real)) ) ) {
        printf("Failed to allocate CPU buffer.\n");
      }
      tmp1 = buffer;
      tmp2 = buffer;
    }

    // allocate an array on the CPU to hold max_dti returned from each thread block
    host_dti_array = (Real *) malloc(ngrid*sizeof(Real));
    #ifdef COOLING_GPU
    host_dt_array = (Real *) malloc(ngrid*sizeof(Real));
    #endif

    // allocate memory on the GPU
    CudaSafeCall( hipMalloc((void**)&dev_conserved, n_fields*BLOCK_VOL*sizeof(Real)) );
    CudaSafeCall( hipMalloc((void**)&Q_Lx,  n_fields*BLOCK_VOL*sizeof(Real)) );
    CudaSafeCall( hipMalloc((void**)&Q_Rx,  n_fields*BLOCK_VOL*sizeof(Real)) );
    CudaSafeCall( hipMalloc((void**)&Q_Ly,  n_fields*BLOCK_VOL*sizeof(Real)) );
    CudaSafeCall( hipMalloc((void**)&Q_Ry,  n_fields*BLOCK_VOL*sizeof(Real)) );
    CudaSafeCall( hipMalloc((void**)&Q_Lz,  n_fields*BLOCK_VOL*sizeof(Real)) );
    CudaSafeCall( hipMalloc((void**)&Q_Rz,  n_fields*BLOCK_VOL*sizeof(Real)) );
    CudaSafeCall( hipMalloc((void**)&F_x,   n_fields*BLOCK_VOL*sizeof(Real)) );
    CudaSafeCall( hipMalloc((void**)&F_y,   n_fields*BLOCK_VOL*sizeof(Real)) );
    CudaSafeCall( hipMalloc((void**)&F_z,   n_fields*BLOCK_VOL*sizeof(Real)) );
    CudaSafeCall( hipMalloc((void**)&dev_dti_array, ngrid*sizeof(Real)) );
    #ifdef COOLING_GPU
    CudaSafeCall( hipMalloc((void**)&dev_dt_array, ngrid*sizeof(Real)) );
    #endif
        
    #ifndef DYNAMIC_GPU_ALLOC 
    // If memory is single allocated: memory_allocated becomes true and succesive timesteps won't allocate memory.
    // If the memory is not single allocated: memory_allocated remains Null and memory is allocated every timestep.
    memory_allocated = true;
    #endif 
  }  

  // counter for which block we're on
  int block = 0;


  // START LOOP OVER SUBGRID BLOCKS
  while (block < block_tot) {

    // copy the conserved variable block to the buffer
    host_copy_block_3D(nx, ny, nz, nx_s, ny_s, nz_s, n_ghost, block, block1_tot, block2_tot, block3_tot, remainder1, remainder2, remainder3, BLOCK_VOL, host_conserved0, buffer, n_fields);

    get_offsets_3D(nx_s, ny_s, nz_s, n_ghost, x_off, y_off, z_off, block, block1_tot, block2_tot, block3_tot, remainder1, remainder2, remainder3, &x_off_s, &y_off_s, &z_off_s);

    // copy the conserved variables onto the GPU
    CudaSafeCall( hipMemcpy(dev_conserved, tmp1, n_fields*BLOCK_VOL*sizeof(Real), hipMemcpyHostToDevice) );
      

    // Step 1: Do the reconstruction
    #ifdef PCM
    hipLaunchKernelGGL(PCM_Reconstruction_3D, dim3(dim1dGrid), dim3(dim1dBlock), 0, 0, dev_conserved, Q_Lx, Q_Rx, Q_Ly, Q_Ry, Q_Lz, Q_Rz, nx_s, ny_s, nz_s, n_ghost, gama, n_fields);
    #endif //PCM
    #ifdef PLMP
    hipLaunchKernelGGL(PLMP_cuda, dim3(dim1dGrid), dim3(dim1dBlock), 0, 0, dev_conserved, Q_Lx, Q_Rx, nx_s, ny_s, nz_s, n_ghost, dx, dt, gama, 0, n_fields);
    hipLaunchKernelGGL(PLMP_cuda, dim3(dim1dGrid), dim3(dim1dBlock), 0, 0, dev_conserved, Q_Ly, Q_Ry, nx_s, ny_s, nz_s, n_ghost, dy, dt, gama, 1, n_fields);
    hipLaunchKernelGGL(PLMP_cuda, dim3(dim1dGrid), dim3(dim1dBlock), 0, 0, dev_conserved, Q_Lz, Q_Rz, nx_s, ny_s, nz_s, n_ghost, dz, dt, gama, 2, n_fields);
    #endif //PLMP 
    #ifdef PLMC
    hipLaunchKernelGGL(PLMC_cuda, dim3(dim1dGrid), dim3(dim1dBlock), 0, 0, dev_conserved, Q_Lx, Q_Rx, nx_s, ny_s, nz_s, n_ghost, dx, dt, gama, 0, n_fields);
    hipLaunchKernelGGL(PLMC_cuda, dim3(dim1dGrid), dim3(dim1dBlock), 0, 0, dev_conserved, Q_Ly, Q_Ry, nx_s, ny_s, nz_s, n_ghost, dy, dt, gama, 1, n_fields);
    hipLaunchKernelGGL(PLMC_cuda, dim3(dim1dGrid), dim3(dim1dBlock), 0, 0, dev_conserved, Q_Lz, Q_Rz, nx_s, ny_s, nz_s, n_ghost, dz, dt, gama, 2, n_fields);
    #endif //PLMC 
    #ifdef PPMP
    hipLaunchKernelGGL(PPMP_cuda, dim3(dim1dGrid), dim3(dim1dBlock), 0, 0, dev_conserved, Q_Lx, Q_Rx, nx_s, ny_s, nz_s, n_ghost, dx, dt, gama, 0, n_fields);
    hipLaunchKernelGGL(PPMP_cuda, dim3(dim1dGrid), dim3(dim1dBlock), 0, 0, dev_conserved, Q_Ly, Q_Ry, nx_s, ny_s, nz_s, n_ghost, dy, dt, gama, 1, n_fields);
    hipLaunchKernelGGL(PPMP_cuda, dim3(dim1dGrid), dim3(dim1dBlock), 0, 0, dev_conserved, Q_Lz, Q_Rz, nx_s, ny_s, nz_s, n_ghost, dz, dt, gama, 2, n_fields);
    #endif //PPMP
    #ifdef PPMC
    hipLaunchKernelGGL(PPMC_cuda, dim3(dim1dGrid), dim3(dim1dBlock), 0, 0, dev_conserved, Q_Lx, Q_Rx, nx_s, ny_s, nz_s, n_ghost, dx, dt, gama, 0, n_fields);
    hipLaunchKernelGGL(PPMC_cuda, dim3(dim1dGrid), dim3(dim1dBlock), 0, 0, dev_conserved, Q_Ly, Q_Ry, nx_s, ny_s, nz_s, n_ghost, dy, dt, gama, 1, n_fields);
    hipLaunchKernelGGL(PPMC_cuda, dim3(dim1dGrid), dim3(dim1dBlock), 0, 0, dev_conserved, Q_Lz, Q_Rz, nx_s, ny_s, nz_s, n_ghost, dz, dt, gama, 2, n_fields);
    #endif //PPMC
    CudaCheckError();
   

    // Step 2: Calculate the fluxes
    #ifdef EXACT
    hipLaunchKernelGGL(Calculate_Exact_Fluxes_CUDA, dim3(dim1dGrid), dim3(dim1dBlock), 0, 0, Q_Lx, Q_Rx, F_x, nx_s, ny_s, nz_s, n_ghost, gama, 0, n_fields);
    hipLaunchKernelGGL(Calculate_Exact_Fluxes_CUDA, dim3(dim1dGrid), dim3(dim1dBlock), 0, 0, Q_Ly, Q_Ry, F_y, nx_s, ny_s, nz_s, n_ghost, gama, 1, n_fields);
    hipLaunchKernelGGL(Calculate_Exact_Fluxes_CUDA, dim3(dim1dGrid), dim3(dim1dBlock), 0, 0, Q_Lz, Q_Rz, F_z, nx_s, ny_s, nz_s, n_ghost, gama, 2, n_fields);
    #endif //EXACT
    #ifdef ROE
    hipLaunchKernelGGL(Calculate_Roe_Fluxes_CUDA, dim3(dim1dGrid), dim3(dim1dBlock), 0, 0, Q_Lx, Q_Rx, F_x, nx_s, ny_s, nz_s, n_ghost, gama, 0, n_fields);
    hipLaunchKernelGGL(Calculate_Roe_Fluxes_CUDA, dim3(dim1dGrid), dim3(dim1dBlock), 0, 0, Q_Ly, Q_Ry, F_y, nx_s, ny_s, nz_s, n_ghost, gama, 1, n_fields);
    hipLaunchKernelGGL(Calculate_Roe_Fluxes_CUDA, dim3(dim1dGrid), dim3(dim1dBlock), 0, 0, Q_Lz, Q_Rz, F_z, nx_s, ny_s, nz_s, n_ghost, gama, 2, n_fields);
    #endif //ROE
    #ifdef HLLC
    hipLaunchKernelGGL(Calculate_HLLC_Fluxes_CUDA, dim3(dim1dGrid), dim3(dim1dBlock), 0, 0, Q_Lx, Q_Rx, F_x, nx_s, ny_s, nz_s, n_ghost, gama, 0, n_fields);
    hipLaunchKernelGGL(Calculate_HLLC_Fluxes_CUDA, dim3(dim1dGrid), dim3(dim1dBlock), 0, 0, Q_Ly, Q_Ry, F_y, nx_s, ny_s, nz_s, n_ghost, gama, 1, n_fields);
    hipLaunchKernelGGL(Calculate_HLLC_Fluxes_CUDA, dim3(dim1dGrid), dim3(dim1dBlock), 0, 0, Q_Lz, Q_Rz, F_z, nx_s, ny_s, nz_s, n_ghost, gama, 2, n_fields);
    #endif //HLLC
    CudaCheckError();


    #ifdef CTU
    // Step 3: Evolve the interface states
    hipLaunchKernelGGL(Evolve_Interface_States_3D, dim3(dim1dGrid), dim3(dim1dBlock), 0, 0, dev_conserved, Q_Lx, Q_Rx, F_x, Q_Ly, Q_Ry, F_y, Q_Lz, Q_Rz, F_z, nx_s, ny_s, nz_s, n_ghost, dx, dy, dz, dt, n_fields);
    CudaCheckError();


    // Step 4: Calculate the fluxes again
    #ifdef EXACT
    hipLaunchKernelGGL(Calculate_Exact_Fluxes_CUDA, dim3(dim1dGrid), dim3(dim1dBlock), 0, 0, Q_Lx, Q_Rx, F_x, nx_s, ny_s, nz_s, n_ghost, gama, 0, n_fields);
    hipLaunchKernelGGL(Calculate_Exact_Fluxes_CUDA, dim3(dim1dGrid), dim3(dim1dBlock), 0, 0, Q_Ly, Q_Ry, F_y, nx_s, ny_s, nz_s, n_ghost, gama, 1, n_fields);
    hipLaunchKernelGGL(Calculate_Exact_Fluxes_CUDA, dim3(dim1dGrid), dim3(dim1dBlock), 0, 0, Q_Lz, Q_Rz, F_z, nx_s, ny_s, nz_s, n_ghost, gama, 2, n_fields);
    #endif //EXACT
    #ifdef ROE
    hipLaunchKernelGGL(Calculate_Roe_Fluxes_CUDA, dim3(dim1dGrid), dim3(dim1dBlock), 0, 0, Q_Lx, Q_Rx, F_x, nx_s, ny_s, nz_s, n_ghost, gama, 0, n_fields);
    hipLaunchKernelGGL(Calculate_Roe_Fluxes_CUDA, dim3(dim1dGrid), dim3(dim1dBlock), 0, 0, Q_Ly, Q_Ry, F_y, nx_s, ny_s, nz_s, n_ghost, gama, 1, n_fields);
    hipLaunchKernelGGL(Calculate_Roe_Fluxes_CUDA, dim3(dim1dGrid), dim3(dim1dBlock), 0, 0, Q_Lz, Q_Rz, F_z, nx_s, ny_s, nz_s, n_ghost, gama, 2, n_fields);
    #endif //ROE
    #ifdef HLLC
    hipLaunchKernelGGL(Calculate_HLLC_Fluxes_CUDA, dim3(dim1dGrid), dim3(dim1dBlock), 0, 0, Q_Lx, Q_Rx, F_x, nx_s, ny_s, nz_s, n_ghost, gama, 0, n_fields);
    hipLaunchKernelGGL(Calculate_HLLC_Fluxes_CUDA, dim3(dim1dGrid), dim3(dim1dBlock), 0, 0, Q_Ly, Q_Ry, F_y, nx_s, ny_s, nz_s, n_ghost, gama, 1, n_fields);
    hipLaunchKernelGGL(Calculate_HLLC_Fluxes_CUDA, dim3(dim1dGrid), dim3(dim1dBlock), 0, 0, Q_Lz, Q_Rz, F_z, nx_s, ny_s, nz_s, n_ghost, gama, 2, n_fields);
    #endif //HLLC
    CudaCheckError();
    #endif //CTU
    
    #ifdef DE
    // Compute the divergence of Vel before updating the conserved array, this solves sincronization issues when adding this term on Update_Conserved_Variables_3D
    Partial_Update_Advected_Internal_Energy_3D<<<dim1dGrid,dim1dBlock>>>( dev_conserved, Q_Lx, Q_Rx, Q_Ly, Q_Ry, Q_Lz, Q_Rz, nx_s, ny_s, nz_s, n_ghost, dx, dy, dz, dt, gama, n_fields );
    #endif
  
    // Step 5: Update the conserved variable array
    hipLaunchKernelGGL(Update_Conserved_Variables_3D, dim3(dim1dGrid), dim3(dim1dBlock), 0, 0, dev_conserved, F_x, F_y, F_z, nx_s, ny_s, nz_s, x_off, y_off, z_off, n_ghost, dx, dy, dz, xbound, ybound, zbound, dt, gama, n_fields);
    CudaCheckError();


    // Synchronize the total and internal energies
    #ifdef DE
<<<<<<< HEAD
    hipLaunchKernelGGL(Sync_Energies_3D, dim3(dim1dGrid), dim3(dim1dBlock), 0, 0, dev_conserved, nx_s, ny_s, nz_s, n_ghost, gama, n_fields);
=======
    Select_Internal_Energy_3D<<<dim1dGrid,dim1dBlock>>>(dev_conserved, nx_s, ny_s, nz_s, n_ghost, n_fields);
    Sync_Energies_3D<<<dim1dGrid,dim1dBlock>>>(dev_conserved, nx_s, ny_s, nz_s, n_ghost, gama, n_fields);
>>>>>>> d70f2a3b
    CudaCheckError();
    #endif


    // Apply cooling
    #ifdef COOLING_GPU
    hipLaunchKernelGGL(cooling_kernel, dim3(dim1dGrid), dim3(dim1dBlock), 0, 0, dev_conserved, nx_s, ny_s, nz_s, n_ghost, n_fields, dt, gama, dev_dt_array);
    CudaCheckError();
    #endif


    // Step 6: Calculate the next timestep
    hipLaunchKernelGGL(Calc_dt_3D, dim3(dim1dGrid), dim3(dim1dBlock), 0, 0, dev_conserved, nx_s, ny_s, nz_s, n_ghost, dx, dy, dz, dev_dti_array, gama);
    CudaCheckError();

  

    // copy the updated conserved variable array back to the CPU
    CudaSafeCall( hipMemcpy(tmp2, dev_conserved, n_fields*BLOCK_VOL*sizeof(Real), hipMemcpyDeviceToHost) );
    CudaCheckError();

    // copy the updated conserved variable array from the buffer into the host_conserved array on the CPU
    host_return_block_3D(nx, ny, nz, nx_s, ny_s, nz_s, n_ghost, block, block1_tot, block2_tot, block3_tot, remainder1, remainder2, remainder3, BLOCK_VOL, host_conserved1, buffer, n_fields);

    // copy the dti array onto the CPU
    CudaSafeCall( hipMemcpy(host_dti_array, dev_dti_array, ngrid*sizeof(Real), hipMemcpyDeviceToHost) );
    // iterate through to find the maximum inverse dt for this subgrid block
    for (int i=0; i<ngrid; i++) {
      max_dti = fmax(max_dti, host_dti_array[i]);
    }
    #ifdef COOLING_GPU
    // copy the dt array from cooling onto the CPU
    CudaSafeCall( hipMemcpy(host_dt_array, dev_dt_array, ngrid*sizeof(Real), hipMemcpyDeviceToHost) );
    // find maximum inverse timestep from cooling time
    for (int i=0; i<ngrid; i++) {
      min_dt = fmin(min_dt, host_dt_array[i]);
    }  
    if (min_dt < C_cfl/max_dti) {
      max_dti = C_cfl/min_dt;
    }
    #endif

    // add one to the counter
    block++;

  }


  #ifdef DYNAMIC_GPU_ALLOC
  // If memory is not single allocated then free the memory every timestep.
  Free_Memory_CTU_3D();
  #endif


  // return the maximum inverse timestep
  return max_dti;

}


void Free_Memory_CTU_3D() {

  // free CPU memory
  if (block_tot > 1) free(buffer);
  free(host_dti_array);
  #ifdef COOLING_GPU
  free(host_dt_array);  
  #endif

  // free the GPU memory
  hipFree(dev_conserved);
  hipFree(Q_Lx);
  hipFree(Q_Rx);
  hipFree(Q_Ly);
  hipFree(Q_Ry);
  hipFree(Q_Lz);
  hipFree(Q_Rz);
  hipFree(F_x);
  hipFree(F_y);
  hipFree(F_z);
  hipFree(dev_dti_array);
  #ifdef COOLING_GPU
  hipFree(dev_dt_array);
  #endif

}


__global__ void Evolve_Interface_States_3D(Real *dev_conserved, Real *dev_Q_Lx, Real *dev_Q_Rx, Real *dev_F_x,
                                           Real *dev_Q_Ly, Real *dev_Q_Ry, Real *dev_F_y,
                                           Real *dev_Q_Lz, Real *dev_Q_Rz, Real *dev_F_z,
                                           int nx, int ny, int nz, int n_ghost, Real dx, Real dy, Real dz, Real dt, int n_fields)
{
  Real dtodx = dt/dx;
  Real dtody = dt/dy;
  Real dtodz = dt/dz;
  int n_cells = nx*ny*nz;

  // get a thread ID
  int tid = threadIdx.x + blockIdx.x * blockDim.x;
  int zid = tid / (nx*ny);
  int yid = (tid - zid*nx*ny) / nx;
  int xid = tid - zid*nx*ny - yid*nx;
  int id = xid + yid*nx + zid*nx*ny;

  if (xid > n_ghost-3 && xid < nx-n_ghost+1 && yid > n_ghost-2 && yid < ny-n_ghost+1 && zid > n_ghost-2 && zid < nz-n_ghost+1)
  {
    // set the new x interface states
    // left
    int ipo = xid+1 + yid*nx + zid*nx*ny;
    int jmo = xid + (yid-1)*nx + zid*nx*ny;
    int kmo = xid + yid*nx + (zid-1)*nx*ny;
    int ipojmo = xid+1 + (yid-1)*nx + zid*nx*ny;
    int ipokmo = xid+1 + yid*nx + (zid-1)*nx*ny;
    dev_Q_Lx[            id] += 0.5*dtody*(dev_F_y[            jmo] - dev_F_y[            id])
                              + 0.5*dtodz*(dev_F_z[            kmo] - dev_F_z[            id]);
    dev_Q_Lx[  n_cells + id] += 0.5*dtody*(dev_F_y[  n_cells + jmo] - dev_F_y[  n_cells + id])
                              + 0.5*dtodz*(dev_F_z[  n_cells + kmo] - dev_F_z[  n_cells + id]);
    dev_Q_Lx[2*n_cells + id] += 0.5*dtody*(dev_F_y[2*n_cells + jmo] - dev_F_y[2*n_cells + id])
                              + 0.5*dtodz*(dev_F_z[2*n_cells + kmo] - dev_F_z[2*n_cells + id]);
    dev_Q_Lx[3*n_cells + id] += 0.5*dtody*(dev_F_y[3*n_cells + jmo] - dev_F_y[3*n_cells + id])
                              + 0.5*dtodz*(dev_F_z[3*n_cells + kmo] - dev_F_z[3*n_cells + id]);
    dev_Q_Lx[4*n_cells + id] += 0.5*dtody*(dev_F_y[4*n_cells + jmo] - dev_F_y[4*n_cells + id])
                              + 0.5*dtodz*(dev_F_z[4*n_cells + kmo] - dev_F_z[4*n_cells + id]);
    #ifdef SCALAR
    for (int i=0; i<NSCALARS; i++) {
      dev_Q_Lx[(5+i)*n_cells + id] += 0.5*dtody*(dev_F_y[(5+i)*n_cells + jmo] - dev_F_y[(5+i)*n_cells + id])
                                + 0.5*dtodz*(dev_F_z[(5+i)*n_cells + kmo] - dev_F_z[(5+i)*n_cells + id]);
    }                          
    #endif
    #ifdef DE
    dev_Q_Lx[(n_fields-1)*n_cells + id] += 0.5*dtody*(dev_F_y[(n_fields-1)*n_cells + jmo] - dev_F_y[(n_fields-1)*n_cells + id])
                              + 0.5*dtodz*(dev_F_z[(n_fields-1)*n_cells + kmo] - dev_F_z[(n_fields-1)*n_cells + id]);
    #endif

    // right
    dev_Q_Rx[            id] += 0.5*dtody*(dev_F_y[            ipojmo] - dev_F_y[            ipo])
                              + 0.5*dtodz*(dev_F_z[            ipokmo] - dev_F_z[            ipo]); 
    dev_Q_Rx[  n_cells + id] += 0.5*dtody*(dev_F_y[  n_cells + ipojmo] - dev_F_y[  n_cells + ipo])
                              + 0.5*dtodz*(dev_F_z[  n_cells + ipokmo] - dev_F_z[  n_cells + ipo]);
    dev_Q_Rx[2*n_cells + id] += 0.5*dtody*(dev_F_y[2*n_cells + ipojmo] - dev_F_y[2*n_cells + ipo])
                              + 0.5*dtodz*(dev_F_z[2*n_cells + ipokmo] - dev_F_z[2*n_cells + ipo]);
    dev_Q_Rx[3*n_cells + id] += 0.5*dtody*(dev_F_y[3*n_cells + ipojmo] - dev_F_y[3*n_cells + ipo])
                              + 0.5*dtodz*(dev_F_z[3*n_cells + ipokmo] - dev_F_z[3*n_cells + ipo]);
    dev_Q_Rx[4*n_cells + id] += 0.5*dtody*(dev_F_y[4*n_cells + ipojmo] - dev_F_y[4*n_cells + ipo])
                              + 0.5*dtodz*(dev_F_z[4*n_cells + ipokmo] - dev_F_z[4*n_cells + ipo]);
    #ifdef SCALAR
    for (int i=0; i<NSCALARS; i++) {
      dev_Q_Rx[(5+i)*n_cells + id] += 0.5*dtody*(dev_F_y[(5+i)*n_cells + ipojmo] - dev_F_y[(5+i)*n_cells + ipo])
                                + 0.5*dtodz*(dev_F_z[(5+i)*n_cells + ipokmo] - dev_F_z[(5+i)*n_cells + ipo]);
    }                          
    #endif
    #ifdef DE
    dev_Q_Rx[(n_fields-1)*n_cells + id] += 0.5*dtody*(dev_F_y[(n_fields-1)*n_cells + ipojmo] - dev_F_y[(n_fields-1)*n_cells + ipo])
                              + 0.5*dtodz*(dev_F_z[(n_fields-1)*n_cells + ipokmo] - dev_F_z[(n_fields-1)*n_cells + ipo]);
    #endif
  }
  if (yid > n_ghost-3 && yid < ny-n_ghost+1 && xid > n_ghost-2 && xid < nx-n_ghost+1 && zid > n_ghost-2 && zid < nz-n_ghost+1)
  {
    // set the new y interface states
    // left
    int jpo = xid + (yid+1)*nx + zid*nx*ny;
    int imo = xid-1 + yid*nx + zid*nx*ny;
    int kmo = xid + yid*nx + (zid-1)*nx*ny;
    int jpoimo = xid-1 + (yid+1)*nx + zid*nx*ny;
    int jpokmo = xid + (yid+1)*nx + (zid-1)*nx*ny;
    dev_Q_Ly[            id] += 0.5*dtodz*(dev_F_z[            kmo] - dev_F_z[            id])
                              + 0.5*dtodx*(dev_F_x[            imo] - dev_F_x[            id]);
    dev_Q_Ly[  n_cells + id] += 0.5*dtodz*(dev_F_z[  n_cells + kmo] - dev_F_z[  n_cells + id])
                              + 0.5*dtodx*(dev_F_x[  n_cells + imo] - dev_F_x[  n_cells + id]);
    dev_Q_Ly[2*n_cells + id] += 0.5*dtodz*(dev_F_z[2*n_cells + kmo] - dev_F_z[2*n_cells + id])
                              + 0.5*dtodx*(dev_F_x[2*n_cells + imo] - dev_F_x[2*n_cells + id]);
    dev_Q_Ly[3*n_cells + id] += 0.5*dtodz*(dev_F_z[3*n_cells + kmo] - dev_F_z[3*n_cells + id])
                              + 0.5*dtodx*(dev_F_x[3*n_cells + imo] - dev_F_x[3*n_cells + id]);
    dev_Q_Ly[4*n_cells + id] += 0.5*dtodz*(dev_F_z[4*n_cells + kmo] - dev_F_z[4*n_cells + id])
                              + 0.5*dtodx*(dev_F_x[4*n_cells + imo] - dev_F_x[4*n_cells + id]);
    #ifdef SCALAR
    for (int i=0; i<NSCALARS; i++) {
      dev_Q_Ly[(5+i)*n_cells + id] += 0.5*dtodz*(dev_F_z[(5+i)*n_cells + kmo] - dev_F_z[(5+i)*n_cells + id])
                                + 0.5*dtodx*(dev_F_x[(5+i)*n_cells + imo] - dev_F_x[(5+i)*n_cells + id]);
    }
    #endif
    #ifdef DE
    dev_Q_Ly[(n_fields-1)*n_cells + id] += 0.5*dtodz*(dev_F_z[(n_fields-1)*n_cells + kmo] - dev_F_z[(n_fields-1)*n_cells + id])
                              + 0.5*dtodx*(dev_F_x[(n_fields-1)*n_cells + imo] - dev_F_x[(n_fields-1)*n_cells + id]);
    #endif

    // right
    dev_Q_Ry[            id] += 0.5*dtodz*(dev_F_z[            jpokmo] - dev_F_z[            jpo])
                              + 0.5*dtodx*(dev_F_x[            jpoimo] - dev_F_x[            jpo]); 
    dev_Q_Ry[  n_cells + id] += 0.5*dtodz*(dev_F_z[  n_cells + jpokmo] - dev_F_z[  n_cells + jpo])
                              + 0.5*dtodx*(dev_F_x[  n_cells + jpoimo] - dev_F_x[  n_cells + jpo]);
    dev_Q_Ry[2*n_cells + id] += 0.5*dtodz*(dev_F_z[2*n_cells + jpokmo] - dev_F_z[2*n_cells + jpo])
                              + 0.5*dtodx*(dev_F_x[2*n_cells + jpoimo] - dev_F_x[2*n_cells + jpo]);
    dev_Q_Ry[3*n_cells + id] += 0.5*dtodz*(dev_F_z[3*n_cells + jpokmo] - dev_F_z[3*n_cells + jpo])
                              + 0.5*dtodx*(dev_F_x[3*n_cells + jpoimo] - dev_F_x[3*n_cells + jpo]);
    dev_Q_Ry[4*n_cells + id] += 0.5*dtodz*(dev_F_z[4*n_cells + jpokmo] - dev_F_z[4*n_cells + jpo])
                              + 0.5*dtodx*(dev_F_x[4*n_cells + jpoimo] - dev_F_x[4*n_cells + jpo]);    
    #ifdef SCALAR
    for (int i=0; i<NSCALARS; i++) {
      dev_Q_Ry[(5+i)*n_cells + id] += 0.5*dtodz*(dev_F_z[(5+i)*n_cells + jpokmo] - dev_F_z[(5+i)*n_cells + jpo])
                                + 0.5*dtodx*(dev_F_x[(5+i)*n_cells + jpoimo] - dev_F_x[(5+i)*n_cells + jpo]);    
    }                            
    #endif
    #ifdef DE
    dev_Q_Ry[(n_fields-1)*n_cells + id] += 0.5*dtodz*(dev_F_z[(n_fields-1)*n_cells + jpokmo] - dev_F_z[(n_fields-1)*n_cells + jpo])
                              + 0.5*dtodx*(dev_F_x[(n_fields-1)*n_cells + jpoimo] - dev_F_x[(n_fields-1)*n_cells + jpo]);    
    #endif
  }
  if (zid > n_ghost-3 && zid < nz-n_ghost+1 && xid > n_ghost-2 && xid < nx-n_ghost+1 && yid > n_ghost-2 && yid < ny-n_ghost+1)
  {
    // set the new z interface states
    // left
    int kpo = xid + yid*nx + (zid+1)*nx*ny;
    int imo = xid-1 + yid*nx + zid*nx*ny;
    int jmo = xid + (yid-1)*nx + zid*nx*ny;
    int kpoimo = xid-1 + yid*nx + (zid+1)*nx*ny;
    int kpojmo = xid + (yid-1)*nx + (zid+1)*nx*ny;
    dev_Q_Lz[            id] += 0.5*dtodx*(dev_F_x[            imo] - dev_F_x[            id])
                              + 0.5*dtody*(dev_F_y[            jmo] - dev_F_y[            id]);
    dev_Q_Lz[  n_cells + id] += 0.5*dtodx*(dev_F_x[  n_cells + imo] - dev_F_x[  n_cells + id])
                              + 0.5*dtody*(dev_F_y[  n_cells + jmo] - dev_F_y[  n_cells + id]);
    dev_Q_Lz[2*n_cells + id] += 0.5*dtodx*(dev_F_x[2*n_cells + imo] - dev_F_x[2*n_cells + id])
                              + 0.5*dtody*(dev_F_y[2*n_cells + jmo] - dev_F_y[2*n_cells + id]);
    dev_Q_Lz[3*n_cells + id] += 0.5*dtodx*(dev_F_x[3*n_cells + imo] - dev_F_x[3*n_cells + id])
                              + 0.5*dtody*(dev_F_y[3*n_cells + jmo] - dev_F_y[3*n_cells + id]);
    dev_Q_Lz[4*n_cells + id] += 0.5*dtodx*(dev_F_x[4*n_cells + imo] - dev_F_x[4*n_cells + id])
                              + 0.5*dtody*(dev_F_y[4*n_cells + jmo] - dev_F_y[4*n_cells + id]);
    #ifdef SCALAR
    for (int i=0; i<NSCALARS; i++) {
      dev_Q_Lz[(5+i)*n_cells + id] += 0.5*dtodx*(dev_F_x[(5+i)*n_cells + imo] - dev_F_x[(5+i)*n_cells + id])
                                + 0.5*dtody*(dev_F_y[(5+i)*n_cells + jmo] - dev_F_y[(5+i)*n_cells + id]);
    }
    #endif
    #ifdef DE
    dev_Q_Lz[(n_fields-1)*n_cells + id] += 0.5*dtodx*(dev_F_x[(n_fields-1)*n_cells + imo] - dev_F_x[(n_fields-1)*n_cells + id])
                              + 0.5*dtody*(dev_F_y[(n_fields-1)*n_cells + jmo] - dev_F_y[(n_fields-1)*n_cells + id]);
    #endif
    // right
    dev_Q_Rz[            id] += 0.5*dtodx*(dev_F_x[            kpoimo] - dev_F_x[            kpo])
                              + 0.5*dtody*(dev_F_y[            kpojmo] - dev_F_y[            kpo]); 
    dev_Q_Rz[  n_cells + id] += 0.5*dtodx*(dev_F_x[  n_cells + kpoimo] - dev_F_x[  n_cells + kpo])
                              + 0.5*dtody*(dev_F_y[  n_cells + kpojmo] - dev_F_y[  n_cells + kpo]);
    dev_Q_Rz[2*n_cells + id] += 0.5*dtodx*(dev_F_x[2*n_cells + kpoimo] - dev_F_x[2*n_cells + kpo])
                              + 0.5*dtody*(dev_F_y[2*n_cells + kpojmo] - dev_F_y[2*n_cells + kpo]);
    dev_Q_Rz[3*n_cells + id] += 0.5*dtodx*(dev_F_x[3*n_cells + kpoimo] - dev_F_x[3*n_cells + kpo])
                              + 0.5*dtody*(dev_F_y[3*n_cells + kpojmo] - dev_F_y[3*n_cells + kpo]);
    dev_Q_Rz[4*n_cells + id] += 0.5*dtodx*(dev_F_x[4*n_cells + kpoimo] - dev_F_x[4*n_cells + kpo])
                              + 0.5*dtody*(dev_F_y[4*n_cells + kpojmo] - dev_F_y[4*n_cells + kpo]);    
    #ifdef SCALAR
    for (int i=0; i<NSCALARS; i++) {
      dev_Q_Rz[(5+i)*n_cells + id] += 0.5*dtodx*(dev_F_x[(5+i)*n_cells + kpoimo] - dev_F_x[(5+i)*n_cells + kpo])
                                + 0.5*dtody*(dev_F_y[(5+i)*n_cells + kpojmo] - dev_F_y[(5+i)*n_cells + kpo]);    
    }                            
    #endif
    #ifdef DE
    dev_Q_Rz[(n_fields-1)*n_cells + id] += 0.5*dtodx*(dev_F_x[(n_fields-1)*n_cells + kpoimo] - dev_F_x[(n_fields-1)*n_cells + kpo])
                              + 0.5*dtody*(dev_F_y[(n_fields-1)*n_cells + kpojmo] - dev_F_y[(n_fields-1)*n_cells + kpo]);    
    #endif
  }

}



#endif //CUDA<|MERGE_RESOLUTION|>--- conflicted
+++ resolved
@@ -212,12 +212,8 @@
 
     // Synchronize the total and internal energies
     #ifdef DE
-<<<<<<< HEAD
+    hipLaunchKernelGGL(Select_Internal_Energy_3D, dim3(dim1dGrid), dim3(dim1dBlock), 0, 0, dev_conserved, nx_s, ny_s, nz_s, n_ghost, n_fields);
     hipLaunchKernelGGL(Sync_Energies_3D, dim3(dim1dGrid), dim3(dim1dBlock), 0, 0, dev_conserved, nx_s, ny_s, nz_s, n_ghost, gama, n_fields);
-=======
-    Select_Internal_Energy_3D<<<dim1dGrid,dim1dBlock>>>(dev_conserved, nx_s, ny_s, nz_s, n_ghost, n_fields);
-    Sync_Energies_3D<<<dim1dGrid,dim1dBlock>>>(dev_conserved, nx_s, ny_s, nz_s, n_ghost, gama, n_fields);
->>>>>>> d70f2a3b
     CudaCheckError();
     #endif
 
