#pragma once

#include <cstdio>
<<<<<<< HEAD
#include <stdlib.h>

=======
#include <cstdlib>
>>>>>>> 0f23b1f5

#ifdef O_HIP

#include <hip/hip_runtime.h>
#include <hipfft.h>

#define cudaDeviceSynchronize hipDeviceSynchronize
#define cudaError hipError_t
#define cudaError_t hipError_t
#define cudaErrorInsufficientDriver hipErrorInsufficientDriver
#define cudaErrorNoDevice hipErrorNoDevice
#define cudaEvent_t hipEvent_t
#define cudaEventCreate hipEventCreate
#define cudaEventElapsedTime hipEventElapsedTime
#define cudaEventRecord hipEventRecord
#define cudaEventSynchronize hipEventSynchronize
#define cudaFree hipFree
#define cudaFreeHost hipHostFree
#define cudaGetDevice hipGetDevice
#define cudaGetDeviceCount hipGetDeviceCount
#define cudaGetErrorString hipGetErrorString
#define cudaGetLastError hipGetLastError
#define cudaHostAlloc hipHostMalloc
#define cudaHostAllocDefault hipHostMallocDefault
#define cudaMalloc hipMalloc
#define cudaMemcpy hipMemcpy
#define cudaMemcpyAsync hipMemcpyAsync
#define cudaMemcpyDeviceToHost hipMemcpyDeviceToHost
#define cudaMemcpyHostToDevice hipMemcpyHostToDevice
#define cudaMemGetInfo hipMemGetInfo
#define cudaSetDevice hipSetDevice
#define cudaSuccess hipSuccess

#define CUFFT_D2Z HIPFFT_D2Z
#define CUFFT_FORWARD HIPFFT_FORWARD
#define CUFFT_INVERSE HIPFFT_BACKWARD
#define CUFFT_Z2D HIPFFT_Z2D
#define CUFFT_Z2Z HIPFFT_Z2Z

#define cufftDestroy hipfftDestroy
#define cufftDoubleComplex hipfftDoubleComplex
#define cufftDoubleReal hipfftDoubleReal
#define cufftExecD2Z hipfftExecD2Z
#define cufftExecZ2D hipfftExecZ2D
#define cufftExecZ2Z hipfftExecZ2Z
#define cufftHandle hipfftHandle
#define cufftPlan3d hipfftPlan3d
#define cufftPlanMany hipfftPlanMany

static void check(const hipfftResult err, const char *const file, const int line)
{
  if (err == HIPFFT_SUCCESS) return;
  fprintf(stderr,"HIPFFT ERROR AT LINE %d OF FILE '%s': %d\n",line,file,err);
  fflush(stderr);
  exit(err);
}

static void check(const hipError_t err, const char *const file, const int line)
{
  if (err == hipSuccess) return;
  fprintf(stderr,"HIP ERROR AT LINE %d OF FILE '%s': %s %s\n",line,file,hipGetErrorName(err),hipGetErrorString(err));
  fflush(stderr);
  exit(err);
}

#else

#include <cufft.h>
#include <cuda_runtime.h>

#define hipLaunchKernelGGL(F,G,B,M,S,...) F<<<G,B,M,S>>>(__VA_ARGS__)

static void check(const cufftResult err, const char *const file, const int line)
{
  if (err == CUFFT_SUCCESS) return;
  fprintf(stderr,"CUFFT ERROR AT LINE %d OF FILE '%s': %d\n",line,file,err);
  fflush(stderr);
  exit(err);
}

static void check(const cudaError_t err, const char *const file, const int line)
{
  if (err == cudaSuccess) return;
  fprintf(stderr,"CUDA ERROR AT LINE %d OF FILE '%s': %s %s\n",line,file,cudaGetErrorName(err),cudaGetErrorString(err));
  fflush(stderr);
  exit(err);
}

#endif

#define CHECK(X) check(X,__FILE__,__LINE__)

constexpr long GPU_THREADS = 256;

#if defined(__CUDACC__) || defined(__HIPCC__)

template <typename F>
__global__ void gpuRun(F f, const long n0)
{
  const long i0 = threadIdx.x+long(blockDim.x)*blockIdx.x;
  if (i0 < n0) f(i0);
}

template <typename F>
void gpuFor(const long n0, F f)
{
  const long nb = (n0+GPU_THREADS-1)/GPU_THREADS;
  hipLaunchKernelGGL(gpuRun,dim3(nb),dim3(GPU_THREADS),0,0,f,n0);
  CHECK(cudaGetLastError());
}

template <typename F>
__global__ void gpuRun(F f, const long n01, const long n1)
{
  const long i01 = threadIdx.x+long(blockDim.x)*blockIdx.x;
  if (i01 < n01) {
    const long i0 = i01/n1;
    const long i1 = i01-i0*n1;
    f(i01,i0,i1);
  }
}

template <typename F>
void gpuFor(const long n0, const long n1, F f)
{
  const long n01 = n0*n1;
  const long nb = (n01+GPU_THREADS-1)/GPU_THREADS;
  hipLaunchKernelGGL(gpuRun,dim3(nb),dim3(GPU_THREADS),0,0,f,n01,n1);
  CHECK(cudaGetLastError());
}

template <typename F>
__global__ void gpuRun(F f, const long n012, const long n12, const int n2)
{
  const long i012 = threadIdx.x+long(blockDim.x)*blockIdx.x;
  if (i012 < n012) {
    long i = i012;
    const int i0 = i/n12;
    i -= i0*n12;
    const int i1 = i/n2;
    const int i2 = i-i1*n2;
    f(i012,i0,i1,i2);
  }
}

template <typename F>
void gpuFor(const int n0, const int n1, const int n2, F f)
{
  const long n12 = long(n1)*n2;
  const long n012 = n0*n12;
  const long nb = (n012+GPU_THREADS-1)/GPU_THREADS;
  hipLaunchKernelGGL(gpuRun,dim3(nb),dim3(GPU_THREADS),0,0,f,n012,n12,n2);
  CHECK(cudaGetLastError());
}

template <typename F>
__global__ void gpuRun(F f, const long n0123, const long n123, const long n23, const int n3)
{
  const long i0123 = threadIdx.x+long(blockDim.x)*blockIdx.x;
  if (i0123 < n0123) {
    long i = i0123;
    const int i0 = i/n123;
    i -= i0*n123;
    const int i1 = i/n23;
    i -= i1*n23;
    const int i2 = i/n3;
    const int i3 = i-i2*n3;
    f(i0123,i0,i1,i2,i3);
  }
}

template <typename F>
void gpuFor(const int n0, const int n1, const int n2, const int n3, F f)
{
  const long n23 = long(n2)*n3;
  const long n123 = n1*n23;
  const long n0123 = n0*n123;
  const long nb = (n0123+GPU_THREADS-1)/GPU_THREADS;
  hipLaunchKernelGGL(gpuRun,dim3(nb),dim3(GPU_THREADS),0,0,f,n0123,n123,n23,n3);
  CHECK(cudaGetLastError());
}

template <typename F>
__global__ void gpuRun(F f, const long n01234, const long n1234, const long n234, const long n34, const int n4)
{
  const long i01234 = threadIdx.x+long(blockDim.x)*blockIdx.x;
  if (i01234 < n01234) {
    long i = i01234;
    const int i0 = i/n1234;
    i -= i0*n1234;
    const int i1 = i/n234;
    i -= i1*n234;
    const int i2 = i/n34;
    i -= i2*n34;
    const int i3 = i/n4;
    const int i4 = i-i3*n4;
    f(i01234,i0,i1,i2,i3,i4);
  }
}

template <typename F>
void gpuFor(const int n0, const int n1, const int n2, const int n3, const int n4, F f)
{
  const long n34 = long(n3)*n4;
  const long n234 = n2*n34;
  const long n1234 = n1*n234;
  const long n01234 = n0*n1234;
  const long nb = (n01234+GPU_THREADS-1)/GPU_THREADS;
  hipLaunchKernelGGL(gpuRun,dim3(nb),dim3(GPU_THREADS),0,0,f,n01234,n1234,n234,n34,n4);
  CHECK(cudaGetLastError());
}

#define GPU_LAMBDA [=] __device__

#endif<|MERGE_RESOLUTION|>--- conflicted
+++ resolved
@@ -1,12 +1,8 @@
 #pragma once
 
 #include <cstdio>
-<<<<<<< HEAD
 #include <stdlib.h>
-
-=======
 #include <cstdlib>
->>>>>>> 0f23b1f5
 
 #ifdef O_HIP
 
