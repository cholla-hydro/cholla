--- conflicted
+++ resolved
@@ -86,14 +86,11 @@
   H5open();
   #endif
 
-<<<<<<< HEAD
-=======
   #ifdef HDF5
   // Initialize HDF5 interface
   H5open();
   #endif
 
->>>>>>> 6fb50f8f
   #ifdef N_OUTPUT_COMPLETE
   //If nfile is multiple of N_OUTPUT_COMPLETE then output all data
   if ( nfile%N_OUTPUT_COMPLETE == 0 ){
@@ -162,14 +159,11 @@
   H5close();
   #endif
 
-<<<<<<< HEAD
-=======
   #ifdef HDF5
   // Cleanup HDF5
   H5close();
   #endif
 
->>>>>>> 6fb50f8f
   #ifdef MPI_CHOLLA
   MPI_Barrier(world);
   #endif
@@ -251,11 +245,7 @@
 
 void OutputFloat32(Grid3D &G, struct parameters P, int nfile)
 {
-<<<<<<< HEAD
-  
-=======
-
->>>>>>> 6fb50f8f
+
   Header H = G.H;
   // Do nothing in 1-D and 2-D case
   if (H.ny_real == 1) {
