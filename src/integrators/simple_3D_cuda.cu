/*! \file simple_3D_cuda.cu
 *  \brief Definitions of the cuda 3D simple algorithm functions. */

#ifdef CUDA
#ifdef SIMPLE

#include <stdio.h>
#include <stdlib.h>
#include <math.h>
#include "../utils/gpu.hpp"
#include "../global/global.h"
#include "../global/global_cuda.h"
#include "../hydro/hydro_cuda.h"
#include "../integrators/simple_3D_cuda.h"
#include "../reconstruction/pcm_cuda.h"
#include "../reconstruction/plmp_cuda.h"
#include "../reconstruction/plmc_cuda.h"
#include "../reconstruction/ppmp_cuda.h"
#include "../reconstruction/ppmc_cuda.h"
#include "../riemann_solvers/exact_cuda.h"
#include "../riemann_solvers/roe_cuda.h"
#include "../riemann_solvers/hllc_cuda.h"
#include "../io/io.h"
#include "../riemann_solvers/hll_cuda.h"



void Simple_Algorithm_3D_CUDA(Real *d_conserved,  Real *d_grav_potential,
          int nx, int ny, int nz, int x_off, int y_off,
          int z_off, int n_ghost, Real dx, Real dy, Real dz, Real xbound,
          Real ybound, Real zbound, Real dt, int n_fields, Real density_floor,
          Real U_floor,  Real *host_grav_potential  )
{
  //Here, *dev_conserved contains the entire
  //set of conserved variables on the grid
  //concatenated into a 1-d array
  int n_cells = nx*ny*nz;
  int ngrid = (n_cells + TPB - 1) / TPB;

  // set values for GPU kernels
  // number of blocks per 1D grid
  dim3 dim1dGrid(ngrid, 1, 1);
  //  number of threads per 1D block
  dim3 dim1dBlock(TPB, 1, 1);

  //host_grav_potential is NULL if not using GRAVITY
  temp_potential = host_grav_potential;

  if ( !memory_allocated ){
    size_t global_free, global_total;
    CudaSafeCall( cudaMemGetInfo( &global_free, &global_total ) );
    
    // allocate memory on the GPU
    chprintf( " Allocating Hydro Memory: nfields: %d   n_cells: %d   nx: %d  ny: %d  nz: %d \n", n_fields, n_cells, nx, ny, nz );
    chprintf( " Memory needed: %f GB    Free: %f GB    Total:  %f GB  \n", n_fields*n_cells*sizeof(Real)/1e9, global_free/1e9, global_total/1e9  );
    dev_conserved = d_conserved;
    CudaSafeCall( cudaMalloc((void**)&Q_Lx,  n_fields*n_cells*sizeof(Real)) );
    CudaSafeCall( cudaMalloc((void**)&Q_Rx,  n_fields*n_cells*sizeof(Real)) );
    CudaSafeCall( cudaMalloc((void**)&Q_Ly,  n_fields*n_cells*sizeof(Real)) );
    CudaSafeCall( cudaMalloc((void**)&Q_Ry,  n_fields*n_cells*sizeof(Real)) );
    CudaSafeCall( cudaMalloc((void**)&Q_Lz,  n_fields*n_cells*sizeof(Real)) );
    CudaSafeCall( cudaMalloc((void**)&Q_Rz,  n_fields*n_cells*sizeof(Real)) );
    CudaSafeCall( cudaMalloc((void**)&F_x,   n_fields*n_cells*sizeof(Real)) );
    CudaSafeCall( cudaMalloc((void**)&F_y,   n_fields*n_cells*sizeof(Real)) );
    CudaSafeCall( cudaMalloc((void**)&F_z,   n_fields*n_cells*sizeof(Real)) );

    #if defined( GRAVITY )
    // CudaSafeCall( cudaMalloc((void**)&dev_grav_potential, n_cells*sizeof(Real)) );
    dev_grav_potential = d_grav_potential;
    #else
    dev_grav_potential = NULL;
    #endif

    // If memory is single allocated: memory_allocated becomes true and successive timesteps won't allocate memory.
    // If the memory is not single allocated: memory_allocated remains Null and memory is allocated every timestep.
    memory_allocated = true;
    chprintf( " Memory allocated \n"  );

  }

  #if defined( GRAVITY ) && !defined( GRAVITY_GPU )
  CudaSafeCall( cudaMemcpy(dev_grav_potential, temp_potential, n_cells*sizeof(Real), cudaMemcpyHostToDevice) );
  #endif

  
  // Step 1: Construct left and right interface values using updated conserved variables
  #ifdef PCM
  hipLaunchKernelGGL(PCM_Reconstruction_3D, dim1dGrid, dim1dBlock, 0, 0, dev_conserved, Q_Lx, Q_Rx, Q_Ly, Q_Ry, Q_Lz, Q_Rz, nx, ny, nz, n_ghost, gama, n_fields);
  #endif
  #ifdef PLMP
  hipLaunchKernelGGL(PLMP_cuda, dim1dGrid, dim1dBlock, 0, 0, dev_conserved, Q_Lx, Q_Rx, nx, ny, nz, n_ghost, dx, dt, gama, 0, n_fields);
  hipLaunchKernelGGL(PLMP_cuda, dim1dGrid, dim1dBlock, 0, 0, dev_conserved, Q_Ly, Q_Ry, nx, ny, nz, n_ghost, dy, dt, gama, 1, n_fields);
  hipLaunchKernelGGL(PLMP_cuda, dim1dGrid, dim1dBlock, 0, 0, dev_conserved, Q_Lz, Q_Rz, nx, ny, nz, n_ghost, dz, dt, gama, 2, n_fields);
  #endif //PLMP
  #ifdef PLMC
  hipLaunchKernelGGL(PLMC_cuda, dim1dGrid, dim1dBlock, 0, 0, dev_conserved, Q_Lx, Q_Rx, nx, ny, nz, n_ghost, dx, dt, gama, 0, n_fields);
  hipLaunchKernelGGL(PLMC_cuda, dim1dGrid, dim1dBlock, 0, 0, dev_conserved, Q_Ly, Q_Ry, nx, ny, nz, n_ghost, dy, dt, gama, 1, n_fields);
  hipLaunchKernelGGL(PLMC_cuda, dim1dGrid, dim1dBlock, 0, 0, dev_conserved, Q_Lz, Q_Rz, nx, ny, nz, n_ghost, dz, dt, gama, 2, n_fields);
  #endif
  #ifdef PPMP
  hipLaunchKernelGGL(PPMP_cuda, dim1dGrid, dim1dBlock, 0, 0, dev_conserved, Q_Lx, Q_Rx, nx, ny, nz, n_ghost, dx, dt, gama, 0, n_fields);
  hipLaunchKernelGGL(PPMP_cuda, dim1dGrid, dim1dBlock, 0, 0, dev_conserved, Q_Ly, Q_Ry, nx, ny, nz, n_ghost, dy, dt, gama, 1, n_fields);
  hipLaunchKernelGGL(PPMP_cuda, dim1dGrid, dim1dBlock, 0, 0, dev_conserved, Q_Lz, Q_Rz, nx, ny, nz, n_ghost, dz, dt, gama, 2, n_fields);
  #endif //PPMP
  #ifdef PPMC
  hipLaunchKernelGGL(PPMC_cuda, dim1dGrid, dim1dBlock, 0, 0, dev_conserved, Q_Lx, Q_Rx, nx, ny, nz, n_ghost, dx, dt, gama, 0, n_fields);
  hipLaunchKernelGGL(PPMC_cuda, dim1dGrid, dim1dBlock, 0, 0, dev_conserved, Q_Ly, Q_Ry, nx, ny, nz, n_ghost, dy, dt, gama, 1, n_fields);
  hipLaunchKernelGGL(PPMC_cuda, dim1dGrid, dim1dBlock, 0, 0, dev_conserved, Q_Lz, Q_Rz, nx, ny, nz, n_ghost, dz, dt, gama, 2, n_fields);
  CudaCheckError();
  #endif //PPMC
  
  
<<<<<<< HEAD
  // Step 2: Calculate the fluxes again
=======
  // Step 2: Calculate the fluxes
>>>>>>> 363444c9
  #ifdef EXACT
  hipLaunchKernelGGL(Calculate_Exact_Fluxes_CUDA, dim1dGrid, dim1dBlock, 0, 0, Q_Lx, Q_Rx, F_x, nx, ny, nz, n_ghost, gama, 0, n_fields);
  hipLaunchKernelGGL(Calculate_Exact_Fluxes_CUDA, dim1dGrid, dim1dBlock, 0, 0, Q_Ly, Q_Ry, F_y, nx, ny, nz, n_ghost, gama, 1, n_fields);
  hipLaunchKernelGGL(Calculate_Exact_Fluxes_CUDA, dim1dGrid, dim1dBlock, 0, 0, Q_Lz, Q_Rz, F_z, nx, ny, nz, n_ghost, gama, 2, n_fields);
  #endif //EXACT
  #ifdef ROE
  hipLaunchKernelGGL(Calculate_Roe_Fluxes_CUDA, dim1dGrid, dim1dBlock, 0, 0, Q_Lx, Q_Rx, F_x, nx, ny, nz, n_ghost, gama, 0, n_fields);
  hipLaunchKernelGGL(Calculate_Roe_Fluxes_CUDA, dim1dGrid, dim1dBlock, 0, 0, Q_Ly, Q_Ry, F_y, nx, ny, nz, n_ghost, gama, 1, n_fields);
  hipLaunchKernelGGL(Calculate_Roe_Fluxes_CUDA, dim1dGrid, dim1dBlock, 0, 0, Q_Lz, Q_Rz, F_z, nx, ny, nz, n_ghost, gama, 2, n_fields);
  #endif //ROE
  #ifdef HLLC
  hipLaunchKernelGGL(Calculate_HLLC_Fluxes_CUDA, dim1dGrid, dim1dBlock, 0, 0, Q_Lx, Q_Rx, F_x, nx, ny, nz, n_ghost, gama, 0, n_fields);
  hipLaunchKernelGGL(Calculate_HLLC_Fluxes_CUDA, dim1dGrid, dim1dBlock, 0, 0, Q_Ly, Q_Ry, F_y, nx, ny, nz, n_ghost, gama, 1, n_fields);
  hipLaunchKernelGGL(Calculate_HLLC_Fluxes_CUDA, dim1dGrid, dim1dBlock, 0, 0, Q_Lz, Q_Rz, F_z, nx, ny, nz, n_ghost, gama, 2, n_fields);
  #endif //HLLC
  #ifdef HLL
  hipLaunchKernelGGL(Calculate_HLL_Fluxes_CUDA, dim1dGrid, dim1dBlock, 0, 0, Q_Lx, Q_Rx, F_x, nx, ny, nz, n_ghost, gama, 0, n_fields);
  hipLaunchKernelGGL(Calculate_HLL_Fluxes_CUDA, dim1dGrid, dim1dBlock, 0, 0, Q_Ly, Q_Ry, F_y, nx, ny, nz, n_ghost, gama, 1, n_fields);
  hipLaunchKernelGGL(Calculate_HLL_Fluxes_CUDA, dim1dGrid, dim1dBlock, 0, 0, Q_Lz, Q_Rz, F_z, nx, ny, nz, n_ghost, gama, 2, n_fields);
  #endif //HLL
  CudaCheckError();
  
  #ifdef DE
  // Compute the divergence of Vel before updating the conserved array, this solves synchronization issues when adding this term on Update_Conserved_Variables_3D
  hipLaunchKernelGGL(Partial_Update_Advected_Internal_Energy_3D, dim1dGrid, dim1dBlock, 0, 0,  dev_conserved, Q_Lx, Q_Rx, Q_Ly, Q_Ry, Q_Lz, Q_Rz, nx, ny, nz, n_ghost, dx, dy, dz,  dt, gama, n_fields );
  CudaCheckError();
  #endif
  
  // Step 3: Update the conserved variable array
  hipLaunchKernelGGL(Update_Conserved_Variables_3D, dim1dGrid, dim1dBlock, 0, 0, dev_conserved,  Q_Lx, Q_Rx, Q_Ly, Q_Ry, Q_Lz, Q_Rz, F_x, F_y, F_z, nx, ny, nz, x_off, y_off, z_off, n_ghost, dx, dy, dz, xbound, ybound, zbound, dt, gama, n_fields, density_floor, dev_grav_potential);
  CudaCheckError();
  
  #ifdef DE
  hipLaunchKernelGGL(Select_Internal_Energy_3D, dim1dGrid, dim1dBlock, 0, 0, dev_conserved, nx, ny, nz, n_ghost, n_fields);
  hipLaunchKernelGGL(Sync_Energies_3D, dim1dGrid, dim1dBlock, 0, 0, dev_conserved, nx, ny, nz, n_ghost, gama, n_fields);
  CudaCheckError();
  #endif
  
  #ifdef TEMPERATURE_FLOOR
  hipLaunchKernelGGL(Apply_Temperature_Floor, dim1dGrid, dim1dBlock, 0, 0, dev_conserved, nx, ny, nz, n_ghost, n_fields, U_floor );
  CudaCheckError();
  #endif //TEMPERATURE_FLOOR


  return;

}


void Free_Memory_Simple_3D(){

  // free the GPU memory
  cudaFree(dev_conserved);
  cudaFree(Q_Lx);
  cudaFree(Q_Rx);
  cudaFree(Q_Ly);
  cudaFree(Q_Ry);
  cudaFree(Q_Lz);
  cudaFree(Q_Rz);
  cudaFree(F_x);
  cudaFree(F_y);
  cudaFree(F_z);

}




#endif //SIMPLE
#endif //CUDA<|MERGE_RESOLUTION|>--- conflicted
+++ resolved
@@ -110,11 +110,7 @@
   #endif //PPMC
   
   
-<<<<<<< HEAD
-  // Step 2: Calculate the fluxes again
-=======
   // Step 2: Calculate the fluxes
->>>>>>> 363444c9
   #ifdef EXACT
   hipLaunchKernelGGL(Calculate_Exact_Fluxes_CUDA, dim1dGrid, dim1dBlock, 0, 0, Q_Lx, Q_Rx, F_x, nx, ny, nz, n_ghost, gama, 0, n_fields);
   hipLaunchKernelGGL(Calculate_Exact_Fluxes_CUDA, dim1dGrid, dim1dBlock, 0, 0, Q_Ly, Q_Ry, F_y, nx, ny, nz, n_ghost, gama, 1, n_fields);
