/*! \file VL_3D_cuda.cu
 *  \brief Definitions of the cuda 3 D VL algorithm functions. MHD algorithm
 *  from Stone & Gardiner 2009 "A simple unsplit Godunov method for
 *  multidimensional MHD"
 */

#if  defined(CUDA) && defined(VL)

#include <stdio.h>
#include <stdlib.h>
#include <math.h>
#include "../utils/gpu.hpp"
#include "../utils/hydro_utilities.h"
#include "../global/global.h"
#include "../global/global_cuda.h"
#include "../integrators/VL_3D_cuda.h"
#include "../hydro/hydro_cuda.h"
#include "../reconstruction/pcm_cuda.h"
#include "../reconstruction/plmp_cuda.h"
#include "../reconstruction/plmc_cuda.h"
#include "../reconstruction/ppmp_cuda.h"
#include "../reconstruction/ppmc_cuda.h"
#include "../riemann_solvers/exact_cuda.h"
#include "../riemann_solvers/roe_cuda.h"
#include "../riemann_solvers/hllc_cuda.h"
<<<<<<< HEAD
#include "../io/io.h"
=======
>>>>>>> 6fb50f8f
#include "../riemann_solvers/hll_cuda.h"
#include "../riemann_solvers/hlld_cuda.h"
#include "../mhd/ct_electric_fields.h"
#include "../mhd/magnetic_update.h"
#include "../io/io.h"

__global__ void Update_Conserved_Variables_3D_half(Real *dev_conserved, Real *dev_conserved_half, Real *dev_F_x, Real *dev_F_y,  Real *dev_F_z, int nx, int ny, int nz, int n_ghost, Real dx, Real dy, Real dz, Real dt, Real gamma, int n_fields, Real density_floor);



void VL_Algorithm_3D_CUDA(Real *d_conserved, Real *d_grav_potential, int nx, int ny, int nz, int x_off, int y_off,
    int z_off, int n_ghost, Real dx, Real dy, Real dz, Real xbound,
    Real ybound, Real zbound, Real dt, int n_fields, Real density_floor,
    Real U_floor, Real *host_grav_potential )
{
<<<<<<< HEAD

=======
>>>>>>> 6fb50f8f
  //Here, *dev_conserved contains the entire
  //set of conserved variables on the grid
  //concatenated into a 1-d array

  int n_cells = nx*ny*nz;
  int ngrid = (n_cells + TPB - 1) / TPB;

  // set values for GPU kernels
  // number of blocks per 1D grid
  dim3 dim1dGrid(ngrid, 1, 1);
  //  number of threads per 1D block
  dim3 dim1dBlock(TPB, 1, 1);

  //host_grav_potential is NULL if not using GRAVITY
  temp_potential = host_grav_potential;

  if ( !memory_allocated ){

    // allocate memory on the GPU
<<<<<<< HEAD
    //CudaSafeCall( cudaMalloc((void**)&dev_conserved, n_fields*n_cells*sizeof(Real)) );
    dev_conserved = d_conserved;
    CudaSafeCall( cudaMalloc((void**)&dev_conserved_half, n_fields*n_cells*sizeof(Real)) );
    CudaSafeCall( cudaMalloc((void**)&Q_Lx,  n_fields*n_cells*sizeof(Real)) );
    CudaSafeCall( cudaMalloc((void**)&Q_Rx,  n_fields*n_cells*sizeof(Real)) );
    CudaSafeCall( cudaMalloc((void**)&Q_Ly,  n_fields*n_cells*sizeof(Real)) );
    CudaSafeCall( cudaMalloc((void**)&Q_Ry,  n_fields*n_cells*sizeof(Real)) );
    CudaSafeCall( cudaMalloc((void**)&Q_Lz,  n_fields*n_cells*sizeof(Real)) );
    CudaSafeCall( cudaMalloc((void**)&Q_Rz,  n_fields*n_cells*sizeof(Real)) );
    CudaSafeCall( cudaMalloc((void**)&F_x,   n_fields*n_cells*sizeof(Real)) );
    CudaSafeCall( cudaMalloc((void**)&F_y,   n_fields*n_cells*sizeof(Real)) );
    CudaSafeCall( cudaMalloc((void**)&F_z,   n_fields*n_cells*sizeof(Real)) );

    #if defined( GRAVITY )
    // CudaSafeCall( cudaMalloc((void**)&dev_grav_potential, n_cells*sizeof(Real)) );
=======
    dev_conserved = d_conserved;

    // Set the size of the interface and flux arrays
    #ifdef  MHD
      // In MHD/Constrained Transport the interface arrays have one fewer fields
      // since the magnetic field that is stored on the face does not require
      // reconstructions. Similarly the fluxes have one fewer fields since the
      // magnetic field on that face doesn't have an associated flux. Each
      // interface array store the magnetic fields on that interface that are
      // not perpendicular to the interface and arranged cyclically. I.e. the
      // `Q_Lx` interface store the reconstructed Y and Z magnetic fields in
      // that order, the `Q_Ly` interface stores the Z and X mangetic fields in
      // that order, and the `Q_Lz` interface stores the X and Y magnetic fields
      // in that order. These fields can be indexed with the Q_?_dir grid_enums. The interface state arrays
      // store in the interface on the "right" side of the cell, so the flux
      // arrays store the fluxes through the right interface
      //
      // According to Stone et al. 2008 section 5.3 and the source code of
      // Athena, the following equation relate the magnetic flux to the face
      // centered electric fields/EMF. -cross(V,B)x is the negative of the
      // x-component of V cross B. Note that "X" is the direction the solver is
      // running in this case, not necessarily the true "X".
      //  F_x[(grid_enum::fluxX_magnetic_z)*n_cells] = VxBy - BxVy = -(-cross(V,B))z = -EMF_Z
      //  F_x[(grid_enum::fluxX_magnetic_y)*n_cells] = VxBz - BxVz =  (-cross(V,B))y =  EMF_Y
      //  F_y[(grid_enum::fluxY_magnetic_x)*n_cells] = VxBy - BxVy = -(-cross(V,B))z = -EMF_X
      //  F_y[(grid_enum::fluxY_magnetic_z)*n_cells] = VxBz - BxVz =  (-cross(V,B))y =  EMF_Z
      //  F_z[(grid_enum::fluxZ_magnetic_y)*n_cells] = VxBy - BxVy = -(-cross(V,B))z = -EMF_Y
      //  F_z[(grid_enum::fluxZ_magnetic_x)*n_cells] = VxBz - BxVz =  (-cross(V,B))y =  EMF_X
      size_t const arraySize   = (n_fields-1) * n_cells * sizeof(Real);
      size_t const ctArraySize =            3 * n_cells * sizeof(Real);
    #else  // not MHD
      size_t const arraySize = n_fields*n_cells*sizeof(Real);
    #endif  //MHD
    CudaSafeCall( cudaMalloc((void**)&dev_conserved_half, n_fields*n_cells*sizeof(Real)) );
    CudaSafeCall( cudaMalloc((void**)&Q_Lx,  arraySize) );
    CudaSafeCall( cudaMalloc((void**)&Q_Rx,  arraySize) );
    CudaSafeCall( cudaMalloc((void**)&Q_Ly,  arraySize) );
    CudaSafeCall( cudaMalloc((void**)&Q_Ry,  arraySize) );
    CudaSafeCall( cudaMalloc((void**)&Q_Lz,  arraySize) );
    CudaSafeCall( cudaMalloc((void**)&Q_Rz,  arraySize) );
    CudaSafeCall( cudaMalloc((void**)&F_x,   arraySize) );
    CudaSafeCall( cudaMalloc((void**)&F_y,   arraySize) );
    CudaSafeCall( cudaMalloc((void**)&F_z,   arraySize) );

    cuda_utilities::initGpuMemory(dev_conserved_half, n_fields*n_cells*sizeof(Real));
    cuda_utilities::initGpuMemory(Q_Lx, arraySize);
    cuda_utilities::initGpuMemory(Q_Rx, arraySize);
    cuda_utilities::initGpuMemory(Q_Ly, arraySize);
    cuda_utilities::initGpuMemory(Q_Ry, arraySize);
    cuda_utilities::initGpuMemory(Q_Lz, arraySize);
    cuda_utilities::initGpuMemory(Q_Rz, arraySize);
    cuda_utilities::initGpuMemory(F_x, arraySize);
    cuda_utilities::initGpuMemory(F_y, arraySize);
    cuda_utilities::initGpuMemory(F_z, arraySize);

    #ifdef  MHD
      CudaSafeCall( cudaMalloc((void**)&ctElectricFields, ctArraySize) );
      cuda_utilities::initGpuMemory(ctElectricFields, ctArraySize);
    #endif  //MHD

    #if defined( GRAVITY )
>>>>>>> 6fb50f8f
    dev_grav_potential = d_grav_potential;
    #else  // not GRAVITY
    dev_grav_potential = NULL;
    #endif  //GRAVITY

    // If memory is single allocated: memory_allocated becomes true and successive timesteps won't allocate memory.
    // If the memory is not single allocated: memory_allocated remains Null and memory is allocated every timestep.
    memory_allocated = true;
<<<<<<< HEAD

=======
>>>>>>> 6fb50f8f
  }

    #if defined( GRAVITY ) && !defined( GRAVITY_GPU )
    CudaSafeCall( cudaMemcpy(dev_grav_potential, temp_potential, n_cells*sizeof(Real), cudaMemcpyHostToDevice) );
<<<<<<< HEAD
    #endif
=======
    #endif  //GRAVITY and GRAVITY_GPU
>>>>>>> 6fb50f8f


    // Step 1: Use PCM reconstruction to put primitive variables into interface arrays
    hipLaunchKernelGGL(PCM_Reconstruction_3D, dim1dGrid, dim1dBlock, 0, 0, dev_conserved, Q_Lx, Q_Rx, Q_Ly, Q_Ry, Q_Lz, Q_Rz, nx, ny, nz, n_ghost, gama, n_fields);
    CudaCheckError();

    // Step 2: Calculate first-order upwind fluxes
    #ifdef EXACT
    hipLaunchKernelGGL(Calculate_Exact_Fluxes_CUDA, dim1dGrid, dim1dBlock, 0, 0, Q_Lx, Q_Rx, F_x, nx, ny, nz, n_ghost, gama, 0, n_fields);
    hipLaunchKernelGGL(Calculate_Exact_Fluxes_CUDA, dim1dGrid, dim1dBlock, 0, 0, Q_Ly, Q_Ry, F_y, nx, ny, nz, n_ghost, gama, 1, n_fields);
    hipLaunchKernelGGL(Calculate_Exact_Fluxes_CUDA, dim1dGrid, dim1dBlock, 0, 0, Q_Lz, Q_Rz, F_z, nx, ny, nz, n_ghost, gama, 2, n_fields);
    #endif //EXACT
    #ifdef ROE
    hipLaunchKernelGGL(Calculate_Roe_Fluxes_CUDA, dim1dGrid, dim1dBlock, 0, 0, Q_Lx, Q_Rx, F_x, nx, ny, nz, n_ghost, gama, 0, n_fields);
    hipLaunchKernelGGL(Calculate_Roe_Fluxes_CUDA, dim1dGrid, dim1dBlock, 0, 0, Q_Ly, Q_Ry, F_y, nx, ny, nz, n_ghost, gama, 1, n_fields);
    hipLaunchKernelGGL(Calculate_Roe_Fluxes_CUDA, dim1dGrid, dim1dBlock, 0, 0, Q_Lz, Q_Rz, F_z, nx, ny, nz, n_ghost, gama, 2, n_fields);
    #endif //ROE
    #ifdef HLLC
    hipLaunchKernelGGL(Calculate_HLLC_Fluxes_CUDA, dim1dGrid, dim1dBlock, 0, 0, Q_Lx, Q_Rx, F_x, nx, ny, nz, n_ghost, gama, 0, n_fields);
    hipLaunchKernelGGL(Calculate_HLLC_Fluxes_CUDA, dim1dGrid, dim1dBlock, 0, 0, Q_Ly, Q_Ry, F_y, nx, ny, nz, n_ghost, gama, 1, n_fields);
    hipLaunchKernelGGL(Calculate_HLLC_Fluxes_CUDA, dim1dGrid, dim1dBlock, 0, 0, Q_Lz, Q_Rz, F_z, nx, ny, nz, n_ghost, gama, 2, n_fields);
    #endif //HLLC
    #ifdef HLL
    hipLaunchKernelGGL(Calculate_HLL_Fluxes_CUDA, dim1dGrid, dim1dBlock, 0, 0, Q_Lx, Q_Rx, F_x, nx, ny, nz, n_ghost, gama, 0, n_fields);
    hipLaunchKernelGGL(Calculate_HLL_Fluxes_CUDA, dim1dGrid, dim1dBlock, 0, 0, Q_Ly, Q_Ry, F_y, nx, ny, nz, n_ghost, gama, 1, n_fields);
    hipLaunchKernelGGL(Calculate_HLL_Fluxes_CUDA, dim1dGrid, dim1dBlock, 0, 0, Q_Lz, Q_Rz, F_z, nx, ny, nz, n_ghost, gama, 2, n_fields);
    #endif //HLL
<<<<<<< HEAD
=======
    #ifdef HLLD
    hipLaunchKernelGGL(mhd::Calculate_HLLD_Fluxes_CUDA, dim1dGrid, dim1dBlock, 0, 0, Q_Lx, Q_Rx, &(dev_conserved[(grid_enum::magnetic_x) * n_cells]), F_x, nx, ny, nz, n_ghost, gama, 0, n_fields);
    hipLaunchKernelGGL(mhd::Calculate_HLLD_Fluxes_CUDA, dim1dGrid, dim1dBlock, 0, 0, Q_Ly, Q_Ry, &(dev_conserved[(grid_enum::magnetic_y) * n_cells]), F_y, nx, ny, nz, n_ghost, gama, 1, n_fields);
    hipLaunchKernelGGL(mhd::Calculate_HLLD_Fluxes_CUDA, dim1dGrid, dim1dBlock, 0, 0, Q_Lz, Q_Rz, &(dev_conserved[(grid_enum::magnetic_z) * n_cells]), F_z, nx, ny, nz, n_ghost, gama, 2, n_fields);
    #endif //HLLD
>>>>>>> 6fb50f8f
    CudaCheckError();

    #ifdef  MHD
      // Step 2.5: Compute the Constrained transport electric fields
      hipLaunchKernelGGL(mhd::Calculate_CT_Electric_Fields, dim1dGrid, dim1dBlock, 0, 0, F_x, F_y, F_z, dev_conserved, ctElectricFields, nx, ny, nz, n_cells);
      CudaCheckError();
    #endif  //MHD

    // Step 3: Update the conserved variables half a timestep
    hipLaunchKernelGGL(Update_Conserved_Variables_3D_half, dim1dGrid, dim1dBlock, 0, 0, dev_conserved, dev_conserved_half, F_x, F_y, F_z, nx, ny, nz, n_ghost, dx, dy, dz, 0.5*dt, gama, n_fields, density_floor );
    CudaCheckError();
    #ifdef  MHD
      // Update the magnetic fields
      hipLaunchKernelGGL(mhd::Update_Magnetic_Field_3D, dim1dGrid, dim1dBlock, 0, 0, dev_conserved, dev_conserved_half, ctElectricFields, nx, ny, nz, n_cells, 0.5*dt, dx, dy, dz);
      CudaCheckError();
    #endif  //MHD

    // Step 4: Construct left and right interface values using updated conserved variables
    #ifdef PCM
    hipLaunchKernelGGL(PCM_Reconstruction_3D, dim1dGrid, dim1dBlock, 0, 0, dev_conserved_half, Q_Lx, Q_Rx, Q_Ly, Q_Ry, Q_Lz, Q_Rz, nx, ny, nz, n_ghost, gama, n_fields);
<<<<<<< HEAD
    #endif
=======
    #endif  //PCM
>>>>>>> 6fb50f8f
    #ifdef PLMP
    hipLaunchKernelGGL(PLMP_cuda, dim1dGrid, dim1dBlock, 0, 0, dev_conserved_half, Q_Lx, Q_Rx, nx, ny, nz, n_ghost, dx, dt, gama, 0, n_fields);
    hipLaunchKernelGGL(PLMP_cuda, dim1dGrid, dim1dBlock, 0, 0, dev_conserved_half, Q_Ly, Q_Ry, nx, ny, nz, n_ghost, dy, dt, gama, 1, n_fields);
    hipLaunchKernelGGL(PLMP_cuda, dim1dGrid, dim1dBlock, 0, 0, dev_conserved_half, Q_Lz, Q_Rz, nx, ny, nz, n_ghost, dz, dt, gama, 2, n_fields);
    #endif //PLMP
    #ifdef PLMC
    hipLaunchKernelGGL(PLMC_cuda, dim1dGrid, dim1dBlock, 0, 0, dev_conserved_half, Q_Lx, Q_Rx, nx, ny, nz, n_ghost, dx, dt, gama, 0, n_fields);
    hipLaunchKernelGGL(PLMC_cuda, dim1dGrid, dim1dBlock, 0, 0, dev_conserved_half, Q_Ly, Q_Ry, nx, ny, nz, n_ghost, dy, dt, gama, 1, n_fields);
    hipLaunchKernelGGL(PLMC_cuda, dim1dGrid, dim1dBlock, 0, 0, dev_conserved_half, Q_Lz, Q_Rz, nx, ny, nz, n_ghost, dz, dt, gama, 2, n_fields);
<<<<<<< HEAD
    #endif
=======
    #endif  //PLMC
>>>>>>> 6fb50f8f
    #ifdef PPMP
    hipLaunchKernelGGL(PPMP_cuda, dim1dGrid, dim1dBlock, 0, 0, dev_conserved_half, Q_Lx, Q_Rx, nx, ny, nz, n_ghost, dx, dt, gama, 0, n_fields);
    hipLaunchKernelGGL(PPMP_cuda, dim1dGrid, dim1dBlock, 0, 0, dev_conserved_half, Q_Ly, Q_Ry, nx, ny, nz, n_ghost, dy, dt, gama, 1, n_fields);
    hipLaunchKernelGGL(PPMP_cuda, dim1dGrid, dim1dBlock, 0, 0, dev_conserved_half, Q_Lz, Q_Rz, nx, ny, nz, n_ghost, dz, dt, gama, 2, n_fields);
    #endif //PPMP
    #ifdef PPMC
    hipLaunchKernelGGL(PPMC_cuda, dim1dGrid, dim1dBlock, 0, 0, dev_conserved_half, Q_Lx, Q_Rx, nx, ny, nz, n_ghost, dx, dt, gama, 0, n_fields);
    hipLaunchKernelGGL(PPMC_cuda, dim1dGrid, dim1dBlock, 0, 0, dev_conserved_half, Q_Ly, Q_Ry, nx, ny, nz, n_ghost, dy, dt, gama, 1, n_fields);
    hipLaunchKernelGGL(PPMC_cuda, dim1dGrid, dim1dBlock, 0, 0, dev_conserved_half, Q_Lz, Q_Rz, nx, ny, nz, n_ghost, dz, dt, gama, 2, n_fields);
    #endif //PPMC
    CudaCheckError();


    // Step 5: Calculate the fluxes again
    #ifdef EXACT
    hipLaunchKernelGGL(Calculate_Exact_Fluxes_CUDA, dim1dGrid, dim1dBlock, 0, 0, Q_Lx, Q_Rx, F_x, nx, ny, nz, n_ghost, gama, 0, n_fields);
    hipLaunchKernelGGL(Calculate_Exact_Fluxes_CUDA, dim1dGrid, dim1dBlock, 0, 0, Q_Ly, Q_Ry, F_y, nx, ny, nz, n_ghost, gama, 1, n_fields);
    hipLaunchKernelGGL(Calculate_Exact_Fluxes_CUDA, dim1dGrid, dim1dBlock, 0, 0, Q_Lz, Q_Rz, F_z, nx, ny, nz, n_ghost, gama, 2, n_fields);
    #endif //EXACT
    #ifdef ROE
    hipLaunchKernelGGL(Calculate_Roe_Fluxes_CUDA, dim1dGrid, dim1dBlock, 0, 0, Q_Lx, Q_Rx, F_x, nx, ny, nz, n_ghost, gama, 0, n_fields);
    hipLaunchKernelGGL(Calculate_Roe_Fluxes_CUDA, dim1dGrid, dim1dBlock, 0, 0, Q_Ly, Q_Ry, F_y, nx, ny, nz, n_ghost, gama, 1, n_fields);
    hipLaunchKernelGGL(Calculate_Roe_Fluxes_CUDA, dim1dGrid, dim1dBlock, 0, 0, Q_Lz, Q_Rz, F_z, nx, ny, nz, n_ghost, gama, 2, n_fields);
    #endif //ROE
    #ifdef HLLC
    hipLaunchKernelGGL(Calculate_HLLC_Fluxes_CUDA, dim1dGrid, dim1dBlock, 0, 0, Q_Lx, Q_Rx, F_x, nx, ny, nz, n_ghost, gama, 0, n_fields);
    hipLaunchKernelGGL(Calculate_HLLC_Fluxes_CUDA, dim1dGrid, dim1dBlock, 0, 0, Q_Ly, Q_Ry, F_y, nx, ny, nz, n_ghost, gama, 1, n_fields);
    hipLaunchKernelGGL(Calculate_HLLC_Fluxes_CUDA, dim1dGrid, dim1dBlock, 0, 0, Q_Lz, Q_Rz, F_z, nx, ny, nz, n_ghost, gama, 2, n_fields);
    #endif //HLLC
    #ifdef HLL
    hipLaunchKernelGGL(Calculate_HLL_Fluxes_CUDA, dim1dGrid, dim1dBlock, 0, 0, Q_Lx, Q_Rx, F_x, nx, ny, nz, n_ghost, gama, 0, n_fields);
    hipLaunchKernelGGL(Calculate_HLL_Fluxes_CUDA, dim1dGrid, dim1dBlock, 0, 0, Q_Ly, Q_Ry, F_y, nx, ny, nz, n_ghost, gama, 1, n_fields);
    hipLaunchKernelGGL(Calculate_HLL_Fluxes_CUDA, dim1dGrid, dim1dBlock, 0, 0, Q_Lz, Q_Rz, F_z, nx, ny, nz, n_ghost, gama, 2, n_fields);
    #endif //HLLC
    #ifdef HLLD
    hipLaunchKernelGGL(mhd::Calculate_HLLD_Fluxes_CUDA, dim1dGrid, dim1dBlock, 0, 0, Q_Lx, Q_Rx, &(dev_conserved_half[(grid_enum::magnetic_x) * n_cells]), F_x, nx, ny, nz, n_ghost, gama, 0, n_fields);
    hipLaunchKernelGGL(mhd::Calculate_HLLD_Fluxes_CUDA, dim1dGrid, dim1dBlock, 0, 0, Q_Ly, Q_Ry, &(dev_conserved_half[(grid_enum::magnetic_y) * n_cells]), F_y, nx, ny, nz, n_ghost, gama, 1, n_fields);
    hipLaunchKernelGGL(mhd::Calculate_HLLD_Fluxes_CUDA, dim1dGrid, dim1dBlock, 0, 0, Q_Lz, Q_Rz, &(dev_conserved_half[(grid_enum::magnetic_z) * n_cells]), F_z, nx, ny, nz, n_ghost, gama, 2, n_fields);
    #endif //HLLD
    CudaCheckError();

    #ifdef DE
    // Compute the divergence of Vel before updating the conserved array, this solves synchronization issues when adding this term on Update_Conserved_Variables_3D
    hipLaunchKernelGGL(Partial_Update_Advected_Internal_Energy_3D, dim1dGrid, dim1dBlock, 0, 0,  dev_conserved, Q_Lx, Q_Rx, Q_Ly, Q_Ry, Q_Lz, Q_Rz, nx, ny, nz, n_ghost, dx, dy, dz,  dt, gama, n_fields );
    CudaCheckError();
    #endif  //DE

    #ifdef  MHD
    // Step 5.5: Compute the Constrained transport electric fields
    hipLaunchKernelGGL(mhd::Calculate_CT_Electric_Fields, dim1dGrid, dim1dBlock, 0, 0, F_x, F_y, F_z, dev_conserved_half, ctElectricFields, nx, ny, nz, n_cells);
    CudaCheckError();
    #endif  //MHD

    // Step 6: Update the conserved variable array
    hipLaunchKernelGGL(Update_Conserved_Variables_3D, dim1dGrid, dim1dBlock, 0, 0, dev_conserved, Q_Lx, Q_Rx, Q_Ly, Q_Ry, Q_Lz, Q_Rz, F_x, F_y, F_z, nx, ny, nz, x_off, y_off, z_off, n_ghost, dx, dy, dz, xbound, ybound, zbound, dt, gama, n_fields, density_floor, dev_grav_potential);
    CudaCheckError();

    #ifdef  MHD
    // Update the magnetic fields
    hipLaunchKernelGGL(mhd::Update_Magnetic_Field_3D, dim1dGrid, dim1dBlock, 0, 0, dev_conserved, dev_conserved, ctElectricFields, nx, ny, nz, n_cells, dt, dx, dy, dz);
    CudaCheckError();
    #endif  //MHD

    #ifdef DE
    hipLaunchKernelGGL(Select_Internal_Energy_3D, dim1dGrid, dim1dBlock, 0, 0, dev_conserved, nx, ny, nz, n_ghost, n_fields);
    hipLaunchKernelGGL(Sync_Energies_3D, dim1dGrid, dim1dBlock, 0, 0, dev_conserved, nx, ny, nz, n_ghost, gama, n_fields);
    CudaCheckError();
    #endif  //DE

    #ifdef TEMPERATURE_FLOOR
    hipLaunchKernelGGL(Apply_Temperature_Floor, dim1dGrid, dim1dBlock, 0, 0, dev_conserved, nx, ny, nz, n_ghost, n_fields, U_floor );
    CudaCheckError();
    #endif //TEMPERATURE_FLOOR
<<<<<<< HEAD
    return;
=======

  return;
>>>>>>> 6fb50f8f

}


void Free_Memory_VL_3D(){

  // free the GPU memory
  cudaFree(dev_conserved);
  cudaFree(dev_conserved_half);
  cudaFree(Q_Lx);
  cudaFree(Q_Rx);
  cudaFree(Q_Ly);
  cudaFree(Q_Ry);
  cudaFree(Q_Lz);
  cudaFree(Q_Rz);
  cudaFree(F_x);
  cudaFree(F_y);
  cudaFree(F_z);
<<<<<<< HEAD
=======
  cudaFree(ctElectricFields);
>>>>>>> 6fb50f8f

}

__global__ void Update_Conserved_Variables_3D_half(Real *dev_conserved, Real *dev_conserved_half, Real *dev_F_x, Real *dev_F_y,  Real *dev_F_z, int nx, int ny, int nz, int n_ghost, Real dx, Real dy, Real dz, Real dt, Real gamma, int n_fields, Real density_floor )
{
  Real dtodx = dt/dx;
  Real dtody = dt/dy;
  Real dtodz = dt/dz;
  int n_cells = nx*ny*nz;

  // get a global thread ID
  int tid = threadIdx.x + blockIdx.x * blockDim.x;
  int zid = tid / (nx*ny);
  int yid = (tid - zid*nx*ny) / nx;
  int xid = tid - zid*nx*ny - yid*nx;
  int id = xid + yid*nx + zid*nx*ny;

  int imo = xid-1 + yid*nx + zid*nx*ny;
  int jmo = xid + (yid-1)*nx + zid*nx*ny;
  int kmo = xid + yid*nx + (zid-1)*nx*ny;

  #ifdef DE
  Real d, d_inv, vx, vy, vz;
  Real vx_imo, vx_ipo, vy_jmo, vy_jpo, vz_kmo, vz_kpo, P, E, E_kin, GE;
  int ipo, jpo, kpo;
  #endif  //DE

  #ifdef DENSITY_FLOOR
  Real dens_0;
  #endif  //DENSITY_FLOOR

  // threads corresponding to all cells except outer ring of ghost cells do the calculation
  if (xid > 0 && xid < nx-1 && yid > 0 && yid < ny-1 && zid > 0 && zid < nz-1)
  {
    #ifdef DE
    d  =  dev_conserved[            id];
    d_inv = 1.0 / d;
    vx =  dev_conserved[1*n_cells + id] * d_inv;
    vy =  dev_conserved[2*n_cells + id] * d_inv;
    vz =  dev_conserved[3*n_cells + id] * d_inv;
    //PRESSURE_DE
    E = dev_conserved[4*n_cells + id];
    GE = dev_conserved[(n_fields-1)*n_cells + id];
<<<<<<< HEAD
    E_kin = 0.5 * d * ( vx*vx + vy*vy + vz*vz );
=======
    E_kin = hydro_utilities::Calc_Kinetic_Energy_From_Velocity(d, vx, vy, vz);
    #ifdef  MHD
      // Add the magnetic energy
      auto const [centeredBx, centeredBy, centeredBz] = mhd::utils::cellCenteredMagneticFields(dev_conserved, id, xid, yid, zid, n_cells, nx, ny)
      E_kin += mhd::utils::computeMagneticEnergy(centeredBx, centeredBy, centeredBz);
    #endif  //MHD
>>>>>>> 6fb50f8f
    P = hydro_utilities::Get_Pressure_From_DE( E, E - E_kin, GE, gamma );
    P  = fmax(P, (Real) TINY_NUMBER);
    // P  = (dev_conserved[4*n_cells + id] - 0.5*d*(vx*vx + vy*vy + vz*vz)) * (gamma - 1.0);
    //if (d < 0.0 || d != d) printf("Negative density before half step update.\n");
    //if (P < 0.0) printf("%d Negative pressure before half step update.\n", id);
    ipo = xid+1 + yid*nx + zid*nx*ny;
    jpo = xid + (yid+1)*nx + zid*nx*ny;
    kpo = xid + yid*nx + (zid+1)*nx*ny;
    vx_imo = dev_conserved[1*n_cells + imo] / dev_conserved[imo];
    vx_ipo = dev_conserved[1*n_cells + ipo] / dev_conserved[ipo];
    vy_jmo = dev_conserved[2*n_cells + jmo] / dev_conserved[jmo];
    vy_jpo = dev_conserved[2*n_cells + jpo] / dev_conserved[jpo];
    vz_kmo = dev_conserved[3*n_cells + kmo] / dev_conserved[kmo];
    vz_kpo = dev_conserved[3*n_cells + kpo] / dev_conserved[kpo];
    #endif  //DE

    // update the conserved variable array
    dev_conserved_half[            id] = dev_conserved[            id]
                                       + dtodx * (dev_F_x[            imo] - dev_F_x[            id])
                                       + dtody * (dev_F_y[            jmo] - dev_F_y[            id])
                                       + dtodz * (dev_F_z[            kmo] - dev_F_z[            id]);
    dev_conserved_half[  n_cells + id] = dev_conserved[  n_cells + id]
                                       + dtodx * (dev_F_x[  n_cells + imo] - dev_F_x[  n_cells + id])
                                       + dtody * (dev_F_y[  n_cells + jmo] - dev_F_y[  n_cells + id])
                                       + dtodz * (dev_F_z[  n_cells + kmo] - dev_F_z[  n_cells + id]);
    dev_conserved_half[2*n_cells + id] = dev_conserved[2*n_cells + id]
                                       + dtodx * (dev_F_x[2*n_cells + imo] - dev_F_x[2*n_cells + id])
                                       + dtody * (dev_F_y[2*n_cells + jmo] - dev_F_y[2*n_cells + id])
                                       + dtodz * (dev_F_z[2*n_cells + kmo] - dev_F_z[2*n_cells + id]);
    dev_conserved_half[3*n_cells + id] = dev_conserved[3*n_cells + id]
                                       + dtodx * (dev_F_x[3*n_cells + imo] - dev_F_x[3*n_cells + id])
                                       + dtody * (dev_F_y[3*n_cells + jmo] - dev_F_y[3*n_cells + id])
                                       + dtodz * (dev_F_z[3*n_cells + kmo] - dev_F_z[3*n_cells + id]);
    dev_conserved_half[4*n_cells + id] = dev_conserved[4*n_cells + id]
                                       + dtodx * (dev_F_x[4*n_cells + imo] - dev_F_x[4*n_cells + id])
                                       + dtody * (dev_F_y[4*n_cells + jmo] - dev_F_y[4*n_cells + id])
                                       + dtodz * (dev_F_z[4*n_cells + kmo] - dev_F_z[4*n_cells + id]);
    #ifdef SCALAR
    for (int i=0; i<NSCALARS; i++) {
      dev_conserved_half[(5+i)*n_cells + id] = dev_conserved[(5+i)*n_cells + id]
                                         + dtodx * (dev_F_x[(5+i)*n_cells + imo] - dev_F_x[(5+i)*n_cells + id])
                                         + dtody * (dev_F_y[(5+i)*n_cells + jmo] - dev_F_y[(5+i)*n_cells + id])
                                         + dtodz * (dev_F_z[(5+i)*n_cells + kmo] - dev_F_z[(5+i)*n_cells + id]);
    }
    #endif  //SCALAR
    #ifdef DE
    dev_conserved_half[(n_fields-1)*n_cells + id] = dev_conserved[(n_fields-1)*n_cells + id]
                                       + dtodx * (dev_F_x[(n_fields-1)*n_cells + imo] - dev_F_x[(n_fields-1)*n_cells + id])
                                       + dtody * (dev_F_y[(n_fields-1)*n_cells + jmo] - dev_F_y[(n_fields-1)*n_cells + id])
                                       + dtodz * (dev_F_z[(n_fields-1)*n_cells + kmo] - dev_F_z[(n_fields-1)*n_cells + id])
                                       + 0.5*P*(dtodx*(vx_imo-vx_ipo) + dtody*(vy_jmo-vy_jpo) + dtodz*(vz_kmo-vz_kpo));
    #endif  //DE

    #ifdef DENSITY_FLOOR
    if ( dev_conserved_half[            id] < density_floor ){
      dens_0 = dev_conserved_half[            id];
      printf("###Thread density change  %f -> %f \n", dens_0, density_floor );
      dev_conserved_half[            id] = density_floor;
      // Scale the conserved values to the new density
      dev_conserved_half[1*n_cells + id] *= (density_floor / dens_0);
      dev_conserved_half[2*n_cells + id] *= (density_floor / dens_0);
      dev_conserved_half[3*n_cells + id] *= (density_floor / dens_0);
      dev_conserved_half[4*n_cells + id] *= (density_floor / dens_0);
      #ifdef DE
      dev_conserved_half[(n_fields-1)*n_cells + id] *= (density_floor / dens_0);
      #endif  //DE
    }
    #endif  //DENSITY_FLOOR
  }

}

#endif //CUDA and VL<|MERGE_RESOLUTION|>--- conflicted
+++ resolved
@@ -23,10 +23,6 @@
 #include "../riemann_solvers/exact_cuda.h"
 #include "../riemann_solvers/roe_cuda.h"
 #include "../riemann_solvers/hllc_cuda.h"
-<<<<<<< HEAD
-#include "../io/io.h"
-=======
->>>>>>> 6fb50f8f
 #include "../riemann_solvers/hll_cuda.h"
 #include "../riemann_solvers/hlld_cuda.h"
 #include "../mhd/ct_electric_fields.h"
@@ -42,10 +38,6 @@
     Real ybound, Real zbound, Real dt, int n_fields, Real density_floor,
     Real U_floor, Real *host_grav_potential )
 {
-<<<<<<< HEAD
-
-=======
->>>>>>> 6fb50f8f
   //Here, *dev_conserved contains the entire
   //set of conserved variables on the grid
   //concatenated into a 1-d array
@@ -65,23 +57,6 @@
   if ( !memory_allocated ){
 
     // allocate memory on the GPU
-<<<<<<< HEAD
-    //CudaSafeCall( cudaMalloc((void**)&dev_conserved, n_fields*n_cells*sizeof(Real)) );
-    dev_conserved = d_conserved;
-    CudaSafeCall( cudaMalloc((void**)&dev_conserved_half, n_fields*n_cells*sizeof(Real)) );
-    CudaSafeCall( cudaMalloc((void**)&Q_Lx,  n_fields*n_cells*sizeof(Real)) );
-    CudaSafeCall( cudaMalloc((void**)&Q_Rx,  n_fields*n_cells*sizeof(Real)) );
-    CudaSafeCall( cudaMalloc((void**)&Q_Ly,  n_fields*n_cells*sizeof(Real)) );
-    CudaSafeCall( cudaMalloc((void**)&Q_Ry,  n_fields*n_cells*sizeof(Real)) );
-    CudaSafeCall( cudaMalloc((void**)&Q_Lz,  n_fields*n_cells*sizeof(Real)) );
-    CudaSafeCall( cudaMalloc((void**)&Q_Rz,  n_fields*n_cells*sizeof(Real)) );
-    CudaSafeCall( cudaMalloc((void**)&F_x,   n_fields*n_cells*sizeof(Real)) );
-    CudaSafeCall( cudaMalloc((void**)&F_y,   n_fields*n_cells*sizeof(Real)) );
-    CudaSafeCall( cudaMalloc((void**)&F_z,   n_fields*n_cells*sizeof(Real)) );
-
-    #if defined( GRAVITY )
-    // CudaSafeCall( cudaMalloc((void**)&dev_grav_potential, n_cells*sizeof(Real)) );
-=======
     dev_conserved = d_conserved;
 
     // Set the size of the interface and flux arrays
@@ -143,7 +118,6 @@
     #endif  //MHD
 
     #if defined( GRAVITY )
->>>>>>> 6fb50f8f
     dev_grav_potential = d_grav_potential;
     #else  // not GRAVITY
     dev_grav_potential = NULL;
@@ -152,19 +126,11 @@
     // If memory is single allocated: memory_allocated becomes true and successive timesteps won't allocate memory.
     // If the memory is not single allocated: memory_allocated remains Null and memory is allocated every timestep.
     memory_allocated = true;
-<<<<<<< HEAD
-
-=======
->>>>>>> 6fb50f8f
   }
 
     #if defined( GRAVITY ) && !defined( GRAVITY_GPU )
     CudaSafeCall( cudaMemcpy(dev_grav_potential, temp_potential, n_cells*sizeof(Real), cudaMemcpyHostToDevice) );
-<<<<<<< HEAD
-    #endif
-=======
     #endif  //GRAVITY and GRAVITY_GPU
->>>>>>> 6fb50f8f
 
 
     // Step 1: Use PCM reconstruction to put primitive variables into interface arrays
@@ -192,14 +158,11 @@
     hipLaunchKernelGGL(Calculate_HLL_Fluxes_CUDA, dim1dGrid, dim1dBlock, 0, 0, Q_Ly, Q_Ry, F_y, nx, ny, nz, n_ghost, gama, 1, n_fields);
     hipLaunchKernelGGL(Calculate_HLL_Fluxes_CUDA, dim1dGrid, dim1dBlock, 0, 0, Q_Lz, Q_Rz, F_z, nx, ny, nz, n_ghost, gama, 2, n_fields);
     #endif //HLL
-<<<<<<< HEAD
-=======
     #ifdef HLLD
     hipLaunchKernelGGL(mhd::Calculate_HLLD_Fluxes_CUDA, dim1dGrid, dim1dBlock, 0, 0, Q_Lx, Q_Rx, &(dev_conserved[(grid_enum::magnetic_x) * n_cells]), F_x, nx, ny, nz, n_ghost, gama, 0, n_fields);
     hipLaunchKernelGGL(mhd::Calculate_HLLD_Fluxes_CUDA, dim1dGrid, dim1dBlock, 0, 0, Q_Ly, Q_Ry, &(dev_conserved[(grid_enum::magnetic_y) * n_cells]), F_y, nx, ny, nz, n_ghost, gama, 1, n_fields);
     hipLaunchKernelGGL(mhd::Calculate_HLLD_Fluxes_CUDA, dim1dGrid, dim1dBlock, 0, 0, Q_Lz, Q_Rz, &(dev_conserved[(grid_enum::magnetic_z) * n_cells]), F_z, nx, ny, nz, n_ghost, gama, 2, n_fields);
     #endif //HLLD
->>>>>>> 6fb50f8f
     CudaCheckError();
 
     #ifdef  MHD
@@ -220,11 +183,7 @@
     // Step 4: Construct left and right interface values using updated conserved variables
     #ifdef PCM
     hipLaunchKernelGGL(PCM_Reconstruction_3D, dim1dGrid, dim1dBlock, 0, 0, dev_conserved_half, Q_Lx, Q_Rx, Q_Ly, Q_Ry, Q_Lz, Q_Rz, nx, ny, nz, n_ghost, gama, n_fields);
-<<<<<<< HEAD
-    #endif
-=======
     #endif  //PCM
->>>>>>> 6fb50f8f
     #ifdef PLMP
     hipLaunchKernelGGL(PLMP_cuda, dim1dGrid, dim1dBlock, 0, 0, dev_conserved_half, Q_Lx, Q_Rx, nx, ny, nz, n_ghost, dx, dt, gama, 0, n_fields);
     hipLaunchKernelGGL(PLMP_cuda, dim1dGrid, dim1dBlock, 0, 0, dev_conserved_half, Q_Ly, Q_Ry, nx, ny, nz, n_ghost, dy, dt, gama, 1, n_fields);
@@ -234,11 +193,7 @@
     hipLaunchKernelGGL(PLMC_cuda, dim1dGrid, dim1dBlock, 0, 0, dev_conserved_half, Q_Lx, Q_Rx, nx, ny, nz, n_ghost, dx, dt, gama, 0, n_fields);
     hipLaunchKernelGGL(PLMC_cuda, dim1dGrid, dim1dBlock, 0, 0, dev_conserved_half, Q_Ly, Q_Ry, nx, ny, nz, n_ghost, dy, dt, gama, 1, n_fields);
     hipLaunchKernelGGL(PLMC_cuda, dim1dGrid, dim1dBlock, 0, 0, dev_conserved_half, Q_Lz, Q_Rz, nx, ny, nz, n_ghost, dz, dt, gama, 2, n_fields);
-<<<<<<< HEAD
-    #endif
-=======
     #endif  //PLMC
->>>>>>> 6fb50f8f
     #ifdef PPMP
     hipLaunchKernelGGL(PPMP_cuda, dim1dGrid, dim1dBlock, 0, 0, dev_conserved_half, Q_Lx, Q_Rx, nx, ny, nz, n_ghost, dx, dt, gama, 0, n_fields);
     hipLaunchKernelGGL(PPMP_cuda, dim1dGrid, dim1dBlock, 0, 0, dev_conserved_half, Q_Ly, Q_Ry, nx, ny, nz, n_ghost, dy, dt, gama, 1, n_fields);
@@ -312,12 +267,8 @@
     hipLaunchKernelGGL(Apply_Temperature_Floor, dim1dGrid, dim1dBlock, 0, 0, dev_conserved, nx, ny, nz, n_ghost, n_fields, U_floor );
     CudaCheckError();
     #endif //TEMPERATURE_FLOOR
-<<<<<<< HEAD
-    return;
-=======
 
   return;
->>>>>>> 6fb50f8f
 
 }
 
@@ -336,10 +287,7 @@
   cudaFree(F_x);
   cudaFree(F_y);
   cudaFree(F_z);
-<<<<<<< HEAD
-=======
   cudaFree(ctElectricFields);
->>>>>>> 6fb50f8f
 
 }
 
@@ -383,16 +331,12 @@
     //PRESSURE_DE
     E = dev_conserved[4*n_cells + id];
     GE = dev_conserved[(n_fields-1)*n_cells + id];
-<<<<<<< HEAD
-    E_kin = 0.5 * d * ( vx*vx + vy*vy + vz*vz );
-=======
     E_kin = hydro_utilities::Calc_Kinetic_Energy_From_Velocity(d, vx, vy, vz);
     #ifdef  MHD
       // Add the magnetic energy
       auto const [centeredBx, centeredBy, centeredBz] = mhd::utils::cellCenteredMagneticFields(dev_conserved, id, xid, yid, zid, n_cells, nx, ny)
       E_kin += mhd::utils::computeMagneticEnergy(centeredBx, centeredBy, centeredBz);
     #endif  //MHD
->>>>>>> 6fb50f8f
     P = hydro_utilities::Get_Pressure_From_DE( E, E - E_kin, GE, gamma );
     P  = fmax(P, (Real) TINY_NUMBER);
     // P  = (dev_conserved[4*n_cells + id] - 0.5*d*(vx*vx + vy*vy + vz*vz)) * (gamma - 1.0);
