/*! \file VL_1D_cuda.cu
 *  \brief Definitions of the cuda VL algorithm functions. */

#ifdef CUDA
  #ifdef VL

    #include <math.h>
    #include <stdio.h>
    #include <stdlib.h>

    #include "../global/global.h"
    #include "../global/global_cuda.h"
    #include "../hydro/hydro_cuda.h"
    #include "../integrators/VL_1D_cuda.h"
    #include "../io/io.h"
    #include "../reconstruction/pcm_cuda.h"
    #include "../reconstruction/plmc_cuda.h"
    #include "../reconstruction/plmp_cuda.h"
    #include "../reconstruction/ppmc_cuda.h"
    #include "../reconstruction/ppmp_cuda.h"
    #include "../riemann_solvers/exact_cuda.h"
    #include "../riemann_solvers/hllc_cuda.h"
    #include "../riemann_solvers/roe_cuda.h"
    #include "../utils/error_handling.h"
    #include "../utils/gpu.hpp"

__global__ void Update_Conserved_Variables_1D_half(Real *dev_conserved, Real *dev_conserved_half, Real *dev_F,
                                                   int n_cells, int n_ghost, Real dx, Real dt, Real gamma,
                                                   int n_fields);

void VL_Algorithm_1D_CUDA(Real *d_conserved, int nx, int x_off, int n_ghost, Real dx, Real xbound, Real dt,
                          int n_fields)
{
  // Here, *dev_conserved contains the entire
  // set of conserved variables on the grid

  int n_cells = nx;
  int ny      = 1;
  int nz      = 1;
  int ngrid   = (n_cells + TPB - 1) / TPB;

  // set the dimensions of the cuda grid
  dim3 dimGrid(ngrid, 1, 1);
  dim3 dimBlock(TPB, 1, 1);

  if (!memory_allocated) {
    // allocate memory on the GPU
    dev_conserved = d_conserved;
    // CudaSafeCall( cudaMalloc((void**)&dev_conserved,
    // n_fields*n_cells*sizeof(Real)) );
    CudaSafeCall(cudaMalloc((void **)&dev_conserved_half, n_fields * n_cells * sizeof(Real)));
    CudaSafeCall(cudaMalloc((void **)&Q_Lx, n_fields * n_cells * sizeof(Real)));
    CudaSafeCall(cudaMalloc((void **)&Q_Rx, n_fields * n_cells * sizeof(Real)));
    CudaSafeCall(cudaMalloc((void **)&F_x, n_fields * n_cells * sizeof(Real)));

    // If memory is single allocated: memory_allocated becomes true and
    // successive timesteps won't allocate memory. If the memory is not single
    // allocated: memory_allocated remains Null and memory is allocated every
    // timestep.
    memory_allocated = true;
  }

  // Step 1: Use PCM reconstruction to put conserved variables into interface
  // arrays
  hipLaunchKernelGGL(PCM_Reconstruction_1D, dimGrid, dimBlock, 0, 0, dev_conserved, Q_Lx, Q_Rx, nx, n_ghost, gama,
                     n_fields);
  CudaCheckError();

    // Step 2: Calculate first-order upwind fluxes
    #ifdef EXACT
  hipLaunchKernelGGL(Calculate_Exact_Fluxes_CUDA, dimGrid, dimBlock, 0, 0, Q_Lx, Q_Rx, F_x, nx, ny, nz, n_ghost, gama,
                     0, n_fields);
    #endif
    #ifdef ROE
  hipLaunchKernelGGL(Calculate_Roe_Fluxes_CUDA, dimGrid, dimBlock, 0, 0, Q_Lx, Q_Rx, F_x, nx, ny, nz, n_ghost, gama, 0,
                     n_fields);
    #endif
    #ifdef HLLC
  hipLaunchKernelGGL(Calculate_HLLC_Fluxes_CUDA, dimGrid, dimBlock, 0, 0, Q_Lx, Q_Rx, F_x, nx, ny, nz, n_ghost, gama, 0,
                     n_fields);
    #endif
  CudaCheckError();

  // Step 3: Update the conserved variables half a timestep
  hipLaunchKernelGGL(Update_Conserved_Variables_1D_half, dimGrid, dimBlock, 0, 0, dev_conserved, dev_conserved_half,
                     F_x, n_cells, n_ghost, dx, 0.5 * dt, gama, n_fields);
  CudaCheckError();

    // Step 4: Construct left and right interface values using updated conserved
    // variables
    #ifdef PCM
  hipLaunchKernelGGL(PCM_Reconstruction_1D, dimGrid, dimBlock, 0, 0, dev_conserved_half, Q_Lx, Q_Rx, nx, n_ghost, gama,
                     n_fields);
    #endif
    #ifdef PLMC
  hipLaunchKernelGGL(PLMC_cuda, dimGrid, dimBlock, 0, 0, dev_conserved_half, Q_Lx, Q_Rx, nx, ny, nz, n_ghost, dx, dt,
                     gama, 0, n_fields);
    #endif
    #ifdef PLMP
  hipLaunchKernelGGL(PLMP_cuda, dimGrid, dimBlock, 0, 0, dev_conserved_half, Q_Lx, Q_Rx, nx, ny, nz, n_ghost, dx, dt,
                     gama, 0, n_fields);
    #endif
    #ifdef PPMP
  hipLaunchKernelGGL(PPMP_cuda, dimGrid, dimBlock, 0, 0, dev_conserved_half, Q_Lx, Q_Rx, nx, ny, nz, n_ghost, dx, dt,
                     gama, 0, n_fields);
    #endif
    #ifdef PPMC
  hipLaunchKernelGGL(PPMC_cuda, dimGrid, dimBlock, 0, 0, dev_conserved_half, Q_Lx, Q_Rx, nx, ny, nz, n_ghost, dx, dt,
                     gama, 0, n_fields);
    #endif
  CudaCheckError();

    // Step 5: Calculate the fluxes again
    #ifdef EXACT
  hipLaunchKernelGGL(Calculate_Exact_Fluxes_CUDA, dimGrid, dimBlock, 0, 0, Q_Lx, Q_Rx, F_x, nx, ny, nz, n_ghost, gama,
                     0, n_fields);
    #endif
    #ifdef ROE
  hipLaunchKernelGGL(Calculate_Roe_Fluxes_CUDA, dimGrid, dimBlock, 0, 0, Q_Lx, Q_Rx, F_x, nx, ny, nz, n_ghost, gama, 0,
                     n_fields);
    #endif
    #ifdef HLLC
  hipLaunchKernelGGL(Calculate_HLLC_Fluxes_CUDA, dimGrid, dimBlock, 0, 0, Q_Lx, Q_Rx, F_x, nx, ny, nz, n_ghost, gama, 0,
                     n_fields);
    #endif
  CudaCheckError();

    #ifdef DE
  // Compute the divergence of velocity before updating the conserved array,
  // this solves synchronization issues when adding this term on
  // Update_Conserved_Variables
  hipLaunchKernelGGL(Partial_Update_Advected_Internal_Energy_1D, dimGrid, dimBlock, 0, 0, dev_conserved, Q_Lx, Q_Rx, nx,
                     n_ghost, dx, dt, gama, n_fields);
    #endif

  // Step 6: Update the conserved variable array
  hipLaunchKernelGGL(Update_Conserved_Variables_1D, dimGrid, dimBlock, 0, 0, dev_conserved, F_x, n_cells, x_off,
                     n_ghost, dx, xbound, dt, gama, n_fields);
  CudaCheckError();

    #ifdef DE
  hipLaunchKernelGGL(Select_Internal_Energy_1D, dimGrid, dimBlock, 0, 0, dev_conserved, nx, n_ghost, n_fields);
  hipLaunchKernelGGL(Sync_Energies_1D, dimGrid, dimBlock, 0, 0, dev_conserved, nx, n_ghost, gama, n_fields);
  CudaCheckError();
<<<<<<< HEAD
  #endif    
=======
    #endif
>>>>>>> f1f35a68

  return;
}

void Free_Memory_VL_1D()
{
  // free the GPU memory
  cudaFree(dev_conserved);
  cudaFree(dev_conserved_half);
  cudaFree(Q_Lx);
  cudaFree(Q_Rx);
  cudaFree(F_x);
}

__global__ void Update_Conserved_Variables_1D_half(Real *dev_conserved, Real *dev_conserved_half, Real *dev_F,
                                                   int n_cells, int n_ghost, Real dx, Real dt, Real gamma, int n_fields)
{
  int id, imo;
  Real dtodx = dt / dx;

  // get a global thread ID
  id = threadIdx.x + blockIdx.x * blockDim.x;

    #ifdef DE
  Real d, d_inv, vx, vy, vz;
  Real vx_imo, vx_ipo, P;
  int ipo;
    #endif

  // threads corresponding all cells except outer ring of ghost cells do the
  // calculation
  if (id > 0 && id < n_cells - 1) {
    imo = id - 1;
    #ifdef DE
    d     = dev_conserved[id];
    d_inv = 1.0 / d;
    vx    = dev_conserved[1 * n_cells + id] * d_inv;
    vy    = dev_conserved[2 * n_cells + id] * d_inv;
    vz    = dev_conserved[3 * n_cells + id] * d_inv;
    P     = (dev_conserved[4 * n_cells + id] - 0.5 * d * (vx * vx + vy * vy + vz * vz)) * (gamma - 1.0);
    // if (d < 0.0 || d != d) printf("Negative density before half step
    // update.\n"); if (P < 0.0) printf("%d Negative pressure before half step
    // update.\n", id);
    ipo    = id + 1;
    vx_imo = dev_conserved[1 * n_cells + imo] / dev_conserved[imo];
    vx_ipo = dev_conserved[1 * n_cells + ipo] / dev_conserved[ipo];
    #endif
    // update the conserved variable array
    dev_conserved_half[id] = dev_conserved[id] + dtodx * (dev_F[imo] - dev_F[id]);
    dev_conserved_half[n_cells + id] =
        dev_conserved[n_cells + id] + dtodx * (dev_F[n_cells + imo] - dev_F[n_cells + id]);
    dev_conserved_half[2 * n_cells + id] =
        dev_conserved[2 * n_cells + id] + dtodx * (dev_F[2 * n_cells + imo] - dev_F[2 * n_cells + id]);
    dev_conserved_half[3 * n_cells + id] =
        dev_conserved[3 * n_cells + id] + dtodx * (dev_F[3 * n_cells + imo] - dev_F[3 * n_cells + id]);
    dev_conserved_half[4 * n_cells + id] =
        dev_conserved[4 * n_cells + id] + dtodx * (dev_F[4 * n_cells + imo] - dev_F[4 * n_cells + id]);
    #ifdef SCALAR
    for (int i = 0; i < NSCALARS; i++) {
      dev_conserved_half[(5 + i) * n_cells + id] =
          dev_conserved[(5 + i) * n_cells + id] +
          dtodx * (dev_F[(5 + i) * n_cells + imo] - dev_F[(5 + i) * n_cells + id]);
    }
    #endif
    #ifdef DE
    dev_conserved_half[(n_fields - 1) * n_cells + id] =
        dev_conserved[(n_fields - 1) * n_cells + id] +
        dtodx * (dev_F[(n_fields - 1) * n_cells + imo] - dev_F[(n_fields - 1) * n_cells + id]) +
        0.5 * P * (dtodx * (vx_imo - vx_ipo));
    #endif
  }
}

  #endif  // VL
#endif    // CUDA<|MERGE_RESOLUTION|>--- conflicted
+++ resolved
@@ -142,11 +142,7 @@
   hipLaunchKernelGGL(Select_Internal_Energy_1D, dimGrid, dimBlock, 0, 0, dev_conserved, nx, n_ghost, n_fields);
   hipLaunchKernelGGL(Sync_Energies_1D, dimGrid, dimBlock, 0, 0, dev_conserved, nx, n_ghost, gama, n_fields);
   CudaCheckError();
-<<<<<<< HEAD
-  #endif    
-=======
-    #endif
->>>>>>> f1f35a68
+    #endif
 
   return;
 }
