#ifdef PARIS


#include "fft_3D.h"
#include "../utils/gpu.hpp"
#include "../io/io.h"
#include <cassert>
#include <cfloat>
#include <climits>


__host__ __device__ static inline Real sqr(const Real x) { return x*x; }

__device__ Real linear_interpolation( Real x, Real *x_vals, Real *y_vals, int N ){
  if ( x <= x_vals[0] ){
    printf(" x: %f  outside of interplation range.\n", x );
    return y_vals[0];
  }
  if ( x >= x_vals[N-1] ){
    printf(" x: %f  outside of interplation range.\n", x );
    return y_vals[N-1];
  }
  int indx = 0;
  while( x_vals[indx] < x ) indx +=1;
  // printf( "%d \n", indx );
  Real xl, xr, yl, yr;
  xl = x_vals[indx-1];
  xr = x_vals[indx];
  yl = y_vals[indx-1];
  yr = y_vals[indx];  
  if ( x < xl || x > xr ) printf(" ##################### Interpolation error:   x: %e  xl: %e  xr: %e   indx: %d\n", x, xl, xr, indx );
  return  yl + ( x - xl ) / ( xr - xl ) * ( yr - yl );
}




void FFT_3D::Filter_rescale_by_k_k2( Real *input, Real *output, bool in_device, int direction, Real D ) const
{
  // Local copies of members for lambda capture
  const int ni = ni_, nj = nj_, nk = nk_;
  const Real ddi = ddi_, ddj = ddj_, ddk = ddk_;
  const size_t bytes = minBytes_;

  if ( in_device ){
    CHECK( cudaMemcpy( db_, input, inputBytes_, cudaMemcpyDeviceToDevice));
  } else {
    CHECK( cudaMemcpy( db_, input, inputBytes_, cudaMemcpyHostToDevice));
  } 

  // Provide FFT filter with a lambda that multiplies by k / k^2 / D
  henry_->filter(bytes, db_, da_,
    [=] __device__ (const int i, const int j, const int k, const cufftDoubleComplex b) {
      if (i || j || k) {
        // Get the global indices 
        int id_i = i < ni/2 ? i : i - ni;
        int id_j = j < nj/2 ? j : j - nj;
        int id_k = k < nk/2 ? k : k - nk;
<<<<<<< HEAD
        Real kz = id_i * ddi;
        Real ky = id_j * ddj;
        Real kx = id_k * ddk;  
        Real k2 = kx*kx + ky*ky + kz*kz ;
=======
        // Compute kx, ky, and kz from the indices
        double kz = id_i * ddi;
        double ky = id_j * ddj;
        double kx = id_k * ddk;  
        // Compute the magnitude of k squared
        double k2 = kx*kx + ky*ky + kz*kz ;
>>>>>>> 90822430
        if ( k2 == 0 ) k2 = 1.0;
        Real factor = 0;
        if      (direction == 0) factor = kz / k2 / D;
        else if (direction == 1) factor = ky / k2 / D;
        else if (direction == 2) factor = kx / k2 / D;
        else printf("Wrong direction %d\n", direction ); 
         // multiply b by 1j*factor ( Imaginary Number)
        return cufftDoubleComplex{-factor*b.y,factor*b.x};
      } else {
        return cufftDoubleComplex{0.0,0.0};
      }
    });
    
    if ( in_device ){
      CHECK( cudaMemcpy( output, da_, outputBytes_, cudaMemcpyDeviceToDevice));
    } else {
      CHECK( cudaMemcpy( output, da_, outputBytes_, cudaMemcpyDeviceToHost));
    } 
}

void FFT_3D::Filter_rescale_by_power_spectrum( Real *input, Real *output, bool in_device, int size, Real *dev_k, Real *dev_pk, Real dx3 ) const
{
  // Local copies of members for lambda capture
  const int ni = ni_, nj = nj_, nk = nk_;
  const Real ddi = ddi_, ddj = ddj_, ddk = ddk_;
  const size_t bytes = minBytes_;
  
  if ( in_device ){
    CHECK( cudaMemcpy( db_, input, inputBytes_, cudaMemcpyDeviceToDevice));
  } else {
    CHECK( cudaMemcpy( db_, input, inputBytes_, cudaMemcpyHostToDevice));
  } 
  
  // Provide FFT filter with a lambda that multiplies by P(k)
  henry_->filter(bytes, db_, da_,
    [=] __device__ (const int i, const int j, const int k, const cufftDoubleComplex b) {
      if (i || j || k) {
        // Get the global indices 
        int id_i = i < ni/2 ? i : i - ni;
        int id_j = j < nj/2 ? j : j - nj;
        int id_k = k < nk/2 ? k : k - nk;
<<<<<<< HEAD
        Real kz = id_i * ddi;
        Real ky = id_j * ddj;
        Real kx = id_k * ddk;  
        const Real k_mag = sqrt( kx*kx + ky*ky + kz*kz );
        Real pk = linear_interpolation( k_mag, dev_k, dev_pk, size );
        // NOTE: Rescale by dx^3. If not the pnormalization of the resulting P(k) changes with resolution
        pk *= dx3; 
=======
        // Compute kx, ky, and kz from the indices
        double kz = id_i * ddi;
        double ky = id_j * ddj;
        double kx = id_k * ddk;  
        // Compute the magnitude of k 
        const double k_mag = sqrt( kx*kx + ky*ky + kz*kz );
        double pk = linear_interpolation( k_mag, dev_k, dev_pk, size );
        // if ( i==1 && j==1 && k==1 ) printf("###### kx: %e  ky: %e  kz: %e  k_mag: %e  pk: %e \n", kx, ky, kz, k_mag, pk );  
>>>>>>> 90822430
        pk = sqrt(pk);
        return cufftDoubleComplex{pk*b.x,pk*b.y};
      } else {
        return cufftDoubleComplex{0.0,0.0};
      }
    });
    
    if ( in_device ){
      CHECK( cudaMemcpy( output, da_, outputBytes_, cudaMemcpyDeviceToDevice));
    } else {
      CHECK( cudaMemcpy( output, da_, outputBytes_, cudaMemcpyDeviceToHost));
    } 
    
}

void FFT_3D::Filter_inv_k2( Real *const input, Real *const output, bool in_device ) const
{
  // Local copies of members for lambda capture
  const int ni = ni_, nj = nj_;
  const Real ddi = ddi_, ddj = ddj_, ddk = ddk_;
  const size_t bytes = minBytes_;
  
  if ( in_device ){
    CHECK( cudaMemcpy( db_, input, inputBytes_, cudaMemcpyDeviceToDevice));
  } else {
    CHECK( cudaMemcpy( db_, input, inputBytes_, cudaMemcpyHostToDevice));
  } 
    
  // Provide FFT filter with a lambda that does 1/k^2 solve in frequency space
  henry_->filter(bytes, db_, da_,
    [=] __device__ (const int i, const int j, const int k, const cufftDoubleComplex b) {
      if (i || j || k) {
        const Real i2 = sqr(double(min(i,ni-i))*ddi);
        const Real j2 = sqr(double(min(j,nj-j))*ddj);
        const Real k2 = sqr(double(k)*ddk);
        const Real d = -1.0/(i2+j2+k2);
        return cufftDoubleComplex{d*b.x,d*b.y};
      } else {
        return cufftDoubleComplex{0.0,0.0};
      }
    });
    
  if ( in_device ){
    CHECK( cudaMemcpy( output, da_, outputBytes_, cudaMemcpyDeviceToDevice));
  } else {
    CHECK( cudaMemcpy( output, da_, outputBytes_, cudaMemcpyDeviceToHost));
  } 
}



#endif
<|MERGE_RESOLUTION|>--- conflicted
+++ resolved
@@ -56,19 +56,12 @@
         int id_i = i < ni/2 ? i : i - ni;
         int id_j = j < nj/2 ? j : j - nj;
         int id_k = k < nk/2 ? k : k - nk;
-<<<<<<< HEAD
-        Real kz = id_i * ddi;
-        Real ky = id_j * ddj;
-        Real kx = id_k * ddk;  
-        Real k2 = kx*kx + ky*ky + kz*kz ;
-=======
         // Compute kx, ky, and kz from the indices
         double kz = id_i * ddi;
         double ky = id_j * ddj;
         double kx = id_k * ddk;  
         // Compute the magnitude of k squared
         double k2 = kx*kx + ky*ky + kz*kz ;
->>>>>>> 90822430
         if ( k2 == 0 ) k2 = 1.0;
         Real factor = 0;
         if      (direction == 0) factor = kz / k2 / D;
@@ -110,15 +103,6 @@
         int id_i = i < ni/2 ? i : i - ni;
         int id_j = j < nj/2 ? j : j - nj;
         int id_k = k < nk/2 ? k : k - nk;
-<<<<<<< HEAD
-        Real kz = id_i * ddi;
-        Real ky = id_j * ddj;
-        Real kx = id_k * ddk;  
-        const Real k_mag = sqrt( kx*kx + ky*ky + kz*kz );
-        Real pk = linear_interpolation( k_mag, dev_k, dev_pk, size );
-        // NOTE: Rescale by dx^3. If not the pnormalization of the resulting P(k) changes with resolution
-        pk *= dx3; 
-=======
         // Compute kx, ky, and kz from the indices
         double kz = id_i * ddi;
         double ky = id_j * ddj;
@@ -127,7 +111,6 @@
         const double k_mag = sqrt( kx*kx + ky*ky + kz*kz );
         double pk = linear_interpolation( k_mag, dev_k, dev_pk, size );
         // if ( i==1 && j==1 && k==1 ) printf("###### kx: %e  ky: %e  kz: %e  k_mag: %e  pk: %e \n", kx, ky, kz, k_mag, pk );  
->>>>>>> 90822430
         pk = sqrt(pk);
         return cufftDoubleComplex{pk*b.x,pk*b.y};
       } else {
