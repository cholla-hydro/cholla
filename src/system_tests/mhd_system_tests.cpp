--- conflicted
+++ resolved
@@ -35,19 +35,11 @@
   systemTest::SystemTestRunner waveTest;
   inline static std::unordered_map<std::string, double> high_res_l2norms;
 
-<<<<<<< HEAD
   void Set_Launch_Params(double const &waveSpeed, double const &rEigenVec_rho, double const &rEigenVec_MomentumX,
-                         double const &rEigenVec_MomentumY, double const &rEigenVec_MomentumZ,
-                         double const &rEigenVec_E, double const &rEigenVec_Bx, double const &rEigenVec_By,
-                         double const &rEigenVec_Bz, double const &pitch, double const &yaw, double const &domain,
-                         int const &domain_direction, double const &vx = 0.0)
-=======
-  void setLaunchParams(double const &waveSpeed, double const &rEigenVec_rho, double const &rEigenVec_MomentumX,
-                       double const &rEigenVec_MomentumY, double const &rEigenVec_MomentumZ, double const &rEigenVec_E,
-                       double const &rEigenVec_Bx, double const &rEigenVec_By, double const &rEigenVec_Bz,
-                       double const &pitch, double const &yaw, double const &domain, int const &domain_direction,
-                       double const &vx = 0.0, size_t const &N = 32)
->>>>>>> 61ea81d0
+                         double const &rEigenVec_MomentumY, double const &rEigenVec_MomentumZ, double const &rEigenVec_E,
+                         double const &rEigenVec_Bx, double const &rEigenVec_By, double const &rEigenVec_Bz,
+                         double const &pitch, double const &yaw, double const &domain, int const &domain_direction,
+                         double const &vx = 0.0, size_t const &N = 32)
   {
     // Constant for all tests
     double const gamma = 5. / 3.;
