/*! \file initial_conditions.cpp
 *  \brief Definitions of initial conditions for different tests.
           Note that the grid is mapped to 1D as i + (x_dim)*j + (x_dim*y_dim)*k.
           Functions are members of the Grid3D class. */


#include <stdlib.h>
#include <math.h>
#include <string.h>
#include <time.h>
#include "global.h"
#include "grid3D.h"
#include "mpi_routines.h"
#include "io.h"
#include "error_handling.h"
#include <stdio.h>
#include <cmath>


/*! \fn void Set_Initial_Conditions(parameters P)
 *  \brief Set the initial conditions based on info in the parameters structure. */
void Grid3D::Set_Initial_Conditions(parameters P, Real C_cfl) {

  Set_Domain_Properties(P);
  Set_Gammas(P.gamma);

  if (strcmp(P.init, "Constant")==0) {
    Constant(P.rho, P.vx, P.vy, P.vz, P.P);    
  } else if (strcmp(P.init, "Sound_Wave")==0) {
    Sound_Wave(P.rho, P.vx, P.vy, P.vz, P.P, P.A);
  } else if (strcmp(P.init, "Square_Wave")==0) {
    Square_Wave(P.rho, P.vx, P.vy, P.vz, P.P, P.A);    
  } else if (strcmp(P.init, "Riemann")==0) {
    Riemann(P.rho_l, P.v_l, P.P_l, P.rho_r, P.v_r, P.P_r, P.diaph);
  } else if (strcmp(P.init, "Shu_Osher")==0) {
    Shu_Osher();
  } else if (strcmp(P.init, "Blast_1D")==0) {
    Blast_1D();
  } else if (strcmp(P.init, "KH_discontinuous_2D")==0) {
    KH_discontinuous_2D();
  } else if (strcmp(P.init, "KH_res_ind")==0) {
    KH_res_ind();
  } else if (strcmp(P.init, "Rayleigh_Taylor")==0) {
    Rayleigh_Taylor();
  } else if (strcmp(P.init, "Implosion_2D")==0) {
    Implosion_2D();
  } else if (strcmp(P.init, "Gresho")==0) {
    Gresho();
  } else if (strcmp(P.init, "Noh_2D")==0) {
    Noh_2D();
  } else if (strcmp(P.init, "Noh_3D")==0) {
    Noh_3D();    
  } else if (strcmp(P.init, "Disk_2D")==0) {
    Disk_2D();    
  } else if (strcmp(P.init, "Disk_3D")==0) {
    Disk_3D(P);    
  } else if (strcmp(P.init, "Read_Grid")==0) {
    Read_Grid(P);    
  } else {
    chprintf ("ABORT: %s: Unknown initial conditions!\n", P.init);
    chexit(0);
  }

}

/*! \fn void Set_Domain_Properties(struct parameters P)
 *  \brief Set local domain properties */
void Grid3D::Set_Domain_Properties(struct parameters P)
{
#ifndef  MPI_CHOLLA
  H.xbound = P.xmin;
  H.ybound = P.ymin;
  H.zbound = P.zmin;

  /*perform 1-D first*/
  if(H.nx > 1 && H.ny==1 && H.nz==1)
  {
    H.domlen_x =  P.xlen;
    H.domlen_y =  P.ylen / (H.nx - 2*H.n_ghost);
    H.domlen_z =  P.zlen / (H.nx - 2*H.n_ghost);
    H.dx = H.domlen_x / (H.nx - 2*H.n_ghost);
    H.dy = H.domlen_y;
    H.dz = H.domlen_z;
  }

  /*perform 2-D next*/
  if(H.nx > 1 && H.ny>1 && H.nz==1)
  {
    H.domlen_x =  P.xlen;
    H.domlen_y =  P.ylen;
    H.domlen_z =  P.zlen / (H.nx - 2*H.n_ghost);
    H.dx = H.domlen_x / (H.nx - 2*H.n_ghost);
    H.dy = H.domlen_y / (H.ny - 2*H.n_ghost);
    H.dz = H.domlen_z;
  }

  /*perform 3-D last*/
  if(H.nx>1 && H.ny>1 && H.nz>1)
  {
    H.domlen_x = P.xlen;
    H.domlen_y = P.ylen;
    H.domlen_z = P.zlen;
    H.dx = H.domlen_x / (H.nx - 2*H.n_ghost);
    H.dy = H.domlen_y / (H.ny - 2*H.n_ghost);
    H.dz = H.domlen_z / (H.nz - 2*H.n_ghost);
  }

  /*set MPI variables (same as local for non-MPI)*/
  H.xblocal = H.xbound;
  H.yblocal = H.ybound;
  H.zblocal = H.zbound;
  H.xdglobal = H.domlen_x;
  H.ydglobal = H.domlen_y;
  H.zdglobal = H.domlen_z;

#else  /*MPI_CHOLLA*/

  /* set the local domains on each process */
  Set_Parallel_Domain(P.xmin, P.ymin, P.zmin, P.xlen, P.ylen, P.zlen, &H);

#endif /*MPI_CHOLLA*/
}



/*! \fn void Constant(Real rho, Real vx, Real vy, Real vz, Real P)
 *  \brief Constant gas properties. */
void Grid3D::Constant(Real rho, Real vx, Real vy, Real vz, Real P)
{
  int i, j, k, id;
  int istart, jstart, kstart, iend, jend, kend;
  Real x_pos, y_pos, z_pos;

  istart = H.n_ghost;
  iend   = H.nx-H.n_ghost;
  if (H.ny > 1) {
    jstart = H.n_ghost;
    jend   = H.ny-H.n_ghost;
  }
  else {
    jstart = 0;
    jend   = H.ny;
  }
  if (H.nz > 1) {
    kstart = H.n_ghost;
    kend   = H.nz-H.n_ghost;
  }
  else {
    kstart = 0;
    kend   = H.nz;
  }

  // set initial values of conserved variables
  for(k=kstart; k<kend; k++) {
    for(j=jstart; j<jend; j++) {
      for(i=istart; i<iend; i++) {

        //get cell index
        id = i + j*H.nx + k*H.nx*H.ny;

        // get cell-centered position
        Get_Position(i, j, k, &x_pos, &y_pos, &z_pos);
        
        // set constant initial states
        C.density[id]    = rho;
        C.momentum_x[id] = rho*vx;
        C.momentum_y[id] = rho*vy;
        C.momentum_z[id] = rho*vz;
        C.Energy[id]     = P/(gama-1.0) + 0.5*rho*(vx*vx + vy*vy + vz*vz);
        #ifdef DE
        C.GasEnergy[id]  = P/(gama-1.0);
        #endif
      }
    }
  }

}


/*! \fn void Sound_Wave(Real rho, Real vx, Real vy, Real vz, Real P, Real A)
 *  \brief Sine wave perturbation. */
void Grid3D::Sound_Wave(Real rho, Real vx, Real vy, Real vz, Real P, Real A)
{
  int i, j, k, id;
  int istart, jstart, kstart, iend, jend, kend;
  Real x_pos, y_pos, z_pos;

  istart = H.n_ghost;
  iend   = H.nx-H.n_ghost;
  if (H.ny > 1) {
    jstart = H.n_ghost;
    jend   = H.ny-H.n_ghost;
  }
  else {
    jstart = 0;
    jend   = H.ny;
  }
  if (H.nz > 1) {
    kstart = H.n_ghost;
    kend   = H.nz-H.n_ghost;
  }
  else {
    kstart = 0;
    kend   = H.nz;
  }

  // set initial values of conserved variables
  for(k=kstart; k<kend; k++) {
    for(j=jstart; j<jend; j++) {
      for(i=istart; i<iend; i++) {

        //get cell index
        id = i + j*H.nx + k*H.nx*H.ny;

        // get cell-centered position
        Get_Position(i, j, k, &x_pos, &y_pos, &z_pos);
        
        // set constant initial states
        C.density[id]    = rho;
        C.momentum_x[id] = rho*vx;
        C.momentum_y[id] = rho*vy;
        C.momentum_z[id] = rho*vz;
        C.Energy[id]     = P/(gama-1.0) + 0.5*rho*(vx*vx + vy*vy + vz*vz);
        // add small-amplitude perturbations
        C.density[id]    = C.density[id]    + A * sin(2.0*PI*x_pos);
        C.momentum_x[id] = C.momentum_x[id] + A * sin(2.0*PI*x_pos);
        C.momentum_y[id] = C.momentum_y[id] + A * sin(2.0*PI*x_pos);
        C.momentum_z[id] = C.momentum_z[id] + A * sin(2.0*PI*x_pos);
        C.Energy[id]     = C.Energy[id]     + A * (1.5) * sin(2*PI*x_pos);
      }
    }
  }

}


/*! \fn void Square_Wave(Real rho, Real vx, Real vy, Real vz, Real P, Real A)
 *  \brief Square wave density perturbation with amplitude A*rho in pressure equilibrium. */
void Grid3D::Square_Wave(Real rho, Real vx, Real vy, Real vz, Real P, Real A)
{
  int i, j, k, id;
  int istart, jstart, kstart, iend, jend, kend;
  Real x_pos, y_pos, z_pos;

  istart = H.n_ghost;
  iend   = H.nx-H.n_ghost;
  if (H.ny > 1) {
    jstart = H.n_ghost;
    jend   = H.ny-H.n_ghost;
  }
  else {
    jstart = 0;
    jend   = H.ny;
  }
  if (H.nz > 1) {
    kstart = H.n_ghost;
    kend   = H.nz-H.n_ghost;
  }
  else {
    kstart = 0;
    kend   = H.nz;
  }

  // set initial values of conserved variables
  for(k=kstart; k<kend; k++) {
    for(j=jstart; j<jend; j++) {
      for(i=istart; i<iend; i++) {

        //get cell index
        id = i + j*H.nx + k*H.nx*H.ny;

        // get cell-centered position
        Get_Position(i, j, k, &x_pos, &y_pos, &z_pos);

        C.density[id]    = rho;
        //C.momentum_x[id] = 0.0;
        C.momentum_x[id] = rho * vx;
        C.momentum_y[id] = rho * vy;
        C.momentum_z[id] = rho * vz;
        //C.momentum_z[id] = rho_l * v_l;
        C.Energy[id]     = P/(gama-1.0) + 0.5*rho*(vx*vx + vy*vy + vz*vz);
        #ifdef DE
        C.GasEnergy[id]  = P/(gama-1.0);
        #endif
        if (x_pos > 0.25*H.domlen_x && x_pos < 0.75*H.domlen_x)
        {
          C.density[id]    = rho*A;
          C.momentum_x[id] = rho*A * vx;
          C.momentum_y[id] = rho*A * vy;
          C.momentum_z[id] = rho*A * vz;
          C.Energy[id]     = P/(gama-1.0) + 0.5*rho*A*(vx*vx + vy*vy + vz*vz);        
          #ifdef DE
          C.GasEnergy[id]  = P/(gama-1.0);
          #endif
        }
      }
    }
  }
}


/*! \fn void Riemann(Real rho_l, Real v_l, Real P_l, Real rho_r, Real v_r, Real P_r, Real diaph)
 *  \brief Initialize the grid with a Riemann problem. */
void Grid3D::Riemann(Real rho_l, Real v_l, Real P_l, Real rho_r, Real v_r, Real P_r, Real diaph)
{
  int i, j, k, id;
  int istart, jstart, kstart, iend, jend, kend;
  Real x_pos, y_pos, z_pos;
  Real v, P, cs;

  istart = H.n_ghost;
  iend   = H.nx-H.n_ghost;
  if (H.ny > 1) {
    jstart = H.n_ghost;
    jend   = H.ny-H.n_ghost;
  }
  else {
    jstart = 0;
    jend   = H.ny;
  }
  if (H.nz > 1) {
    kstart = H.n_ghost;
    kend   = H.nz-H.n_ghost;
  }
  else {
    kstart = 0;
    kend   = H.nz;
  }

  // set initial values of conserved variables
  for(k=kstart; k<kend; k++) {
    for(j=jstart; j<jend; j++) {
      for(i=istart; i<iend; i++) {

        //get cell index
        id = i + j*H.nx + k*H.nx*H.ny;

        // get cell-centered position
        Get_Position(i, j, k, &x_pos, &y_pos, &z_pos);

        if (x_pos < diaph)
        {
          C.density[id]    = rho_l;
          C.momentum_x[id] = rho_l * v_l;
          C.momentum_y[id] = 0.0;
          C.momentum_z[id] = 0.0;
          C.Energy[id]     = P_l/(gama-1.0) + 0.5*rho_l*v_l*v_l;
          #ifdef DE
          C.GasEnergy[id]  = P_l/(gama-1.0);
          #endif
        }
        else
        {
          C.density[id]    = rho_r;
          C.momentum_x[id] = rho_r * v_r;
          C.momentum_y[id] = 0.0;
          C.momentum_z[id] = 0.0;
          C.Energy[id]     = P_r/(gama-1.0) + 0.5*rho_r*v_r*v_r;        
          #ifdef DE
          C.GasEnergy[id]  = P_r/(gama-1.0);
          #endif
        }
      }
    }
  }
}


/*! \fn void Shu_Osher()
 *  \brief Initialize the grid with the Shu-Osher shock tube problem. See Stone 2008, Section 8.1 */
void Grid3D::Shu_Osher()
{
  int i, id;
  Real x_pos, y_pos, z_pos;
  Real vx, P;

  // set initial values of conserved variables
  for (i=H.n_ghost; i<H.nx-H.n_ghost; i++) {
    id = i;
    // get centered x position
    Get_Position(i, H.n_ghost, H.n_ghost, &x_pos, &y_pos, &z_pos);

    if (x_pos < -0.8)
    {
      C.density[id] = 3.857143;
      vx = 2.629369;
      C.momentum_x[id] = C.density[id]*vx;
      C.momentum_y[id] = 0.0;
      C.momentum_z[id] = 0.0;
      P = 10.33333;
      C.Energy[id] = P/(gama-1.0) + 0.5*C.density[id]*vx*vx;
    }
    else
    {
      C.density[id] = 1.0 + 0.2*sin(5.0*PI*x_pos);
      Real vx = 0.0;
      C.momentum_x[id] = C.density[id]*vx;
      C.momentum_y[id] = 0.0;
      C.momentum_z[id] = 0.0;
      Real P = 1.0;
      C.Energy[id] = P/(gama-1.0) + 0.5*C.density[id]*vx*vx;
    }
  }
}


/*! \fn void Blast_1D()
 *  \brief Initialize the grid with two interacting blast waves. See Stone 2008, Section 8.1.*/
void Grid3D::Blast_1D()
{
  int i, id;
  Real x_pos, y_pos, z_pos;
  Real vx, P;

  // set initial values of conserved variables
  for (i=H.n_ghost; i<H.nx-H.n_ghost; i++) {
    id = i;
    // get the centered x position
    Get_Position(i, H.n_ghost, H.n_ghost, &x_pos, &y_pos, &z_pos);

    if (x_pos < 0.1)
    {
      C.density[id] = 1.0;
      C.momentum_x[id] = 0.0;
      C.momentum_y[id] = 0.0;
      C.momentum_z[id] = 0.0;
      P = 1000.0;
      C.Energy[id] = P/(gama-1.0);
    }
    else if (x_pos > 0.9)
    {
      C.density[id] = 1.0;
      C.momentum_x[id] = 0.0;
      C.momentum_y[id] = 0.0;
      C.momentum_z[id] = 0.0;
      P = 100;
      C.Energy[id] = P/(gama-1.0);
    }        
    else
    {
      C.density[id] = 1.0;
      C.momentum_x[id] = 0.0;
      C.momentum_y[id] = 0.0;
      C.momentum_z[id] = 0.0;
      P = 0.01;
      C.Energy[id] = P/(gama-1.0);
    }
  }
}


/*! \fn void KH_discontinuous_2D()
 *  \brief Initialize the grid with a 2D Kelvin-Helmholtz instability. 
           This version of KH test has a discontinuous boundary.
           Use KH_res_ind_2D for a version that is resolution independent. */
void Grid3D::KH_discontinuous_2D()
{
  int i, j, k, id;
  int istart, iend, jstart, jend, kstart, kend;
  Real x_pos, y_pos, z_pos;
  Real vx, vy, vz;

  istart = H.n_ghost;
  iend   = H.nx-H.n_ghost;
  jstart = H.n_ghost;
  jend   = H.ny-H.n_ghost;
  if (H.nz > 1) {
    kstart = H.n_ghost;
    kend   = H.nz-H.n_ghost;
  }
  else {
    kstart = 0;
    kend   = H.nz;
  }

  // set the initial values of the conserved variables
  for (k=kstart; k<kend; k++) {
    for (j=jstart; j<jend; j++) {
      for (i=istart; i<iend; i++) {
        id = i + j*H.nx + k*H.nx*H.ny;
        // get the centered x and y positions
        Get_Position(i, j, H.n_ghost, &x_pos, &y_pos, &z_pos);

        // outer thirds of slab
        if (y_pos <= 1.0*H.ydglobal/3.0) 
        {
          C.density[id] = 1.0;
          C.momentum_x[id] = 0.5 + 0.01*sin(2*PI*x_pos);
          C.momentum_y[id] = 0.0 + 0.01*sin(2*PI*x_pos);
          C.momentum_z[id] = 0.0;
          C.Energy[id] = 2.5/(gama-1.0) + 0.5*(C.momentum_x[id]*C.momentum_x[id] + C.momentum_y[id]*C.momentum_y[id])/C.density[id];
        }
        else if (y_pos >= 2.0*H.ydglobal/3.0)
        {
          C.density[id] = 1.0;
          C.momentum_x[id] = 0.5 + 0.01*sin(2*PI*x_pos);
          C.momentum_y[id] = 0.0 + 0.01*sin(2*PI*x_pos);
          C.momentum_z[id] = 0.0;
          C.Energy[id] = 2.5/(gama-1.0) + 0.5*(C.momentum_x[id]*C.momentum_x[id] + C.momentum_y[id]*C.momentum_y[id])/C.density[id];
        }
        // inner third of slab
        else
        {
          C.density[id] = 2.0;
          C.momentum_x[id] = -1.0 + 0.02*sin(2*PI*x_pos);
          C.momentum_y[id] = 0.0  + 0.02*sin(2*PI*x_pos);
          C.momentum_z[id] = 0.0;
          C.Energy[id] = 2.5/(gama-1.0) + 0.5*(C.momentum_x[id]*C.momentum_x[id] + C.momentum_y[id]*C.momentum_y[id])/C.density[id];
        }
      }
    }
  }

}


/*! \fn void KH_res_ind()
 *  \brief Initialize the grid with a Kelvin-Helmholtz instability whose modes are resolution independent. */
void Grid3D::KH_res_ind()
{
  int i, j, k, id;
  int istart, iend, jstart, jend, kstart, kend;
  Real x_pos, y_pos, z_pos;
  Real mx, my, mz;
  Real r, yc, zc, phi;
  Real d1, d2, v1, v2, P, dy, A;

  istart = H.n_ghost;
  iend   = H.nx-H.n_ghost;
  jstart = H.n_ghost;
  jend   = H.ny-H.n_ghost;
  if (H.nz > 1) {
    kstart = H.n_ghost;
    kend   = H.nz-H.n_ghost;
  }
  else {
    kstart = 0;
    kend   = H.nz;
  }

  // y, z center of cylinder (assuming x is long direction)
  yc = 0.0;
  zc = 0.0;

  d1 = 100.0; // inner density
  d2 = 1.0; // outer density
  v1 = 0.5; // inner velocity
  v2 = -0.5; // outer velocity
  P = 2.5; // pressure
  dy = 0.05; // width of ramp function (see Robertson 2009)
  A = 0.1; // amplitude of the perturbation

  // set the initial values of the conserved variables
  for (k=kstart; k<kend; k++) {
    for (j=jstart; j<jend; j++) {
      for (i=istart; i<iend; i++) {
        id = i + j*H.nx + k*H.nx*H.ny;
        // get the centered x and y positions
        Get_Position(i, j, k, &x_pos, &y_pos, &z_pos);


        // inner fluid
        if (fabs(y_pos-0.5) < 0.25)
        {
          if (y_pos > 0.5)
          {
            C.density[id] = d1 - (d1-d2)*exp( -0.5*pow(y_pos-0.75 - sqrt(-2.0*dy*dy*log(0.5)),2)/(dy*dy) );
            C.momentum_x[id] = v1*C.density[id] - C.density[id] * (v1-v2) * exp( -0.5*pow(y_pos-0.75 - sqrt(-2.0*dy*dy*log(0.5)),2) /(dy*dy) );
            C.momentum_y[id] = C.density[id] * A*sin(4*PI*x_pos) * exp( -0.5*pow(y_pos-0.75 - sqrt(-2.0*dy*dy*log(0.5)),2)/(dy*dy) ) ;
          }
          else
          {
            C.density[id] = d1 - (d1-d2)*exp( -0.5*pow(y_pos-0.25 + sqrt(-2.0*dy*dy*log(0.5)),2)/(dy*dy) );
            C.momentum_x[id] = v1*C.density[id] - C.density[id] * (v1 - v2) * exp( -0.5*pow(y_pos-0.25 + sqrt(-2.0*dy*dy*log(0.5)),2) /(dy*dy) );
            C.momentum_y[id] = C.density[id] * A*sin(4*PI*x_pos) * exp( -0.5*pow(y_pos-0.25 + sqrt(-2.0*dy*dy*log(0.5)),2)/(dy*dy) ); 
          }
        }
        // outer fluid
        else
        {
          if (y_pos > 0.5)
          {
            C.density[id] = d2 + (d1-d2)*exp( -0.5*pow(y_pos-0.75 + sqrt(-2.0*dy*dy*log(0.5)),2)/(dy*dy) );
            C.momentum_x[id] = v2*C.density[id] + C.density[id] * (v1 - v2) * exp( -0.5*pow(y_pos-0.75 + sqrt(-2.0*dy*dy*log(0.5)),2)/(dy*dy) );
            C.momentum_y[id] = C.density[id] * A*sin(4*PI*x_pos) * exp( -0.5*pow(y_pos-0.75 + sqrt(-2.0*dy*dy*log(0.5)),2)/(dy*dy) );
          }
          else
          {
            C.density[id] = d2 + (d1-d2)*exp( -0.5*pow(y_pos-0.25 - sqrt(-2.0*dy*dy*log(0.5)),2)/(dy*dy) );
            C.momentum_x[id] = v2*C.density[id] + C.density[id] * (v1 - v2) * exp( -0.5*pow(y_pos-0.25 - sqrt(-2.0*dy*dy*log(0.5)),2)/(dy*dy) );
            C.momentum_y[id] = C.density[id] * A*sin(4*PI*x_pos) * exp( -0.5*pow(y_pos-0.25 - sqrt(-2.0*dy*dy*log(0.5)),2)/(dy*dy) );
          }

        }
        //C.momentum_y[id] = C.density[id] * A*sin(4*PI*x_pos);
        C.momentum_z[id] = 0.0;
        mx = C.momentum_x[id];
        my = C.momentum_y[id];
        mz = C.momentum_z[id];
        C.Energy[id] = P/(gama-1.0) + 0.5*(mx*mx + my*my + mz*mz)/C.density[id];        

/*
        // cylindrical version (3D only)
        r = sqrt((z_pos-zc)*(z_pos-zc) + (y_pos-yc)*(y_pos-yc)); // center the cylinder at yc, zc
        phi = atan2((z_pos-zc), (y_pos-yc));

        if (r < 0.25) // inside the cylinder
        {
          C.density[id] = d1 - (d1-d2)*exp( -0.5*pow(r-0.25 - sqrt(-2.0*dy*dy*log(0.5)),2)/(dy*dy) );
          C.momentum_x[id] = v1*C.density[id] - C.density[id] * exp( -0.5*pow(r-0.25 - sqrt(-2.0*dy*dy*log(0.5)),2)/(dy*dy) );
          C.momentum_y[id] = cos(phi) * C.density[id] * A*sin(4*PI*x_pos) * exp( -0.5*pow(r-0.25 + sqrt(-2.0*dy*dy*log(0.5)),2)/(dy*dy) );
          C.momentum_z[id] = sin(phi) * C.density[id] * A*sin(4*PI*x_pos) * exp( -0.5*pow(r-0.25 + sqrt(-2.0*dy*dy*log(0.5)),2)/(dy*dy) );
          mx = C.momentum_x[id];
          my = C.momentum_y[id];
          mz = C.momentum_z[id];
          C.Energy[id] = P/(gama-1.0) + 0.5*(mx*mx + my*my + mz*mz)/C.density[id];
        }
        else // outside the cylinder
        {
          C.density[id] = d2 + (d1-d2)*exp( -0.5*pow(r-0.25 + sqrt(-2.0*dy*dy*log(0.5)),2)/(dy*dy) );
          C.momentum_x[id] = v2*C.density[id] + C.density[id] * exp( -0.5*pow(r-0.25 + sqrt(-2.0*dy*dy*log(0.5)),2)/(dy*dy) );
          C.momentum_y[id] = cos(phi) * C.density[id] * A*sin(4*PI*x_pos) * (1.0 - exp( -0.5*pow(r-0.25 + sqrt(-2.0*dy*dy*log(0.5)),2)/(dy*dy) ));
          C.momentum_z[id] = sin(phi) * C.density[id] * A*sin(4*PI*x_pos) * (1.0 - exp( -0.5*pow(r-0.25 + sqrt(-2.0*dy*dy*log(0.5)),2)/(dy*dy) ));
          mx = C.momentum_x[id];
          my = C.momentum_y[id];
          mz = C.momentum_z[id];
          C.Energy[id] = P/(gama-1.0) + 0.5*(mx*mx + my*my + mz*mz)/C.density[id];
        }
*/      
      }
    }
  }


}



/*! \fn void Rayleigh_Taylor()
 *  \brief Initialize the grid with a 2D Rayleigh-Taylor instability. */
void Grid3D::Rayleigh_Taylor()
{
  int i, j, id;
  Real x_pos, y_pos, z_pos;
  Real dl, du, vy, g, P, P_0;
  dl = 1.0;
  du = 2.0;
  g = -0.1;

  // set the initial values of the conserved variables
  for (j=H.n_ghost; j<H.ny-H.n_ghost; j++) {
    for (i=H.n_ghost; i<H.nx-H.n_ghost; i++) {
      id = i + j*H.nx;
      // get the centered x and y positions
      Get_Position(i, j, H.n_ghost, &x_pos, &y_pos, &z_pos);

      // set the y velocities (small perturbation tapering off from center)
      vy = 0.01*cos(6*PI*x_pos+PI)*exp(-(y_pos-0.5*H.ydglobal)*(y_pos-0.5*H.ydglobal)/0.1);
      //vy = 0.0;

      // lower half of slab
      if (y_pos <= 0.5*H.ydglobal) 
      {
        P_0 = 1.0/gama - dl*g*0.5;
        P = P_0 + dl*g*y_pos;
        C.density[id] = dl;
        C.momentum_x[id] = 0.0;
        C.momentum_y[id] = dl*vy;
        C.momentum_z[id] = 0.0;
        C.Energy[id] = P/(gama-1.0) + 0.5*(C.momentum_y[id]*C.momentum_y[id])/C.density[id];
      }
      // upper half of slab
      else
      {
        P_0 = 1.0/gama - du*g*0.5;
        P = P_0 + du*g*y_pos;
        C.density[id] = du;
        C.momentum_x[id] = 0.0;
        C.momentum_y[id] = du*vy;
        C.momentum_z[id] = 0.0;
        C.Energy[id] = P/(gama-1.0) + 0.5*(C.momentum_y[id]*C.momentum_y[id])/C.density[id];
      }
    }
  }

}


/*! \fn void Gresho()
 *  \brief Initialize the grid with the 2D Gresho problem described in LW03. */
void Grid3D::Gresho()
{
  int i, j, id;
  Real x_pos, y_pos, z_pos, xc, yc, r, phi;
  Real d, vx, vy, P, v_boost;
  Real x, y, dx, dy;
  int ran, N;
  N = 100000;
  d = 1.0;
  v_boost = 0.0;

  // center the vortex at (0.0,0.0)
  xc = 0.0;
  yc = 0.0;

  // seed the random number generator
  srand(0);

  // set the initial values of the conserved variables
  for (j=H.n_ghost; j<H.ny-H.n_ghost; j++) {
    for (i=H.n_ghost; i<H.nx-H.n_ghost; i++) {
      id = i + j*H.nx;
      // get the centered x and y positions
      Get_Position(i, j, H.n_ghost, &x_pos, &y_pos, &z_pos);
      
      // calculate centered radial position and phi
      r = sqrt((x_pos-xc)*(x_pos-xc) + (y_pos-yc)*(y_pos-yc));
      phi = atan2((y_pos-yc), (x_pos-xc));

/*
      // set vx, vy, P to zero before integrating 
      vx = 0.0;
      vy = 0.0;
      P = 0.0;

      // monte carlo sample to get an integrated value for vx, vy, P
      for (int ii = 0; ii<N; ii++) {
        // get a random dx and dy to sample within the cell
        ran = rand() % 1000;
        dx = H.dx*(ran/1000.0 - 0.5); 
        ran = rand() % 1000;
        dy = H.dy*(ran/1000.0 - 0.5); 
        x = x_pos + dx;
        y = y_pos + dy;
        // calculate r and phi using the new x & y positions
        r = sqrt((x-xc)*(x-xc) + (y-yc)*(y-yc));
        phi = atan2((y-yc), (x-xc));
        if (r < 0.2) {
          vx += -sin(phi)*5.0*r + v_boost;
          vy += cos(phi)*5.0*r;
          P += 5.0 + 0.5*25.0*r*r;
        }
        else if (r >= 0.2 && r < 0.4) {
          vx += -sin(phi)*(2.0-5.0*r) + v_boost;
          vy += cos(phi)*(2.0-5.0*r);
          P += 9.0 - 4.0*log(0.2) + 0.5*25.0*r*r - 20.0*r + 4.0*log(r);
        }
        else {
          vx += 0.0;
          vy += 0.0;
          P += 3.0 + 4.0*log(2.0);
        }
      }
      vx = vx/N;
      vy = vy/N;
      P = P/N;
*/
      if (r < 0.2) {
        vx = -sin(phi)*5.0*r + v_boost;
        vy = cos(phi)*5.0*r;
        P = 5.0 + 0.5*25.0*r*r;
      }
      else if (r >= 0.2 && r < 0.4) {
        vx = -sin(phi)*(2.0-5.0*r) + v_boost;
        vy = cos(phi)*(2.0-5.0*r);
        P = 9.0 - 4.0*log(0.2) + 0.5*25.0*r*r - 20.0*r + 4.0*log(r);
      }
      else {
        vx = 0.0;
        vy = 0.0;
        P = 3.0 + 4.0*log(2.0);
      }
      // set P constant for modified Gresho problem
      //P = 5.5;

      // set values of conserved variables   
      C.density[id] = d;
      C.momentum_x[id] = d*vx;
      C.momentum_y[id] = d*vy;
      C.momentum_z[id] = 0.0;
      C.Energy[id] = P/(gama-1.0) + 0.5*d*(vx*vx + vy*vy);
      //r = sqrt((x_pos-xc)*(x_pos-xc) + (y_pos-yc)*(y_pos-yc));
      //printf("%f %f %f %f %f\n", x_pos, y_pos, r, vx, vy);
    }
  }
        

}



/*! \fn void Implosion_2D()
 *  \brief Implosion test described in Liska, 2003. */
void Grid3D::Implosion_2D()
{
  int i, j, id;
  Real x_pos, y_pos, z_pos;
  Real P;


  // set the initial values of the conserved variables
  for (j=H.n_ghost; j<H.ny-H.n_ghost; j++) {
    for (i=H.n_ghost; i<H.nx-H.n_ghost; i++) {
      id = i + j*H.nx;
      // get the centered x and y positions
      Get_Position(i, j, H.n_ghost, &x_pos, &y_pos, &z_pos);

      // inner corner of box
      if (y_pos < (0.1500001 - x_pos)) {
        C.density[id] = 0.125;
        C.momentum_x[id] = 0.0;
        C.momentum_y[id] = 0.0;
        C.momentum_z[id] = 0.0;
        P = 0.14;
        C.Energy[id] = P/(gama-1.0);
        #ifdef DE
        C.GasEnergy[id] = P/(gama-1.0);
        #endif
      }
      // everywhere else
      else {
        C.density[id] = 1.0;
        C.momentum_x[id] = 0.0;
        C.momentum_y[id] = 0.0;
        C.momentum_z[id] = 0.0;
        P = 1.0;
        C.Energy[id] = P/(gama-1.0);
        #ifdef DE
        C.GasEnergy[id] = P/(gama-1.0);
        #endif
      }
    }
  }

}


/*! \fn void Noh_2D()
 *  \brief Noh test described in Liska, 2003. */
void Grid3D::Noh_2D()
{
  int i, j, id;
  Real x_pos, y_pos, z_pos;
  Real vx, vy, P, r;


  // set the initial values of the conserved variables
  for (j=H.n_ghost; j<H.ny-H.n_ghost; j++) {
    for (i=H.n_ghost; i<H.nx-H.n_ghost; i++) {
      id = i + j*H.nx;
      // get the centered x and y positions at (x,y,z)
      Get_Position(i, j, H.n_ghost, &x_pos, &y_pos, &z_pos);

      C.density[id] = 1.0;
      r = sqrt(x_pos*x_pos + y_pos*y_pos);
      vx = x_pos / r;
      vy = y_pos / r;
      C.momentum_x[id] = - x_pos / r;
      C.momentum_y[id] = - y_pos / r;
      C.momentum_z[id] = 0.0;
      C.Energy[id] = 1.0e-6/(gama-1.0) + 0.5;
    }
  }

}



/*! \fn void Noh_3D()
 *  \brief Noh test described in Stone, 2008. */
void Grid3D::Noh_3D()
{
  int i, j, k, id;
  Real x_pos, y_pos, z_pos, r;


  // set the initial values of the conserved variables
  for (k=H.n_ghost; k<H.nz-H.n_ghost; k++) {
    for (j=H.n_ghost; j<H.ny-H.n_ghost; j++) {
      for (i=H.n_ghost; i<H.nx-H.n_ghost; i++) {
        id = i + j*H.nx + k*H.nx*H.ny;

        // get the centered cell positions at (i,j,k)
        Get_Position(i, j, k, &x_pos, &y_pos, &z_pos);

        C.density[id] = 1.0;
        r = sqrt(x_pos*x_pos + y_pos*y_pos + z_pos*z_pos);
        C.momentum_x[id] = - x_pos / r;
        C.momentum_y[id] = - y_pos / r;
        C.momentum_z[id] = - z_pos / r;
        C.Energy[id] = 1.0e-6/(gama-1.0) + 0.5;
      }
    }
  }



}



/*! \fn void Disk_2D()
 *  \brief Initialize the grid with a 2D disk following a Kuzmin profile. */
void Grid3D::Disk_2D()
{
  int i, j, id;
  Real x_pos, y_pos, z_pos, r, phi;
  Real d, n, a, a_d, a_h, v, vx, vy, P, T_d, x;
  Real M_vir, M_h, M_d, c_vir, R_vir, R_h, R_d, Sigma;

  M_vir = 1.0e12; // viral mass of MW in M_sun
  M_d = 6.5e10; // mass of disk in M_sun
  M_h = M_vir - M_d; // halo mass in M_sun
  R_vir = 261; // viral radius in kpc
  c_vir = 20; // halo concentration
  R_h = R_vir / c_vir; // halo scale length in kpc
  R_d = 3.5; // disk scale length in kpc
  T_d = 10000; // disk temperature, 10^4K


  // set the initial values of the conserved variables
  for (j=H.n_ghost; j<H.ny-H.n_ghost; j++) {
    for (i=H.n_ghost; i<H.nx-H.n_ghost; i++) {
      id = i + j*H.nx;
      // get the centered x and y positions
      Get_Position(i, j, H.n_ghost, &x_pos, &y_pos, &z_pos);
      
      // calculate centered radial position and phi
      r = sqrt(x_pos*x_pos + y_pos*y_pos);
      phi = atan2(y_pos, x_pos);

      // Disk surface density [M_sun / kpc^2]
      // Assume gas surface density is exponential with scale length 2*R_d and
      // mass 0.25*M_d
      Sigma = 0.25*M_d * exp(-r/(2*R_d)) / (8*PI*R_d*R_d) ;
      d = Sigma; // just use sigma for mass density since height is arbitrary
      n = d * DENSITY_UNIT / MP; // number density, cgs
      P = n*KB*T_d / PRESSURE_UNIT; // disk pressure, code units

      // radial acceleration due to Kuzmin disk + NFW halo
      x = r / R_h;
      a_d = GN * M_d * r * pow(r*r + R_d*R_d, -1.5);
      a_h = GN * M_h * (log(1+x)- x / (1+x)) / ((log(1+c_vir) - c_vir / (1+c_vir)) * r*r);
      a = a_d + a_h;

      // circular velocity 
      v = sqrt(r*a);
      vx = -sin(phi)*v;
      vy = cos(phi)*v;

      // set values of conserved variables   
      C.density[id] = d;
      C.momentum_x[id] = d*vx;
      C.momentum_y[id] = d*vy;
      C.momentum_z[id] = 0.0;
      C.Energy[id] = P/(gama-1.0) + 0.5*d*(vx*vx + vy*vy);
      //printf("%e %e %f %f %f %f %f\n", x_pos, y_pos, d, Sigma, vx, vy, P);
    }
  }
        

}


//functions for Disk_3d

//disk radial surface density profile
Real Sigma_disk_D3D(Real r, Real *hdp)
{
  //return the exponential surface density
  Real Sigma_0 = hdp[9];
  Real R_g     = hdp[10];
  return Sigma_0 * exp(-r/R_g);
}

//vertical acceleration in miyamoto nagai
Real gz_disk_D3D(Real R, Real z, Real *hdp)
{
  Real M_d = hdp[1]; //disk mass
  Real R_d = hdp[6]; //MN disk length
  Real Z_d = hdp[7]; //MN disk height
  Real a = R_d;
  Real b = Z_d;
  Real A = sqrt(b*b + z*z);
  Real B = a + A;
  Real C = pow(B*B + R*R, 1.5);

  //checked with wolfram alpha
  return -GN*M_d*z*B/(A*C);
}


//radial acceleration in miyamoto nagai
Real gr_disk_D3D(Real R, Real z, Real *hdp)
{
  Real M_d = hdp[1]; //disk mass 
  Real R_d = hdp[6]; //MN disk length
  Real Z_d = hdp[7]; //MN disk height
  Real A = sqrt(Z_d*Z_d + z*z);
  Real B = R_d + A;
  Real C = pow(B*B + R*R, 1.5);

  //checked with wolfram alpha
  return -GN*M_d*R/C;
}

// function with logarithms used in NFW definitions
Real log_func(Real y)
{
  return log(1+y) - y/(1+y);
}

//vertical acceleration in NFW halo
Real gz_halo_D3D(Real R, Real z, Real *hdp)
{
  Real M_h = hdp[2]; //halo mass
  Real R_h = hdp[5]; //halo scale length
  Real c_vir = hdp[4]; //halo concentration parameter
  Real r = sqrt(R*R + z*z); //spherical radius
  Real x = r / R_h;
  Real z_comp = z/r;

  Real A = log_func(x);
  Real B = 1.0 / (r*r);
  Real C = GN*M_h/log_func(c_vir);

  //checked with wolfram alpha
  return -C*A*B*z_comp;
}


//radial acceleration in NFW halo
Real gr_halo_D3D(Real R, Real z, Real *hdp)
{
  Real M_h = hdp[2]; //halo mass
  Real R_h = hdp[5]; //halo scale length
  Real c_vir = hdp[4]; //halo concentration parameter
  Real r = sqrt(R*R + z*z); //spherical radius
  Real x = r / R_h;
  Real r_comp = R/r;

  Real A = log_func(x);
  Real B = 1.0 / (r*r);
  Real C = GN*M_h/log_func(c_vir);

  //checked with wolfram alpha
  return -C*A*B*r_comp;
}


//NFW halo potential
Real phi_halo_D3D(Real R, Real z, Real *hdp)
{
  Real M_h = hdp[2]; //halo mass
  Real R_h = hdp[5]; //halo scale length
  Real c_vir = hdp[4]; //halo concentration parameter
  Real r = sqrt(R*R + z*z); //spherical radius
  Real x = r / R_h;

  Real C = GN*M_h/(R_h*log_func(c_vir));

  //limit x to non-zero value
  if(x<1.0e-9)
    x = 1.0e-9;

  //checked with wolfram alpha
  return -C*log(1+x)/x;
}

//Miyamoto-Nagai potential
Real phi_disk_D3D(Real R, Real z, Real *hdp)
{
  Real M_d = hdp[1]; //disk mass 
  Real R_d = hdp[6]; //MN disk length
  Real Z_d = hdp[7]; //MN disk height
  Real A = sqrt(z*z + Z_d*Z_d);
  Real B = R_d + A;
  Real C = sqrt(R*R + B*B);

  //patel et al. 2017, eqn 2
  return -GN*M_d/C;
}

//total potential
Real phi_total_D3D(Real R, Real z, Real *hdp)
{
  Real Phi_A = phi_halo_D3D(R,z,hdp);
  Real Phi_B = phi_disk_D3D(R,z,hdp);
  return Phi_A + Phi_B;
}

Real phi_hot_halo_D3D(Real r, Real *hdp)
{
  Real Phi_A = phi_halo_D3D(0,r,hdp);
  Real Phi_B = phi_disk_D3D(0,r,hdp);
  //return Phi_A;
  return Phi_A + Phi_B;
}


//exponential integral
Real edpi_D3D(Real z_min, Real z_max, Real *hdp)
{
  //int_a^b exp(-z/h) dz = h*(exp(-a/h) - exp(-b/h))
  Real h = hdp[11]; //initial guess for scale height
  return h*( exp(-1.*z_min/h) - exp(-1.*z_max/h) );
}


//returns the cell-centered vertical
//location of the cell with index k
//k is indexed at 0 at the lowest ghost cell
Real z_hc_D3D(int k, Real dz, int nz, int ng)
{
  //checked that this works, such that the
  //if dz = L_z/nz for the real domain, then the z positions
  //are set correctly for cell centers with nz spanning
  //the real domain, and nz + 2*ng spanning the real + ghost domains
  if(!(nz%2))
  {
    //even # of cells
    return 0.5*dz + ((Real) (k-ng-nz/2))*dz;
  }else{
    //odd # of cells
    return ((Real) (k-ng-(nz-1)/2))*dz;
  }
}

//returns the cell-centered radial
//location of the cell with index i
Real r_hc_D3D(int i, Real dr)
{
  //the zeroth cell is centered at 0.5*dr
  return 0.5*dr + ((Real) i)*dr;
}


Real determine_rho_eos_D3D(Real cs, Real Sigma_0, Real *hdp)
{
  //OK, we need to set rho_eos based on the central surface density.
  //and the central potential
  int k;
  Real z_pos, rho_eos;
  Real Phi_0 = phi_total_D3D(0,0,hdp);
  Real gamma = hdp[13];
  Real Delta_phi;
  Real A = 0.0;

  //determine the maximum scale height by finding the
  //zero crossing of 1-(Phi-Phi_0)/cs^2
  //using the secant method
  Real z_0, z_1, z_2, A_0, A_1;
  Real tol = 1.0e-6;
  int flag_phi = 0;
  int iter_phi = 0;

  //get started
  z_0 = 1.0e-3;
  z_1 = 1.0e-2;
  while(!flag_phi)
  {
    A_0 = 1.0 - (phi_total_D3D(0,z_0,hdp)-Phi_0)/(cs*cs);
    A_1 = 1.0 - (phi_total_D3D(0,z_1,hdp)-Phi_0)/(cs*cs);
    z_2 = z_1 - A_1*(z_1-z_0)/(A_1-A_0);

    if( fabs(z_2-z_1)/fabs(z_1) > 10.)
      z_2 = 10.*z_1;

    //advance limit
    z_0 = z_1;
    z_1 = z_2;

    //printf("z_0 %e z_1 %e\n",z_0,z_1);
    if(fabs(z_1-z_0)<tol)
    {
      flag_phi = 1;
      A_0 = 1.0 - (phi_total_D3D(0,z_0,hdp)-Phi_0)/(cs*cs);
      A_1 = 1.0 - (phi_total_D3D(0,z_1,hdp)-Phi_0)/(cs*cs);
      //make sure we haven't crossed 0
      if(A_1<0)
        z_1 = z_0;
    }
    iter_phi++;
    if(iter_phi>1000)
    {
      printf("Something wrong in determining central density...\n");
      printf("iter_phi = %d\n",iter_phi);
      printf("z_0 %e z_1 %e z_2 %e A_0 %e A_1 %e phi_0 %e phi_1 %e\n",z_0,z_1,z_2,A_0,A_1,phi_total_D3D(0,z_0,hdp),phi_total_D3D(0,z_1,hdp));
      MPI_Finalize();
      exit(0);
    }
  }

  //generate a high resolution density and z profile
  int n_int = 1000;
  Real z_int_min = 0.0; //kpc
  Real z_int_max = z_1; //kpc
  Real dz_int = (z_int_max-z_int_min)/((Real) (n_int));
  Real phi_int = 0.0;

  //now integrate the density profile
  for(k=0;k<n_int;k++)
  {
    z_pos = 0.5*dz_int + dz_int*((Real) k);
    Delta_phi = phi_total_D3D(0,z_pos,hdp)-Phi_0;
    A = 1.0 - Delta_phi/(cs*cs);
    phi_int += pow((gamma-1)*A,1./(gamma-1.))*dz_int;
  }
  //use the potential integral to set central density at r=0
  rho_eos = 0.5*Sigma_0/phi_int;

  //check
  /*
  phi_int = 0.0;
  for(k=0;k<n_int;k++)
  {
    z_pos = 0.5*dz_int + dz_int*((Real) k);
    A = 1.0 - (phi_total_D3D(0,z_pos,hdp)-Phi_0)/(cs*cs);
    phi_int += rho_eos*pow((gamma-1)*A,1./(gamma-1.))*dz_int;
  }
  printf("phi_int %e Sigma_0/2 %e\n",phi_int,0.5*Sigma_0);
  */

  //return the central density
  return rho_eos;
}

Real halo_density_D3D(Real r, Real *r_halo, Real *rho_halo, Real dr, int nr)
{
  //interpolate the halo density profile
  int i;

  //find the index of the current
  //position in r_halo (based on r_hc_D3D)
  i = (int) ((r - 0.5*dr)/dr );
  if(i<0||i>=nr-1)
    if(i<0)
    {
      i = 0;
    }else{
      i = nr-2;
    }

  // return the interpolated density profile
  return (rho_halo[i+1] - rho_halo[i])*(r - r_halo[i])/(r_halo[i+1]-r_halo[i]) + rho_halo[i];
}

void hydrostatic_ray_analytical_D3D(Real *rho, Real *r, Real *hdp, Real dr, int nr)
{
  //Routine to determine the hydrostatic density profile
  //along a ray from the galaxy center
  int i;        //index along r direction

  Real K       = hdp[17]; //K coefficient in EOS; P = K \rho^gamma
  Real gamma   = hdp[13]; //adiabatic index
  Real rho_eos = hdp[18]; //density where K_EOS is set
  Real cs      = hdp[19]; //sound speed at rho_eos
  Real r_cool  = hdp[20];

  Real Phi_0; //potential at r=0
  Real rho_0; //density at galaxy center

  Real D_rho; //ratio of density at mid plane and rho_eos
  Real D_new; //new ratio of density at mid plane and rho_eos

  Real r_0, r_1, r_2; // radii for iteration
  Real A_0, A_1; // density function to find roots

  //density integration
  Real phi_int, A;
  Real r_max;
  Real r_int_min, r_int_max, dr_int;
  Real Delta_phi;

  Real gmo = gamma - 1.0; //gamma-1

  int n_int = 1000;

  //tolerance for secant method
  Real tol = 1.0e-6;

  //tolerance for surface density
  //fractional
  Real D_tol = 1.0e-5;

  //compute the central plane potential
  Phi_0 = phi_hot_halo_D3D(r_cool,hdp);

  //We are normalizing to the central density
  //so D_rho == 1
  D_rho = 1.0;

  //begin iterative determination of density field
  int flag = 0;
  int iter = 0; //number if iterations
  int flag_phi; //flag for density extent
  int iter_phi;


  //first determine the range of r where
  //the density above the galaxy center is
  //non-zero

  //get started, find the maximum extent of the halo
  iter_phi = 0;
  flag_phi = 0;
  r_0 = 1.0e-3;
  r_1 = 1.0e-2;
  while(!flag_phi)
  {
    A_0 = D_rho - gmo*(phi_hot_halo_D3D(r_0,hdp)-Phi_0)/(cs*cs);
    A_1 = D_rho - gmo*(phi_hot_halo_D3D(r_1,hdp)-Phi_0)/(cs*cs);
    r_2 = r_1 - A_1*(r_1-r_0)/(A_1-A_0);
    if( fabs(r_2-r_1)/fabs(r_1) > 10.)
      r_2 = 10.*r_1;
    //advance limit
    r_0 = r_1;
    r_1 = r_2;

    if(fabs(r_1-r_0)<tol)
    {
      flag_phi = 1;
      A_0 = D_rho - gmo*(phi_hot_halo_D3D(r_0,hdp)-Phi_0)/(cs*cs);
      A_1 = D_rho - gmo*(phi_hot_halo_D3D(r_1,hdp)-Phi_0)/(cs*cs);
      //make sure we haven't crossed 0
      if(A_1<0)
        r_1 = r_0;
    }
    iter_phi++;
    if(iter_phi>1000)
    {
      printf("Something wrong in determining central density...\n");
      printf("iter_phi = %d\n",iter_phi);
      printf("r_0 %e r_1 %e r_2 %e A_0 %e A_1 %e phi_0 %e phi_1 %e\n",r_0,r_1,r_2,A_0,A_1,phi_total_D3D(0,r_0,hdp),phi_total_D3D(0,r_1,hdp));
      MPI_Finalize();
      exit(0);
    }
  }
  A_1 = D_rho - gmo*(phi_hot_halo_D3D(r_1,hdp)-Phi_0)/(cs*cs);
  r_max = r_1;

  //store densities
  for(i=0;i<nr;i++)
  {
    r[i] = r_hc_D3D(i,dr);
    rho[i] = rho_eos*pow(D_rho - gmo*(phi_hot_halo_D3D(r[i],hdp)-Phi_0)/(cs*cs),1./gmo);
  }
}


void hydrostatic_column_analytical_D3D(Real *rho, Real R, Real *hdp, Real dz, int nz, int ng)
{
  //x is cell center in x direction
  //y is cell center in y direction
  //dz is cell width in z direction
  //nz is number of real cells
  //ng is number of ghost cells
  //total number of cells in column is nz * 2*ng
  //hdp[0] = M_vir; 
  //hdp[1] = M_d; 
  //hdp[2] = M_h; 
  //hdp[3] = R_vir; 
  //hdp[4] = c_vir; 
  //hdp[5] = R_s; 
  //hdp[6] = R_d; 
  //hdp[7] = z_d; 
  //hdp[8] = T_d; 
  //hdp[9] = Sigma_0; 
  //hdp[10] = R_g;
  //hdp[11] = H_g;
  //hdp[12] = K_eos;
  //hdp[13] = gamma;
  //hdp[14] = rho_floor;
  //hdp[15] = rho_eos;
  //hdp[16] = cs;

  int i,k;        //index along z axis
  Real z;     //cell center in z direction
  int nzt;      //total number of cells in z-direction
  Real Sigma; //surface density in column
  Real Sigma_n;
  Real z_min; //bottom of the cell
  Real z_max; //top of the cell
  Real Sigma_r; //surface density expected at r
  Real Sigma_0 = hdp[9]; //central surface density
  Real K = hdp[12]; //K coefficient in EOS; P = K \rho^gamma
  Real gamma = hdp[13];
  Real rho_floor = hdp[14]; //density floor

  Real rho_eos = hdp[15];
  Real cs      = hdp[16];

  Real Phi_0; //potential at z=0

  Real rho_0; //density at mid plane
  Real D_rho; //ratio of density at mid plane and rho_eos
  Real D_new; //new ratio of density at mid plane and rho_eos

  Real z_0, z_1, z_2; // heights for iteration
  Real z_disk_max;
  Real A_0, A_1; // density function to find roots

  //density integration
  Real phi_int, A;
  Real z_int_min, z_int_max, dz_int;
  Real Delta_phi;
  int n_int = 1000;

  //tolerance for secant method
  Real tol = 1.0e-6;

  //tolerance for surface density
  //fractional
  Real D_tol = 1.0e-5;


  int ks; //start of integrals above disk plane
  int km; //mirror of k
  if(nz%2)
  {
    ks = ng+(nz-1)/2;
  }else{
    ks = ng + nz/2;
  }

  // get the disk surface density
  // have verified that at this point, Sigma_r is correct
  Sigma_r = Sigma_disk_D3D(R, hdp);

  //set the z-column size, including ghost cells
  nzt = nz + 2*ng;

  //compute the mid plane potential
  Phi_0 = phi_total_D3D(R,0,hdp);

  //pick a fiducial guess for density ratio
  D_rho = pow( Sigma_r/Sigma_0, gamma-1. );

  //begin iterative determination of density field
  int flag = 0;
  int iter = 0; //number if iterations
  int flag_phi; //flag for density extent
  int iter_phi;

  D_new = D_rho;
  while(!flag)
  {
    //iterate the density ratio
    D_rho = D_new;

    //first determine the range of z where
    //the density above the central disk plane is
    //non-zero

    //get started, find the maximum extent of the disk
    iter_phi = 0;
    flag_phi = 0;
    z_0 = 1.0e-3;
    z_1 = 1.0e-2;
    while(!flag_phi)
    {
      A_0 = D_rho - (phi_total_D3D(R,z_0,hdp)-Phi_0)/(cs*cs);
      A_1 = D_rho - (phi_total_D3D(R,z_1,hdp)-Phi_0)/(cs*cs);
      z_2 = z_1 - A_1*(z_1-z_0)/(A_1-A_0);
      if( fabs(z_2-z_1)/fabs(z_1) > 10.)
        z_2 = 10.*z_1;
      //advance limit
      z_0 = z_1;
      z_1 = z_2;

      if(fabs(z_1-z_0)<tol)
      {
        flag_phi = 1;
        A_0 = D_rho - (phi_total_D3D(R,z_0,hdp)-Phi_0)/(cs*cs);
        A_1 = D_rho - (phi_total_D3D(R,z_1,hdp)-Phi_0)/(cs*cs);
        //make sure we haven't crossed 0
        if(A_1<0)
          z_1 = z_0;
      }
      iter_phi++;
      if(iter_phi>1000)
      {
        printf("Something wrong in determining central density...\n");
        printf("iter_phi = %d\n",iter_phi);
        printf("z_0 %e z_1 %e z_2 %e A_0 %e A_1 %e phi_0 %e phi_1 %e\n",z_0,z_1,z_2,A_0,A_1,phi_total_D3D(R,z_0,hdp),phi_total_D3D(R,z_1,hdp));
        MPI_Finalize();
        exit(0);
      }
    }
    A_1 = D_rho - (phi_total_D3D(R,z_1,hdp)-Phi_0)/(cs*cs);
    z_disk_max = z_1;

    //Compute surface density
    z_int_min = 0.0; //kpc
    z_int_max = z_1; //kpc
    dz_int = (z_int_max-z_int_min)/((Real) (n_int));
    phi_int = 0.0;
    for(k=0;k<n_int;k++)
    {
      z_0 = 0.5*dz_int + dz_int*((Real) k);
      Delta_phi = (phi_total_D3D(R,z_0,hdp)-Phi_0)/(cs*cs);
      A = D_rho - Delta_phi;
      phi_int += rho_eos*pow((gamma-1)*A,1./(gamma-1.))*dz_int;
    }

    //update density constant
    D_new = D_rho * pow(phi_int/(0.5*Sigma_r),1.-gamma);

    //if we have converged, exit!
    if(fabs(phi_int-0.5*Sigma_r)/(0.5*Sigma_r)<D_tol)
    {
      //done!
      flag = 1;
    }

    iter++;

    if(iter>100)
    {
      printf("About to exit...\n");

      MPI_Finalize();
      exit(0);
    }
  }

  //OK, at this stage we know how to set the densities
  //so let's take cell averages
  flag  = 0;
  n_int = 10; // integrate over a 1/10 cell
  for(k=ks;k<nzt;k++)
  {
    //find cell center, bottom, and top
    z_int_min  = z_hc_D3D(k,dz,nz,ng) - 0.5*dz;
    z_int_max  = z_hc_D3D(k,dz,nz,ng) + 0.5*dz;
    if(z_int_max>z_disk_max)
      z_int_max = z_disk_max;
    if(!flag)
    { 
      dz_int = (z_int_max-z_int_min)/((Real) (n_int));
      phi_int = 0.0;
      for(i=0;i<n_int;i++)
      {
        z_0 = 0.5*dz_int + dz_int*((Real) i) + z_int_min;
        Delta_phi = (phi_total_D3D(R,z_0,hdp)-Phi_0)/(cs*cs);
        A = D_rho - Delta_phi;
        phi_int += rho_eos*pow((gamma-1)*A,1./(gamma-1.))*dz_int;
      }

      //set density based on integral
      //of density in this cell
      rho[k] = phi_int/dz;

      if(z_int_max==z_disk_max)
      {
        flag = 1;
      }
    }else{
      //no mass up here!
      rho[k] = 0;
    }

    //mirror densities
    //above and below disk plane
    if(nz%2)
    {
      km = (ng+(nz-1)/2) - (k-ks);
    }else{
      km = ng + nz/2 - (k-ks) -1;
    }
    rho[km] = rho[k]; 
    Delta_phi = (phi_total_D3D(R,z_hc_D3D(k,dz,nz,ng),hdp)-Phi_0)/(cs*cs);
  }

  //check the surface density
  phi_int = 0.0;
  for(k=0;k<nzt;k++)
    phi_int += rho[k]*dz;
}

//returns an array containing a 
//column with the hydrostatic density profile
//at locations (x,y,*)
void hydrostatic_column_D3D(Real *rho, Real r, Real *hdp, Real dz, int nz, int ng)
{
  //x is cell center in x direction
  //y is cell center in y direction
  //dz is cell width in z direction
  //nz is number of real cells
  //ng is number of ghost cells
  //total number of cells in column is nz * 2*ng
  //hdp[0] = M_vir; 
  //hdp[1] = M_d; 
  //hdp[2] = M_h; 
  //hdp[3] = R_vir; 
  //hdp[4] = c_vir; 
  //hdp[5] = R_s; 
  //hdp[6] = R_d; 
  //hdp[7] = z_d; 
  //hdp[8] = T_d; 
  //hdp[9] = Sigma_0; 
  //hdp[10] = R_g;
  //hdp[11] = H_g;
  //hdp[12] = K_eos;
  //hdp[13] = gamma;
  //hdp[14] = rho_floor;

  int k;        //index along z axis
  Real *gz;   //vertical acceleration in column
  Real drho;  //change to density

  Real z;     //cell center in z direction
  int nzt;      //total number of cells in z-direction
  Real Sigma; //surface density in column
  Real Sigma_n;
  Real z_min; //bottom of the cell
  Real z_max; //top of the cell
  Real Sigma_r; //surface density expected at r
  Real K = hdp[12]; //K coefficient in EOS; P = K \rho^gamma
  Real gamma = hdp[13];
  Real rho_floor = hdp[14]; //density floor

  int iter = 0; //number if iterations
  int ks; //start of integrals above disk plane
  if(nz%2)
  {
    ks = ng+(nz-1)/2;
  }else{
    ks = ng + nz/2;
  }

  // get the disk surface density
  // have verified that at this point, Sigma_r is correct
  Sigma_r = Sigma_disk_D3D(r, hdp);

  //set the z-column size, including ghost cells
  nzt = nz + 2*ng;

  //allocate vertical acceleration 
  if(!(gz=(Real *) calloc(nzt,sizeof(Real))))
  {
    printf("Error allocating gz array of size %d.\n",nzt);
    printf("Aborting...\n");
    fflush(stdout);
    exit(-1);
  }

  //compute vertical and radial
  //gravitational accelerations
  for(k=0;k<nzt;k++)
  {
    z     = z_hc_D3D(k,dz,nz,ng);
    gz[k] = gz_disk_D3D(r,z,hdp) + gz_halo_D3D(r,z,hdp);
  }

  //set initial guess for disk properties
  //assume the disk is an exponential vertically to start
  Sigma = 0;
  for(k=0;k<nzt;k++)
  {
    z_min  = z_hc_D3D(k,dz,nz,ng) - 0.5*dz;
    z_max  = z_hc_D3D(k,dz,nz,ng) + 0.5*dz;
    if(z_max>0)
    {
      if(z_min<0)
      {
        //in disk plane centered at z=0
        rho[k] = 2.*edpi_D3D(0, z_max, hdp);
      }else{
        //above disk plane
        rho[k] = edpi_D3D(z_min, z_max, hdp);        
      }
    }else{

      //below disk plane
      rho[k] = edpi_D3D(fabs(z_max), fabs(z_min), hdp);
    }
    Sigma += rho[k];
  }

  //renormalize density to match surface density
  for(k=0;k<nzt;k++)
  {
    rho[k] *= Sigma_r/(Sigma*dz);
  }
  //verified this works as intended until here

  //OK, rho is set initially to an exponential
  //let's adjust to make it hydrostatic

  //begin iterative process to set the density
  int flag = 1;
  Real rho_new;
  Real mass_loss;
  while(flag)
  {
    z = z_hc_D3D(k,dz,nz,ng);

    //adjust density (with zeros on first iteration)
    for(k=ks;k<nzt-1;k++)
    {
      //z position
      z     = z_hc_D3D(k,dz,nz,ng);

      //change in density between vertically adjacent
      //cells that would result in hydrostatic balance
      drho = -1.*pow(rho[k],2-gamma)*(fabs(gz[k])*dz/(gamma*K));

      //prevent driving the density to zero
      if(drho<-0.95*rho[k])
        drho = -0.95*rho[k];

      //set the new density immediately above
      //this cell
      rho_new = rho[k]+drho;

      //set the revised density in the cell
      //immediately above the current one
      rho[k+1] = rho_new;
    }

    //set the upper most ghost cell
    rho[nzt-1] = rho[nzt-2];

    //check for mass conservation
    Sigma = 0;
    for(k=ks;k<nzt;k++)
    {
      Sigma  += rho[k]*dz;
    }
    mass_loss = Sigma_r - 2*Sigma;

    int km; // mirrored index
    for(k=ks;k<nzt;k++)
    {
      //spread the lost mass over all the cells
<<<<<<< HEAD
      //if (r < 7.046858)
      if(mass_loss<0)
      {
        rho[k] -= mass_loss/((float) (nzt-1-ks+1));
      }else{
        rho[k] += mass_loss/((float) (nzt-1-ks+1));
      }
      /*
      else{
      if(mass_loss<0)
      {
        rho[k] += mass_loss/((float) (nzt-1-ks+1));
      }else{
        rho[k] -= mass_loss/((float) (nzt-1-ks+1));
      }
      }
      */
      //if(rho[k]<rho_floor)
        //rho[k] = rho_floor;
=======
      rho[k] += 0.5*mass_loss/((float) (nzt-ks));
>>>>>>> 5a56c4da

      //mirror densities
      //above and below disk plane
      if(nz%2)
      {
        km = (ng+(nz-1)/2) - (k-ks);
      }else{
        km = ng + nz/2 - (k-ks) -1;
      }
      rho[km] = rho[k];
    }

    //check mass loss
    //for the entire column
    Sigma = 0.0;
    for(k=0;k<nzt;k++)
        Sigma += rho[k]*dz;
    mass_loss = Sigma_r - Sigma;

    iter++;

    //stop once we've converged to 0.1% 
    //of the expected surface density
    //in this column
    if(fabs(mass_loss)/Sigma_r<1.0e-3)
      flag=0;

  }

  //free ancillary arrays
  free(gz);

}



/*! \fn void Disk_3D(parameters P)
 *  \brief Initialize the grid with a 3D disk. */
void Grid3D::Disk_3D(parameters p)
{
  int i, j, k, id;
  Real x_pos, y_pos, z_pos, r, phi;
  Real d, n, a, a_d, a_h, v, vx, vy, vz, P, T_d, T_h, x;
  Real M_vir, M_h, M_d, c_vir, R_vir, R_s, R_d, z_d, Sigma;
  Real K_eos, rho_eos, cs, K_eos_h, rho_eos_h, cs_h;
  Real Sigma_0, R_g, H_g;
  Real rho_floor;
  Real r_cool;

  M_vir = 1.0e12; // viral mass of MW in M_sun
  M_d = 6.5e10; // mass of disk in M_sun (assume all gas)
  M_h = M_vir - M_d; // halo mass in M_sun
  R_vir = 261; // viral radius in kpc
  c_vir = 20; // halo concentration
  R_s = R_vir / c_vir; // halo scale length in kpc
  R_d = 3.5; // disk scale length in kpc
  z_d = 3.5/5.0; // disk scale height in kpc
<<<<<<< HEAD
  T_d = 1.0e4; // disk temperature, at normalized density rho_eos
=======
  T_d = 5.9406e5; // SET TO MATCH K_EOS SET BY HAND for K_eos   = 1.859984e-14 
>>>>>>> 5a56c4da
  T_h = 1.0e6; // halo temperature, at density floor 
  rho_eos = 1.0e7; //gas eos normalized at 1e7 Msun/kpc^3
  rho_eos_h = 3.0e3; //gas eos normalized at 3e3 Msun/kpc^3 (about n_h = 10^-3.5)

  R_g = 2.0*R_d;   //gas scale length in kpc
  Sigma_0 = 0.25*M_d/(2*M_PI*R_g*R_g); //central surface density in Msun/kpc^2
  H_g = z_d; //initial guess for gas scale height
  rho_floor = 1.0e3; //ICs minimum density in Msun/kpc^3
  //rho_floor = 0.0; //ICs minimum density in Msun/kpc^3

  //cooling radius
  r_cool = 157.0; //in kpc

  //EOS info
  cs = sqrt(KB*T_d/(0.6*MP))*TIME_UNIT/LENGTH_UNIT; //sound speed in kpc/kyr
  cs_h = sqrt(KB*T_h/(0.6*MP))*TIME_UNIT/LENGTH_UNIT; //sound speed in kpc/kyr

  //set some initial parameters
  int nhdp = 20;  //number of parameters to pass hydrostatic column
  Real *hdp = (Real *) calloc(nhdp,sizeof(Real));  //parameters
  hdp[0] = M_vir; 
  hdp[1] = M_d; 
  hdp[2] = M_h; 
  hdp[3] = R_vir; 
  hdp[4] = c_vir; 
  hdp[5] = R_s; 
  hdp[6] = R_d; 
  hdp[7] = z_d; 
  hdp[8] = T_d; 
  hdp[9] = Sigma_0; 
  hdp[10] = R_g;
  hdp[11] = H_g;
  hdp[13] = p.gamma;


  //determine rho_eos by setting central density of disk
  //based on central temperature
  rho_eos = determine_rho_eos_D3D(cs, Sigma_0, hdp);

  //set EOS parameters
  K_eos = cs*cs*pow(rho_eos,1.0-p.gamma)/p.gamma; //P = K\rho^gamma
  K_eos_h = cs_h*cs_h*pow(rho_eos_h,1.0-gama)/gama;


  //Store remaining parameters
  hdp[12] = K_eos;
  hdp[14] = 0.0; //rho_floor, set to 0
  hdp[15] = rho_eos;
  hdp[16] = cs;

  hdp[17] = K_eos_h;
  hdp[18] = rho_eos_h;
  hdp[19] = cs_h;
  hdp[20] = r_cool;


  //Now we can start the density calculation
  //we will loop over each column and compute
  //the density distribution
  int nz  = p.nz;
  int nzt = 2*H.n_ghost + nz;
  Real dz = p.zlen / ((Real) nz);
  Real *rho = (Real *) calloc(nzt,sizeof(Real));

  // create a look up table for the halo gas profile
  int nr = 1000;
  Real dr = sqrt(3)*0.5*p.xlen / ((Real) nr);
  Real *rho_halo = (Real *) calloc(nr,sizeof(Real));
  Real *r_halo = (Real *) calloc(nr,sizeof(Real));
  Real rho_check = 0;

  //pressure gradients for changing
  //the rotational velocity
  Real dPdx, dPdy, dPdr;



  //////////////////////////////////////////////
  //////////////////////////////////////////////
  // Produce a look up table for a hydrostatic hot halo
  //////////////////////////////////////////////
  //////////////////////////////////////////////
  hydrostatic_ray_analytical_D3D(rho_halo, r_halo, hdp, dr, nr);
  chprintf("Hot halo lookup table generated...\n");




  // uses cylindrical coordinates (r, phi, z)
  // r, phi will be converted to x, y


  //////////////////////////////////////////////
  //////////////////////////////////////////////
  // Add a disk component
  //////////////////////////////////////////////
  //////////////////////////////////////////////

  // compute a
  // hydrostatic column for the disk 
  // and add the disk density and thermal energy
  // to the density and energy arrays

  for (j=H.n_ghost; j<H.ny-H.n_ghost; j++) {
    chprintf("j %d\n",j);
    for (i=H.n_ghost; i<H.nx-H.n_ghost; i++) {

      // get the centered x, y, and z positions
      k = H.n_ghost + H.ny;
      Get_Position(i, j, k, &x_pos, &y_pos, &z_pos);

      //cylindrical radius
      r = sqrt(x_pos*x_pos + y_pos*y_pos);

      //Compute the hydrostatic density profile in this z column
      //owing to the disk

      //hydrostatic_column_D3D(rho, r, hdp, dz, nz, H.n_ghost);
      hydrostatic_column_analytical_D3D(rho, r, hdp, dz, nz, H.n_ghost);


      //store densities
      for (k=H.n_ghost; k<H.nz-H.n_ghost; k++) {
        id = i + j*H.nx + k*H.nx*H.ny;

        //get density from hydrostatic column computation
        d = rho[nz_local_start + H.n_ghost + (k-H.n_ghost)];

        // set pressure adiabatically
        P = K_eos*pow(d,p.gamma);

        // store density in density
        C.density[id]    = d;

        // store internal energy in Energy array
        C.Energy[id] = P/(gama-1.0);
      }
    }
  }





  //////////////////////////////////////////////
  //////////////////////////////////////////////
  // Add a density floor
  //////////////////////////////////////////////
  //////////////////////////////////////////////

  /*

  // add in hot, constant density floor
  for (k=H.n_ghost; k<H.nz-H.n_ghost; k++) {
    for (j=H.n_ghost; j<H.ny-H.n_ghost; j++) {
      for (i=H.n_ghost; i<H.nx-H.n_ghost; i++) {
      
        id = i + j*H.nx + k*H.nx*H.ny;
        
        // add density floor
        // adjust the internal energy of 
        // all the gas such that the halo will be hot
        C.density[id] += rho_floor;
        C.Energy[id] += rho_floor*KB*T_h / (0.6*MP*(gama-1.0)) * DENSITY_UNIT / ENERGY_UNIT; 

      }
    }
  }
  */



  int idm, idp;
  Real xpm, xpp;
  Real ypm, ypp;
  Real zpm, zpp;
  Real Pm, Pp;


  //compute radial pressure gradients, adjust circular velocities
  for (k=H.n_ghost; k<H.nz-H.n_ghost; k++) {
    for (j=H.n_ghost; j<H.ny-H.n_ghost; j++) {
      for (i=H.n_ghost; i<H.nx-H.n_ghost; i++) {

        id = i + j*H.nx + k*H.nx*H.ny;

        //get density
        d = C.density[id];

        //restrict to regions where the density
        //has been set
        if(d>0.0)
        {
          // get the centered x, y, and z positions
          Get_Position(i, j, k, &x_pos, &y_pos, &z_pos);
        
          // calculate radial position and phi (assumes disk is centered at 0, 0)
          r = sqrt(x_pos*x_pos + y_pos*y_pos);
          phi = atan2(y_pos, x_pos); // azimuthal angle (in x-y plane)

          // radial acceleration from disk
          a_d = fabs(gr_disk_D3D(r, z_pos, hdp));
          // radial acceleration from halo 
          a_h = fabs(gr_halo_D3D(r, z_pos, hdp));

          //  pressure gradient along x direction
          // gradient calc is first order at boundaries
          if (i == H.n_ghost) idm = i + j*H.nx + k*H.nx*H.ny;
          else idm  = (i-1) + j*H.nx + k*H.nx*H.ny; 
          if (i == H.nx-H.n_ghost-1) idp  = i + j*H.nx + k*H.nx*H.ny;
          else idp  = (i+1) + j*H.nx + k*H.nx*H.ny; 
          Get_Position(i-1, j, k, &xpm, &ypm, &zpm);
          Get_Position(i+1, j, k, &xpp, &ypp, &zpm);
          Pm = C.Energy[idm]*(gama-1.0); // only internal energy stored in energy currently
          Pp = C.Energy[idp]*(gama-1.0); // only internal energy stored in energy currently
          dPdx =  (Pp-Pm)/(xpp-xpm);

          //pressure gradient along y direction
          if (j == H.n_ghost) idm = i + j*H.nx + k*H.nx*H.ny;
          else idm  = i + (j-1)*H.nx + k*H.nx*H.ny; 
          if (j == H.ny-H.n_ghost-1) idp  = i + j*H.nx + k*H.nx*H.ny; 
          else idp  = i + (j+1)*H.nx + k*H.nx*H.ny; 
          Get_Position(i, j-1, k, &xpm, &ypm, &zpm);
          Get_Position(i, j+1, k, &xpp, &ypp, &zpm);
          Pm = C.Energy[idm]*(gama-1.0); // only internal energy stored in energy currently
          Pp = C.Energy[idp]*(gama-1.0); // only internal energy stored in energy currently
          dPdy =  (Pp-Pm)/(ypp-ypm);

          //radial pressure gradient
          dPdr = x_pos*dPdx/r + y_pos*dPdy/r;

          //radial acceleration
          a = a_d + a_h + dPdr/d;
        
          if(isnan(a)||(a!=a)||(r*a<0))
          {
            printf("i %d j %d k %d a %e a_d %e dPdr %e d %e\n",i,j,k,a,a_d,dPdr,d);
            printf("i %d j %d k %d x_pos %e y_pos %e z_pos %e dPdx %e dPdy %e\n",i,j,k,x_pos,y_pos,z_pos,dPdx,dPdy);
            printf("i %d j %d k %d Pm %e Pp %e\n",i,j,k,Pm,Pp);
            printf("ypp %e ypm %e xpp %e zpm %e r %e\n",ypp,ypm, xpp, xpm ,r);
            printf("Energy pm %e pp %e density pm %e pp %e\n",C.Energy[idm],C.Energy[idp],C.density[idm],C.density[idp]);
          }
      
          // radial velocity 
          v = sqrt(r*a);
          vx = -sin(phi)*v;
          vy = cos(phi)*v;
          vz = 0;

          // set the momenta 
          C.momentum_x[id] = d*vx;
          C.momentum_y[id] = d*vy;
          C.momentum_z[id] = d*vz;

          //sheepishly check for NaN's!

          if((d<0)||(P<0)||(isnan(d))||(isnan(P))||(d!=d)||(P!=P))
            printf("d %e P %e i %d j %d k %d id %d\n",d,P,i,j,k,id);

          if((isnan(vx))||(isnan(vy))||(isnan(vz))||(vx!=vx)||(vy!=vy)||(vz!=vz))
            printf("vx %e vy %e vz %e i %d j %d k %d id %d\n",vx,vy,vz,i,j,k,id);
        }else{

          //if the density is negative, there
          //is a bigger problem!
          if(d<0)
          {
            printf("pid %d error negative density i %d j %d k %d d %e\n",-1,i,j,k,d);
          }
        }
        
      }
    }
  }



  //////////////////////////////////////////////
  //////////////////////////////////////////////
  // Add a hot, hydrostatic halo
  //////////////////////////////////////////////
  //////////////////////////////////////////////
  for (k=H.n_ghost; k<H.nz-H.n_ghost; k++) {
    for (j=H.n_ghost; j<H.ny-H.n_ghost; j++) {
      for (i=H.n_ghost; i<H.nx-H.n_ghost; i++) {

        // get the cell index
        id = i + j*H.nx + k*H.nx*H.ny;

        // get the centered x, y, and z positions
        Get_Position(i, j, k, &x_pos, &y_pos, &z_pos);
        
        // calculate 3D radial position and phi (assumes halo is centered at 0, 0)
        r = sqrt(x_pos*x_pos + y_pos*y_pos + z_pos*z_pos);

        // interpolate the density at this position
        d = halo_density_D3D(r, r_halo, rho_halo, dr, nr);

        // set pressure adiabatically
        P = K_eos_h*pow(d,p.gamma);

        // store density in density
        C.density[id] += d;

        // store internal energy in Energy array
        C.Energy[id] += P/(gama-1.0);

      }
    } 
  }

  //////////////////////////////////////////////
  //////////////////////////////////////////////
  // Add kinetic energy to total energy
  //////////////////////////////////////////////
  //////////////////////////////////////////////

  for (k=H.n_ghost; k<H.nz-H.n_ghost; k++) {
    for (j=H.n_ghost; j<H.ny-H.n_ghost; j++) {
      for (i=H.n_ghost; i<H.nx-H.n_ghost; i++) {

        id = i + j*H.nx + k*H.nx*H.ny;
        
        // add kinetic contribution to total energy
        C.Energy[id] += 0.5*(C.momentum_x[id]*C.momentum_x[id] + C.momentum_y[id]*C.momentum_y[id] + C.momentum_z[id]*C.momentum_z[id])/C.density[id];

      }
    } 
  }

  //free density profile
  free(rho);
  free(hdp);

  //free the arrays 
  //for the hot halo
  //gas lookup table
  free(r_halo);
  free(rho_halo);
}


<|MERGE_RESOLUTION|>--- conflicted
+++ resolved
@@ -1734,29 +1734,7 @@
     for(k=ks;k<nzt;k++)
     {
       //spread the lost mass over all the cells
-<<<<<<< HEAD
-      //if (r < 7.046858)
-      if(mass_loss<0)
-      {
-        rho[k] -= mass_loss/((float) (nzt-1-ks+1));
-      }else{
-        rho[k] += mass_loss/((float) (nzt-1-ks+1));
-      }
-      /*
-      else{
-      if(mass_loss<0)
-      {
-        rho[k] += mass_loss/((float) (nzt-1-ks+1));
-      }else{
-        rho[k] -= mass_loss/((float) (nzt-1-ks+1));
-      }
-      }
-      */
-      //if(rho[k]<rho_floor)
-        //rho[k] = rho_floor;
-=======
       rho[k] += 0.5*mass_loss/((float) (nzt-ks));
->>>>>>> 5a56c4da
 
       //mirror densities
       //above and below disk plane
@@ -1814,11 +1792,7 @@
   R_s = R_vir / c_vir; // halo scale length in kpc
   R_d = 3.5; // disk scale length in kpc
   z_d = 3.5/5.0; // disk scale height in kpc
-<<<<<<< HEAD
-  T_d = 1.0e4; // disk temperature, at normalized density rho_eos
-=======
   T_d = 5.9406e5; // SET TO MATCH K_EOS SET BY HAND for K_eos   = 1.859984e-14 
->>>>>>> 5a56c4da
   T_h = 1.0e6; // halo temperature, at density floor 
   rho_eos = 1.0e7; //gas eos normalized at 1e7 Msun/kpc^3
   rho_eos_h = 3.0e3; //gas eos normalized at 3e3 Msun/kpc^3 (about n_h = 10^-3.5)
