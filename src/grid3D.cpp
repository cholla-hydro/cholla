/*! \file grid3D.cpp
 *  \brief Definitions of the Grid3D class */

#include <stdlib.h>
#include <math.h>
#include <string.h>
#ifdef HDF5
#include <hdf5.h>
#endif
#include "global.h"
#include "grid3D.h"
#include "CTU_1D.h"
#include "CTU_2D.h"
#include "CTU_3D.h"
#include "CTU_1D_cuda.h"
#include "CTU_2D_cuda.h"
#include "CTU_3D_cuda.h"
#include "VL_1D_cuda.h"
#include "VL_2D_cuda.h"
#include "VL_3D_cuda.h"
#include "io.h"
#include "error_handling.h"
#include "ran.h"
#ifdef MPI_CHOLLA
#include <mpi.h>
#ifdef HDF5
#include <H5FDmpio.h>
#endif
#include "mpi_routines.h"
#endif
#include <stdio.h>
#include "flux_correction.h"
#ifdef COOLING_GPU
#include "cooling_wrapper.h"
//#define CLOUDY
#endif



/*! \fn Grid3D(void)
 *  \brief Constructor for the Grid. */
Grid3D::Grid3D(void)
{
  // set initialization flag to 0
  flag_init = 0;

  // set number of ghost cells
  #ifdef PCM
  H.n_ghost = 2;
  #endif //PCM
  #ifdef PLMP
  H.n_ghost = 3;
  #endif //PLMP
  #ifdef PLMC
  H.n_ghost = 3;
  #endif //PLMC
  #ifdef PPMP
  H.n_ghost = 4;
  #endif //PPMP
  #ifdef PPMC
  H.n_ghost=4;
  #endif //PPMC

}

/*! \fn void Get_Position(long i, long j, long k, Real *xpos, Real *ypos, Real *zpos)
 *  \brief Get the cell-centered position based on cell index */ 
void Grid3D::Get_Position(long i, long j, long k, Real *x_pos, Real *y_pos, Real *z_pos)
{

#ifndef   MPI_CHOLLA

  *x_pos = H.xbound + H.dx*(i-H.n_ghost) + 0.5*H.dx;
  *y_pos = H.ybound + H.dy*(j-H.n_ghost) + 0.5*H.dy;
  *z_pos = H.zbound + H.dz*(k-H.n_ghost) + 0.5*H.dz;

#else   /*MPI_CHOLLA*/

  /* position relative to local xyz bounds */
  *x_pos = H.xblocal + H.dx*(i-H.n_ghost) + 0.5*H.dx;
  *y_pos = H.yblocal + H.dy*(j-H.n_ghost) + 0.5*H.dy;
  *z_pos = H.zblocal + H.dz*(k-H.n_ghost) + 0.5*H.dz;
  

#endif  /*MPI_CHOLLA*/

}


/*! \fn void Initialize(int nx_in, int ny_in, int nz_in)
 *  \brief Initialize the grid. */
void Grid3D::Initialize(struct parameters *P)
{
  int nx_in = P->nx;
  int ny_in = P->ny;
  int nz_in = P->nz;

#ifndef MPI_CHOLLA

  // set grid dimensions
  H.nx = nx_in+2*H.n_ghost;
  H.nx_real = nx_in;
  if (ny_in == 1) H.ny = 1;
  else H.ny = ny_in+2*H.n_ghost;
  H.ny_real = ny_in;
  if (nz_in == 1) H.nz = 1;
  else H.nz = nz_in+2*H.n_ghost;
  H.nz_real = nz_in;

  // set total number of cells
  H.n_cells = H.nx * H.ny * H.nz;

#else  /*MPI_CHOLLA*/

  /* perform domain decomposition
   * and set grid dimensions      
   * and allocate comm buffers */ 
  DomainDecomposition(P, &H, nx_in, ny_in, nz_in); 
  
#endif /*MPI_CHOLLA*/

  // failsafe
  if(H.n_cells<=0)
  {
    chprintf("Error initializing grid: H.n_cells = %d\n", H.n_cells);
    chexit(-1);
  }

  // check for initilization
  if(flag_init)
  {
    chprintf("Already initialized. Please reset.\n");
    return;
  }
  else
  {
    // mark that we are initializing
    flag_init = 1;
  }

  // Set the flag that tells Update_Grid which buffer to read from
  gflag = 0;

  // Set header variables for time within the simulation
  H.t = 0.0;
  // and the number of timesteps taken
  H.n_step = 0;
  // and the wall time
  H.t_wall = 0.0;
  // and inialize the timestep
  H.dt = 0.0;

  // allocate memory
  AllocateMemory();

}


/*! \fn void AllocateMemory(void)
 *  \brief Allocate memory for the arrays. */
void Grid3D::AllocateMemory(void)
{
  // number of fields to track (default 5 is # of conserved variables)
  int fields;
  fields = 5;

  // if using dual energy formalism must track internal energy
  #ifdef DE
  fields++;
  #endif

  // allocate memory for the conserved variable arrays
  // allocate all the memory to density, to insure contiguous memory
  buffer0 = (Real *) malloc(fields*H.n_cells*sizeof(Real));
  buffer1 = (Real *) malloc(fields*H.n_cells*sizeof(Real));

  // point conserved variables to the appropriate locations in buffer
  C.density  = &(buffer0[0]);
  C.momentum_x = &(buffer0[H.n_cells]);
  C.momentum_y = &(buffer0[2*H.n_cells]);
  C.momentum_z = &(buffer0[3*H.n_cells]);
  C.Energy   = &(buffer0[4*H.n_cells]);
  #ifdef DE
  C.GasEnergy = &(buffer0[5*H.n_cells]);
  #endif

  // initialize array
  for (int i=0; i<fields*H.n_cells; i++)
  {
    buffer0[i] = 0.0;
    buffer1[i] = 0.0;
  }

  #ifdef COOLING_GPU
  #ifdef CLOUDY
  Load_Cuda_Textures();
  #endif
  #endif  

}


/*! \fn void set_dt(Real C_cfl, Real dti)
 *  \brief Set the timestep. */
 void Grid3D::set_dt(Real C_cfl, Real dti)
{
  Real max_dti;

  if (H.n_step == 0) {
    max_dti = calc_dti_CPU();
  }
  else {
    #ifndef CUDA
    max_dti = calc_dti_CPU();
    #endif /*NO_CUDA*/
    #ifdef CUDA
    max_dti = dti;
    #endif /*CUDA*/
  }

  #ifdef   MPI_CHOLLA
  max_dti = ReduceRealMax(max_dti);
  #endif /*MPI_CHOLLA*/
  
  // new timestep can't be more than double the previous timestep
  if (H.n_step == 0) {
    H.dt = C_cfl / max_dti;
  }
  else {
<<<<<<< HEAD
    H.dt = fmin(C_cfl / max_dti, 2.0*H.dt);
=======
    H.dt = fmin(C_cfl / max_dti, 2*H.dt);
>>>>>>> 55bd524c
  }
  //chprintf("Within set_dt: %f %f %f\n", C_cfl, H.dt, max_dti);

}


/*! \fn Real calc_dti_CPU()
 *  \brief Calculate the maximum inverse timestep, according to the CFL condition (Toro 6.17). */
Real Grid3D::calc_dti_CPU()
{
  int i, j, k, id;
  Real d_inv, vx, vy, vz, P, cs;
  Real max_vx, max_vy, max_vz;
  Real max_dti = 0.0;
  max_vx = max_vy = max_vz = 0.0;

  // 1D
  if (H.nx > 1 && H.ny == 1 && H.nz == 1) {
    //Find the maximum wave speed in the grid
    for (i=H.n_ghost; i<H.nx-H.n_ghost; i++) {
      id = i;
      d_inv = 1.0 / C.density[id];
      vx = d_inv * C.momentum_x[id];
      vy = d_inv * C.momentum_y[id];
      vz = d_inv * C.momentum_z[id];
      P = fmax((C.Energy[id] - 0.5*C.density[id]*(vx*vx + vy*vy + vz*vz) )*(gama-1.0), TINY_NUMBER);
      cs = sqrt(d_inv * gama * P);
      // compute maximum cfl velocity
      max_vx = fmax(max_vx, fabs(vx) + cs);
    }
    // compute max inverse of dt
    max_dti = max_vx / H.dx;
  }
  // 2D
  else if (H.nx > 1 && H.ny > 1 && H.nz == 1) {
    // Find the maximum wave speed in the grid
    for (i=H.n_ghost; i<H.nx-H.n_ghost; i++) {
      for (j=H.n_ghost; j<H.ny-H.n_ghost; j++) {
        id = i + j*H.nx;
        d_inv = 1.0 / C.density[id];
        vx = d_inv * C.momentum_x[id];
        vy = d_inv * C.momentum_y[id];
        vz = d_inv * C.momentum_z[id];
        P = fmax((C.Energy[id] - 0.5*C.density[id]*(vx*vx + vy*vy + vz*vz) )*(gama-1.0), TINY_NUMBER);
        cs = sqrt(d_inv * gama * P);
        // compute maximum cfl velocity
        max_vx = fmax(max_vx, fabs(vx) + cs);
        max_vy = fmax(max_vy, fabs(vy) + cs);
      }
    }
    // compute max inverse of dt
    max_dti = max_vx / H.dx;
    max_dti = fmax(max_dti, max_vy / H.dy);
  }
  // 3D
  else if (H.nx > 1 && H.ny > 1 && H.nz > 1) {
    // Find the maximum wave speed in the grid
    for (i=0; i<H.nx-H.n_ghost; i++) {
      for (j=0; j<H.ny-H.n_ghost; j++) {
        for (k=0; k<H.nz-H.n_ghost; k++) {
          id = i + j*H.nx + k*H.nx*H.ny;
          d_inv = 1.0 / C.density[id];
          vx = d_inv * C.momentum_x[id];
          vy = d_inv * C.momentum_y[id];
          vz = d_inv * C.momentum_z[id];
          P = fmax((C.Energy[id] - 0.5*C.density[id]*(vx*vx + vy*vy + vz*vz) )*(gama-1.0), TINY_NUMBER);
          cs = sqrt(d_inv * gama * P);
          // compute maximum cfl velocity
          max_vx = fmax(max_vx, fabs(vx) + cs);
          max_vy = fmax(max_vy, fabs(vy) + cs);
          max_vz = fmax(max_vz, fabs(vz) + cs);
        }
      }
    }
    // compute max inverse of dt
    max_dti = max_vx / H.dx;
    max_dti = fmax(max_dti, max_vy / H.dy);
    max_dti = fmax(max_dti, max_vz / H.dy);
  } 
  else {
    chprintf("Invalid grid dimensions. Failed to compute dt.\n");
    chexit(-1);
  }

  return max_dti;

}



/*! \fn void Update_Grid(void)
 *  \brief Update the conserved quantities in each cell. */
Real Grid3D::Update_Grid(void)
{
  Real *g0, *g1;
  if (gflag == 0) {
    g0 = &(buffer0[0]);
    g1 = &(buffer1[0]);
  }
  else {
    g0 = &(buffer1[0]);
    g1 = &(buffer0[0]);
  }


  Real max_dti = 0;
  int x_off, y_off, z_off;

  // set x, y, & z offsets of local CPU volume to pass to GPU
  // so global position on the grid is known
  x_off = y_off = z_off = 0;
  #ifdef MPI_CHOLLA
  x_off = nx_local_start;
  y_off = ny_local_start;
  z_off = nz_local_start;
  #endif

  // Pass the structure of conserved variables to the CTU update functions
  // The function returns the updated variables
  if (H.nx > 1 && H.ny == 1 && H.nz == 1) //1D
  {
    #ifndef CUDA
    #ifndef VL
    CTU_Algorithm_1D(&(C.density[0]), H.nx, H.n_ghost, H.dx, H.dt);
    #endif //not_VL
    #ifdef VL
    chprintf("VL algorithm not implemented in non-cuda version.");
    chexit(-1);
    #endif //VL
    #endif //not_CUDA

    #ifdef CUDA
    #ifndef VL
    max_dti = CTU_Algorithm_1D_CUDA(&(C.density[0]), H.nx, x_off, H.n_ghost, H.dx, H.xbound, H.dt);
    #endif //not_VL
    #ifdef VL
    max_dti = VL_Algorithm_1D_CUDA(&(C.density[0]), H.nx, x_off, H.n_ghost, H.dx, H.xbound, H.dt);
    #endif //VL
    #endif //CUDA
  }
  else if (H.nx > 1 && H.ny > 1 && H.nz == 1) //2D
  {
    #ifndef CUDA
    #ifndef VL
    CTU_Algorithm_2D(&(C.density[0]), H.nx, H.ny, H.n_ghost, H.dx, H.dy, H.dt);
    #endif //not_VL
    #ifdef VL
    chprintf("VL algorithm not implemented in non-cuda version.");
    chexit(-1);    
    #endif //VL
    #endif //not_CUDA

    #ifdef CUDA
    #ifndef VL
    max_dti = CTU_Algorithm_2D_CUDA(&(C.density[0]), H.nx, H.ny, x_off, y_off, H.n_ghost, H.dx, H.dy, H.xbound, H.ybound, H.dt);
    #endif //not_VL
    #ifdef VL
    max_dti = VL_Algorithm_2D_CUDA(&(C.density[0]), H.nx, H.ny, x_off, y_off, H.n_ghost, H.dx, H.dy, H.xbound, H.ybound, H.dt);
    #endif //VL
    #endif //CUDA
  }
  else if (H.nx > 1 && H.ny > 1 && H.nz > 1) //3D
  {
    #ifndef CUDA
    #ifndef VL
    CTU_Algorithm_3D(&(C.density[0]), H.nx, H.ny, H.nz, H.n_ghost, H.dx, H.dy, H.dz, H.dt);
    #endif //not_VL
    #ifdef VL
    chprintf("VL algorithm not implemented in non-cuda version.");
    chexit(-1);    
    #endif //VL
    #endif //not_CUDA

    #ifdef CUDA
    #ifndef VL
    max_dti = CTU_Algorithm_3D_CUDA(g0, g1, H.nx, H.ny, H.nz, x_off, y_off, z_off, H.n_ghost, H.dx, H.dy, H.dz, H.xbound, H.ybound, H.zbound, H.dt);
    #endif //not_VL
    #ifdef VL
    max_dti = VL_Algorithm_3D_CUDA(g0, g1, H.nx, H.ny, H.nz, x_off, y_off, z_off, H.n_ghost, H.dx, H.dy, H.dz, H.xbound, H.ybound, H.zbound, H.dt);
    //Flux_Correction_3D(g0, g1, H.nx, H.ny, H.nz, x_off, y_off, z_off, H.n_ghost, H.dx, H.dy, H.dz, H.xbound, H.ybound, H.zbound, H.dt);
    #endif //VL
    #endif    
  }
  else
  {
    chprintf("Error: Grid dimensions nx: %d  ny: %d  nz: %d  not supported.\n", H.nx, H.ny, H.nz);
    chexit(-1);
  }

  // at this point g0 has the old data, g1 has the new data
  // point the grid variables at the new data
  C.density  = &g1[0];
  C.momentum_x = &g1[H.n_cells];
  C.momentum_y = &g1[2*H.n_cells];
  C.momentum_z = &g1[3*H.n_cells];
  C.Energy   = &g1[4*H.n_cells];
  #ifdef DE
  C.GasEnergy = &g1[5*H.n_cells];
  #endif

  // reset the grid flag to swap buffers
  gflag = (gflag+1)%2;


  return max_dti;
}


Real Grid3D::Add_Supernovae(void)
{
  int i, j, k, id;
  Real x_pos, y_pos, z_pos, r, R_s, z_s, f, t, t1, t2, t3;
  Real M1, M2, M3, E1, E2, E3, M_dot, E_dot, V, rho_dot, Ed_dot;
  Real r_sn, phi_sn, x_sn, y_sn, z_sn;
  Real SFR, E_sn;
  int N_sn, nx_sn, ny_sn, nz_sn;
  SFR = 20.0; // star formation rate, in M_sun / yr
  R_s = 0.3; // starburst radius, in kpc
  z_s = 0.1; // starburst height, in kpc
  //M1 = 2.0e3; // mass input rate, in M_sun / kyr
  //E1 = 1.0e42; // energy input rate, in erg/s
  //M2 = 2.0e3;
  //E2 = 1.5e42;

  E_dot = 3.0e41*SFR; // energy input from SN, in erg/s
  E_sn = E_dot*H.dt*TIME_UNIT; // total energy from SN this timestep, in ergs
  N_sn = E_sn / 1.0e51; // total number of SN this timestep

  Real M_dot_tot, E_dot_tot;
  M_dot_tot = E_dot_tot = 0;
  Real d_inv, vx, vy, vz, P, cs;
  Real max_vx, max_vy, max_vz, max_dti;
  max_dti = max_vx = max_vy = max_vz = 0.0;

  if (H.n_step==0) srand (1); // initialize random seed


//  for (int ii=0; ii<N_sn; ii++) {
  for (int ii=0; ii<1; ii++) {

    r_sn = R_s*float(rand() % 10000)/10000.0; // pick a random radius within R_s
    phi_sn = 2*PI*float(rand() % 10000)/10000.0; // pick a random phi between 0 and 2pi
    z_sn = 2*z_s*float(rand() % 10000)/10000.0 - z_s; // pick a random z between -z_s and z_s
    x_sn = r_sn*cos(phi_sn);
    y_sn = r_sn*sin(phi_sn);

    if (x_sn > H.xblocal && x_sn < H.xblocal+H.domlen_x && y_sn > H.yblocal && y_sn < H.yblocal+H.domlen_y && z_sn > H.zblocal && z_sn < H.zblocal+H.domlen_z) {
      // determine the id of the cell
      #ifdef MPI_CHOLLA
      nx_sn = int(nx_global*2*R_s/H.xdglobal*x_sn + nx_global/2) + H.n_ghost;
      ny_sn = int(ny_global*2*R_s/H.ydglobal*y_sn + ny_global/2) + H.n_ghost;
      nz_sn = int(nz_global*2*z_s/H.zdglobal*z_sn + nz_global/2) + H.n_ghost;
      nx_sn = nx_sn - nx_local_start;
      ny_sn = ny_sn - ny_local_start;
      nz_sn = nz_sn - nz_local_start;
      #else
      nx_sn = int(H.nx*2*R_s/H.xdglobal*x_sn + H.nx/2) + H.n_ghost;
      ny_sn = int(H.ny*2*R_s/H.ydglobal*y_sn + H.ny/2) + H.n_ghost;
      nz_sn = int(H.nz*2*z_s/H.zdglobal*z_sn + H.nz/2) + H.n_ghost;
      #endif
      id = nx_sn + ny_sn*H.nx + nz_sn*H.nx*H.ny;
      // deposit 30 M_sun and 1e51 erg of mass and energy per SN
      //C.density[id] += 30 / (H.dx*H.dy*H.dz);
      C.density[id] += N_sn*30 / (H.dx*H.dy*H.dz);
      //C.Energy[id] += 1.0e51/(MASS_UNIT*VELOCITY_UNIT*VELOCITY_UNIT) / (H.dx*H.dy*H.dz);
      C.Energy[id] += N_sn*1.0e51/(MASS_UNIT*VELOCITY_UNIT*VELOCITY_UNIT) / (H.dx*H.dy*H.dz);
      #ifdef DE
      //C.GasEnergy[id] += 1.0e51/(MASS_UNIT*VELOCITY_UNIT*VELOCITY_UNIT) / (H.dx*H.dy*H.dz);
      C.GasEnergy[id] += N_sn*1.0e51/(MASS_UNIT*VELOCITY_UNIT*VELOCITY_UNIT) / (H.dx*H.dy*H.dz);
      #endif
      //M_dot_tot += 30;
      //E_dot_tot += 1.0e51;
      //printf("%d %d %d d: %e E: %e T: %e\n", nx_sn+nx_local_start, ny_sn+ny_local_start, nz_sn+nz_local_start, C.density[id]/DENSITY_UNIT, C.Energy[id]/ENERGY_UNIT, C.GasEnergy[id]*(gama-1.0)*SP_ENERGY_UNIT*0.6*MP/(KB*C.density[id]));

      // recalculate the timestep for these cells
      d_inv = 1.0 / C.density[id];
      vx = d_inv * C.momentum_x[id];
      vy = d_inv * C.momentum_y[id];
      vz = d_inv * C.momentum_z[id];
      P = fmax((C.Energy[id] - 0.5*C.density[id]*(vx*vx + vy*vy + vz*vz) )*(gama-1.0), TINY_NUMBER);
      cs = sqrt(d_inv * gama * P);
      // compute maximum cfl velocity
      max_vx = fmax(max_vx, fabs(vx) + cs);
      max_vy = fmax(max_vy, fabs(vy) + cs);
      max_vz = fmax(max_vz, fabs(vz) + cs);

    }

  }

  //printf("%d %e %e\n", procID, M_dot_tot, E_dot_tot);
  //Real global_M_dot, global_E_dot;
  //MPI_Reduce(&M_dot_tot, &global_M_dot, 1, MPI_CHREAL, MPI_SUM, 0, MPI_COMM_WORLD);
  //MPI_Reduce(&E_dot_tot, &global_E_dot, 1, MPI_CHREAL, MPI_SUM, 0, MPI_COMM_WORLD);
  //chprintf("%e %e \n", global_M_dot, global_E_dot); 

  // compute max inverse of dt
  max_dti = max_vx / H.dx;
  max_dti = fmax(max_dti, max_vy / H.dy);
  max_dti = fmax(max_dti, max_vz / H.dy);

  return max_dti;

}


Real Grid3D::Add_Supernovae_CC85(void)
{
  int i, j, k, id, tstep_flag;
  Real x_pos, y_pos, z_pos, r, R_s, z_s, f, t, t1, t2, t3;
  Real M1, M2, M3, E1, E2, E3, M_dot, E_dot, V, rho_dot, Ed_dot;
  Real d_inv, vx, vy, vz, P, cs;
  Real xl, yl, zl, xr, yr, zr, rl, rr;
  int incount, ii;
  Real weight, xpoint, ypoint, zpoint;
  Real max_vx, max_vy, max_vz, max_dti;
  max_dti = max_vx = max_vy = max_vz = 0.0;
  R_s = 0.3; // starburst radius, in kpc
  z_s = 0.05; // starburst height, in kpc
  //M1 = 2.0e3; // mass input rate, in M_sun / kyr
  //E1 = 1.0e42; // energy input rate, in erg/s
  //M2 = 2.0e3;
  //E2 = 1.5e42;
  // High res adiabatic params
  M1 = 1.5e3; 
  E1 = 1.5e42;
  M2 = 12.0e3;
  E2 = 5.4e42;
  M_dot = 0.0;
  E_dot = 0.0;

  // start feedback after 5 Myr, ramp up for 5 Myr, high for 30 Myr, ramp down for 5 Myr
  //Real tstart = 5.0;
  //Real tramp = 5.0;
  //Real thigh = 30.0;
  Real tstart = 0.0;
  Real tramp = 5.0;
  Real thigh = 30.0;
  t = H.t/1000 - tstart;
  t1 = tramp;
  t2 = tramp+thigh;
  t3 = 2*tramp+thigh;
  if (t >= 0) {
/*
  if (t >= 0 && t < t1) {
    M_dot = M1 + (1.0/tramp)*t*(M2-M1); 
    E_dot = E1 + (1.0/tramp)*t*(E2-E1);
  }
  if (t >= t1 && t < t2) {
    M_dot = M2;
    E_dot = E2;
  } 
  if (t >= t2 && t < t3) {
    M_dot = M1 + (1.0/tramp)*(t-t3)*(M1-M2);
    E_dot = E1 + (1.0/tramp)*(t-t3)*(E1-E2);
  }
  if (t >= t3) {
    M_dot = M1;
    E_dot = E1;
  }
*/
  M_dot = M2;
  E_dot = E2;

  E_dot = E_dot*TIME_UNIT/(MASS_UNIT*VELOCITY_UNIT*VELOCITY_UNIT); // convert to code units
  V = (4.0/3.0)*PI*R_s*R_s*R_s;
  //V = PI*R_s*R_s*z_s;
  f = H.dx*H.dy*H.dz / V;
  rho_dot = f * M_dot / (H.dx*H.dy*H.dz);
  Ed_dot = f * E_dot / (H.dx*H.dy*H.dz);
  //printf("rho_dot: %f  Ed_dot: %f\n", rho_dot, Ed_dot);

  //Real M_dot_tot, E_dot_tot;

  for (k=H.n_ghost; k<H.nz-H.n_ghost; k++) {
    for (j=H.n_ghost; j<H.ny-H.n_ghost; j++) {
      for (i=H.n_ghost; i<H.nx-H.n_ghost; i++) {

        tstep_flag = 0;

        id = i + j*H.nx + k*H.nx*H.ny;

        Get_Position(i, j, k, &x_pos, &y_pos, &z_pos);
        
        // calculate spherical radius
        r = sqrt(x_pos*x_pos + y_pos*y_pos + z_pos*z_pos);
        xl = fabs(x_pos)-0.5*H.dx;
        yl = fabs(y_pos)-0.5*H.dy;
        zl = fabs(z_pos)-0.5*H.dz;
        xr = fabs(x_pos)+0.5*H.dx;
        yr = fabs(y_pos)+0.5*H.dy;
        zr = fabs(z_pos)+0.5*H.dz;
        rl = sqrt(xl*xl + yl*yl + zl*zl);
        rr = sqrt(xr*xr + yr*yr + zr*zr);
        //r = sqrt(x_pos*x_pos + y_pos*y_pos);

        // within starburst radius, inject mass and thermal energy
        //if (r < R_s) {
        //if (r < R_s && fabs(z_pos) < z_s) {
        // entire cell is within sphere
        if (rr < R_s) {
          tstep_flag = 1;
          C.density[id] += rho_dot * H.dt;
          C.Energy[id] += Ed_dot * H.dt;
          #ifdef DE
          C.GasEnergy[id] += Ed_dot * H.dt;
          #endif
          //M_dot_tot += rho_dot*H.dx*H.dy*H.dz;
          //E_dot_tot += Ed_dot*H.dx*H.dy*H.dz;
        }
        // on the sphere
        if (rl < R_s && rr > R_s) {
          tstep_flag = 1;
          // quick Monte Carlo to determine weighting
          Ran quickran(50);
          incount = 0;
          for (ii=0; ii<1000; ii++) {
            // generate a random number between x_pos and dx
            xpoint = xl + H.dx*quickran.doub();
            // generate a random number between y_pos and dy
            ypoint = yl + H.dy*quickran.doub();
            // generate a random number between z_pos and dz
            zpoint = zl + H.dz*quickran.doub();
            // check to see whether the point is within the sphere 
            if (xpoint*xpoint + ypoint*ypoint + zpoint*zpoint < R_s*R_s) incount++;
          }
          weight = incount / 1000.0;
          C.density[id] += rho_dot * H.dt * weight;
          C.Energy[id]  += Ed_dot * H.dt * weight;
          #ifdef DE
          C.GasEnergy[id] += Ed_dot * H.dt;
          #endif
        }
        if (tstep_flag) {
          // recalculate the timestep for these cells
          d_inv = 1.0 / C.density[id];
          vx = d_inv * C.momentum_x[id];
          vy = d_inv * C.momentum_y[id];
          vz = d_inv * C.momentum_z[id];
          P = fmax((C.Energy[id] - 0.5*C.density[id]*(vx*vx + vy*vy + vz*vz) )*(gama-1.0), TINY_NUMBER);
          cs = sqrt(d_inv * gama * P);
          // compute maximum cfl velocity
          max_vx = fmax(max_vx, fabs(vx) + cs);
          max_vy = fmax(max_vy, fabs(vy) + cs);
          max_vz = fmax(max_vz, fabs(vz) + cs);
        }
      }
    }
  }
  //printf("%d %e %e\n", procID, M_dot_tot, E_dot_tot);
  //Real global_M_dot, global_E_dot;
  //MPI_Reduce(&M_dot_tot, &global_M_dot, 1, MPI_CHREAL, MPI_SUM, 0, MPI_COMM_WORLD);
  //MPI_Reduce(&E_dot_tot, &global_E_dot, 1, MPI_CHREAL, MPI_SUM, 0, MPI_COMM_WORLD);
  //chprintf("%e %e \n", global_M_dot, global_E_dot*MASS_UNIT*VELOCITY_UNIT*VELOCITY_UNIT/TIME_UNIT); 

  // compute max inverse of dt
  max_dti = max_vx / H.dx;
  max_dti = fmax(max_dti, max_vy / H.dy);
  max_dti = fmax(max_dti, max_vz / H.dy);
  }

  return max_dti;

}


/*! \fn void Reset(void)
 *  \brief Reset the Grid3D class. */
void Grid3D::Reset(void)
{
  // free the memory
  FreeMemory();

  // reset the initialization flag
  flag_init = 0;

}


/*! \fn void FreeMemory(void)
 *  \brief Free the memory allocated by the Grid3D class. */
void Grid3D::FreeMemory(void)
{
  // free the conserved variable arrays
  free(buffer0);
  free(buffer1);

  #ifdef COOLING_GPU
  #ifdef CLOUDY
  Free_Cuda_Textures();
  #endif
  #endif
}<|MERGE_RESOLUTION|>--- conflicted
+++ resolved
@@ -227,11 +227,7 @@
     H.dt = C_cfl / max_dti;
   }
   else {
-<<<<<<< HEAD
     H.dt = fmin(C_cfl / max_dti, 2.0*H.dt);
-=======
-    H.dt = fmin(C_cfl / max_dti, 2*H.dt);
->>>>>>> 55bd524c
   }
   //chprintf("Within set_dt: %f %f %f\n", C_cfl, H.dt, max_dti);
 
