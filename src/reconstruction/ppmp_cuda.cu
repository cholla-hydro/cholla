--- conflicted
+++ resolved
@@ -421,13 +421,8 @@
     for (int i=0; i<NSCALARS; i++) {
       scalar_R[i] = F_i * scalar_i[i] + (1 - F_i) * scalar_R[i];
     }
-<<<<<<< HEAD
-    #endif
-#endif
-=======
     #endif  //SCALAR
 #endif  //FLATTENING
->>>>>>> 6fb50f8f
 
 #ifndef VL
 //#ifdef CTU
