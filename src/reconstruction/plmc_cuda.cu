/*! \file plmc_cuda.cu
 *  \brief Definitions of the piecewise linear reconstruction functions with
           limiting applied in the characteristic variables, as described
           in Stone et al., 2008. */
#ifdef CUDA
#ifdef PLMC

#include "../utils/gpu.hpp"
#include <math.h>
#include "../global/global.h"
#include "../global/global_cuda.h"
#include "../reconstruction/plmc_cuda.h"

#ifdef DE //PRESSURE_DE
#include "../utils/hydro_utilities.h"
<<<<<<< HEAD
#endif
=======
#endif  //DE
>>>>>>> 6fb50f8f


/*! \fn __global__ void PLMC_cuda(Real *dev_conserved, Real *dev_bounds_L, Real *dev_bounds_R, int nx, int ny, int nz, int n_ghost, Real dx, Real dt, Real gamma, int dir)
 *  \brief When passed a stencil of conserved variables, returns the left and right
           boundary values for the interface calculated using plm. */
__global__ void PLMC_cuda(Real *dev_conserved, Real *dev_bounds_L, Real *dev_bounds_R, int nx, int ny, int nz, int n_ghost, Real dx, Real dt, Real gamma, int dir, int n_fields)
{
  int n_cells = nx*ny*nz;
  int o1, o2, o3;
  if (dir == 0) {
    o1 = 1; o2 = 2; o3 = 3;
  }
  if (dir == 1) {
    o1 = 2; o2 = 3; o3 = 1;
  }
  if (dir == 2) {
    o1 = 3; o2 = 1; o3 = 2;
  }

  // declare primitive variables for each stencil
  // these will be placed into registers for each thread
  Real d_i, vx_i, vy_i, vz_i, p_i;
  Real d_imo, vx_imo, vy_imo, vz_imo, p_imo;
  Real d_ipo, vx_ipo, vy_ipo, vz_ipo, p_ipo;

  // declare other variables to be used
  Real a_i;
  Real del_d_L, del_vx_L, del_vy_L, del_vz_L, del_p_L;
  Real del_d_R, del_vx_R, del_vy_R, del_vz_R, del_p_R;
  Real del_d_C, del_vx_C, del_vy_C, del_vz_C, del_p_C;
  Real del_d_G, del_vx_G, del_vy_G, del_vz_G, del_p_G;
  Real del_a_0_L, del_a_1_L, del_a_2_L, del_a_3_L, del_a_4_L;
  Real del_a_0_R, del_a_1_R, del_a_2_R, del_a_3_R, del_a_4_R;
  Real del_a_0_C, del_a_1_C, del_a_2_C, del_a_3_C, del_a_4_C;
  Real del_a_0_G, del_a_1_G, del_a_2_G, del_a_3_G, del_a_4_G;
  Real del_a_0_m, del_a_1_m, del_a_2_m, del_a_3_m, del_a_4_m;
  Real lim_slope_a, lim_slope_b;
  Real del_d_m_i, del_vx_m_i, del_vy_m_i, del_vz_m_i, del_p_m_i;
  Real d_L_iph, vx_L_iph, vy_L_iph, vz_L_iph, p_L_iph;
  Real d_R_imh, vx_R_imh, vy_R_imh, vz_R_imh, p_R_imh;
  Real C;
  #ifndef VL
  Real dtodx = dt/dx;
  Real lambda_m, lambda_0, lambda_p;
  Real qx;
  Real lamdiff;
  Real sum_0, sum_1, sum_2, sum_3, sum_4;
  #endif // not VL
  #ifdef DE
  Real ge_i, ge_imo, ge_ipo;
  Real del_ge_L, del_ge_R, del_ge_C, del_ge_G;
  Real del_ge_m_i;
  Real ge_L_iph, ge_R_imh;
  Real E, E_kin, dge;
  #ifndef VL
  Real sum_ge;
<<<<<<< HEAD
  #endif // not VL
  #endif
=======
  #endif //CTU
  #endif  //DE
>>>>>>> 6fb50f8f
  #ifdef SCALAR
  Real scalar_i[NSCALARS], scalar_imo[NSCALARS], scalar_ipo[NSCALARS];
  Real del_scalar_L[NSCALARS], del_scalar_R[NSCALARS], del_scalar_C[NSCALARS], del_scalar_G[NSCALARS];
  Real del_scalar_m_i[NSCALARS];
  Real scalar_L_iph[NSCALARS], scalar_R_imh[NSCALARS];
  #ifndef VL
  Real sum_scalar[NSCALARS];
<<<<<<< HEAD
  #endif // not VL
  #endif
=======
  #endif //CTU
  #endif  //SCALAR
>>>>>>> 6fb50f8f

  // get a thread ID
  int blockId = blockIdx.x + blockIdx.y*gridDim.x;
  int tid = threadIdx.x + blockId*blockDim.x;
  int id;
  int zid = tid / (nx*ny);
  int yid = (tid - zid*nx*ny) / nx;
  int xid = tid - zid*nx*ny - yid*nx;

  int xs, xe, ys, ye, zs, ze;
  if (dir == 0) {
    xs = 1; xe = nx-2;
    ys = 0; ye = ny;
    zs = 0; ze = nz;
  }
  if (dir == 1) {
    xs = 0; xe = nx;
    ys = 1; ye = ny-2;
    zs = 0; ze = nz;
  }
  if (dir == 2) {
    xs = 0; xe = nx;
    ys = 0; ye = ny;
    zs = 1; ze = nz-2;
  }


  if (xid >= xs && xid < xe && yid >= ys && yid < ye && zid >= zs && zid < ze)
  {
    // load the 3-cell stencil into registers
    // cell i
    id = xid + yid*nx + zid*nx*ny;
    d_i  =  dev_conserved[            id];
    vx_i =  dev_conserved[o1*n_cells + id] / d_i;
    vy_i =  dev_conserved[o2*n_cells + id] / d_i;
    vz_i =  dev_conserved[o3*n_cells + id] / d_i;
    #ifdef DE //PRESSURE_DE
    E = dev_conserved[4*n_cells + id];
    E_kin = 0.5 * d_i * ( vx_i*vx_i + vy_i*vy_i + vz_i*vz_i );
    dge = dev_conserved[(n_fields-1)*n_cells + id];
    p_i = hydro_utilities::Get_Pressure_From_DE( E, E - E_kin, dge, gamma );
<<<<<<< HEAD
    #else
=======
    #else  //not DE
>>>>>>> 6fb50f8f
    p_i  = (dev_conserved[4*n_cells + id] - 0.5*d_i*(vx_i*vx_i + vy_i*vy_i + vz_i*vz_i)) * (gamma - 1.0);
    #endif //PRESSURE_DE
    p_i  = fmax(p_i, (Real) TINY_NUMBER);
    #ifdef SCALAR
    for (int i=0; i<NSCALARS; i++) {
      scalar_i[i] = dev_conserved[(5+i)*n_cells + id] / d_i;
    }
    #endif  //SCALAR
    #ifdef DE
    ge_i =  dge / d_i;
    #endif  //DE
    // cell i-1
    if (dir == 0) id = xid-1 + yid*nx + zid*nx*ny;
    if (dir == 1) id = xid + (yid-1)*nx + zid*nx*ny;
    if (dir == 2) id = xid + yid*nx + (zid-1)*nx*ny;
    d_imo  =  dev_conserved[            id];
    vx_imo =  dev_conserved[o1*n_cells + id] / d_imo;
    vy_imo =  dev_conserved[o2*n_cells + id] / d_imo;
    vz_imo =  dev_conserved[o3*n_cells + id] / d_imo;
    #ifdef DE //PRESSURE_DE
    E = dev_conserved[4*n_cells + id];
    E_kin = 0.5 * d_imo * ( vx_imo*vx_imo + vy_imo*vy_imo + vz_imo*vz_imo );
    dge = dev_conserved[(n_fields-1)*n_cells + id];
    p_imo = hydro_utilities::Get_Pressure_From_DE( E, E - E_kin, dge, gamma );
<<<<<<< HEAD
    #else
=======
    #else  //not DE
>>>>>>> 6fb50f8f
    p_imo  = (dev_conserved[4*n_cells + id] - 0.5*d_imo*(vx_imo*vx_imo + vy_imo*vy_imo + vz_imo*vz_imo)) * (gamma - 1.0);
    #endif //PRESSURE_DE
    p_imo  = fmax(p_imo, (Real) TINY_NUMBER);
    #ifdef SCALAR
    for (int i=0; i<NSCALARS; i++) {
      scalar_imo[i] = dev_conserved[(5+i)*n_cells + id] / d_imo;
    }
    #endif  //SCALAR
    #ifdef DE
    ge_imo =  dge / d_imo;
    #endif  //DE
    // cell i+1
    if (dir == 0) id = xid+1 + yid*nx + zid*nx*ny;
    if (dir == 1) id = xid + (yid+1)*nx + zid*nx*ny;
    if (dir == 2) id = xid + yid*nx + (zid+1)*nx*ny;
    d_ipo  =  dev_conserved[            id];
    vx_ipo =  dev_conserved[o1*n_cells + id] / d_ipo;
    vy_ipo =  dev_conserved[o2*n_cells + id] / d_ipo;
    vz_ipo =  dev_conserved[o3*n_cells + id] / d_ipo;
    #ifdef DE //PRESSURE_DE
    E = dev_conserved[4*n_cells + id];
    E_kin = 0.5 * d_ipo * ( vx_ipo*vx_ipo + vy_ipo*vy_ipo + vz_ipo*vz_ipo );
    dge = dev_conserved[(n_fields-1)*n_cells + id];
    p_ipo = hydro_utilities::Get_Pressure_From_DE( E, E - E_kin, dge, gamma );
<<<<<<< HEAD
    #else
=======
    #else  //not DE
>>>>>>> 6fb50f8f
    p_ipo  = (dev_conserved[4*n_cells + id] - 0.5*d_ipo*(vx_ipo*vx_ipo + vy_ipo*vy_ipo + vz_ipo*vz_ipo)) * (gamma - 1.0);
    #endif //PRESSURE_DE
    p_ipo  = fmax(p_ipo, (Real) TINY_NUMBER);
    #ifdef SCALAR
    for (int i=0; i<NSCALARS; i++) {
      scalar_ipo[i] = dev_conserved[(5+i)*n_cells + id] / d_ipo;
    }
    #endif  //SCALAR
    #ifdef DE
    ge_ipo =  dge / d_ipo;
    #endif  //DE


    // calculate the adiabatic sound speed in cell i
    a_i   = sqrt(gamma*p_i/d_i);


    // Compute the eigenvalues of the linearized equations in the
    // primitive variables using the cell-centered primitive variables
    #ifndef VL
    lambda_m = vx_i-a_i;
    lambda_0 = vx_i;
    lambda_p = vx_i+a_i;
    #endif  //VL

    // Compute the left, right, centered, and van Leer differences of the primitive variables
    // Note that here L and R refer to locations relative to the cell center

    // left
    del_d_L  = d_i - d_imo;
    del_vx_L = vx_i - vx_imo;
    del_vy_L = vy_i - vy_imo;
    del_vz_L = vz_i - vz_imo;
    del_p_L  = p_i  - p_imo;

    // right
    del_d_R  = d_ipo  - d_i;
    del_vx_R = vx_ipo - vx_i;
    del_vy_R = vy_ipo - vy_i;
    del_vz_R = vz_ipo - vz_i;
    del_p_R  = p_ipo  - p_i;

    // centered
    del_d_C  = 0.5*(d_ipo - d_imo);
    del_vx_C = 0.5*(vx_ipo - vx_imo);
    del_vy_C = 0.5*(vy_ipo - vy_imo);
    del_vz_C = 0.5*(vz_ipo - vz_imo);
    del_p_C  = 0.5*(p_ipo - p_imo);

    // Van Leer
    if (del_d_L*del_d_R > 0.0) { del_d_G = 2.0*del_d_L*del_d_R / (del_d_L+del_d_R); }
    else { del_d_G = 0.0; }
    if (del_vx_L*del_vx_R > 0.0) { del_vx_G = 2.0*del_vx_L*del_vx_R / (del_vx_L+del_vx_R); }
    else { del_vx_G = 0.0; }
    if (del_vy_L*del_vy_R > 0.0) { del_vy_G = 2.0*del_vy_L*del_vy_R / (del_vy_L+del_vy_R); }
    else { del_vy_G = 0.0; }
    if (del_vz_L*del_vz_R > 0.0) { del_vz_G = 2.0*del_vz_L*del_vz_R / (del_vz_L+del_vz_R); }
    else { del_vz_G = 0.0; }
    if (del_p_L*del_p_R > 0.0) { del_p_G = 2.0*del_p_L*del_p_R / (del_p_L+del_p_R); }
    else { del_p_G = 0.0; }

    #ifdef DE
    del_ge_L = ge_i - ge_imo;
    del_ge_R = ge_ipo - ge_i;
    del_ge_C = 0.5*(ge_ipo - ge_imo);
    if (del_ge_L*del_ge_R > 0.0) { del_ge_G = 2.0*del_ge_L*del_ge_R / (del_ge_L+del_ge_R); }
    else { del_ge_G = 0.0; }
    #endif  //DE
    #ifdef SCALAR
    for (int i=0; i<NSCALARS; i++) {
      del_scalar_L[i] = scalar_i[i] - scalar_imo[i];
      del_scalar_R[i] = scalar_ipo[i] - scalar_i[i];
      del_scalar_C[i] = 0.5*(scalar_ipo[i] - scalar_imo[i]);
      if (del_scalar_L[i]*del_scalar_R[i] > 0.0) { del_scalar_G[i] = 2.0*del_scalar_L[i]*del_scalar_R[i] / (del_scalar_L[i]+del_scalar_R[i]); }
      else { del_scalar_G[i] = 0.0; }
    }
    #endif  //SCALAR


    // Project the left, right, centered and van Leer differences onto the characteristic variables
    // Stone Eqn 37 (del_a are differences in characteristic variables, see Stone for notation)
    // Use the eigenvectors given in Stone 2008, Appendix A
    del_a_0_L = -d_i * del_vx_L / (2*a_i) + del_p_L / (2*a_i*a_i);
    del_a_1_L = del_d_L - del_p_L / (a_i*a_i);
    del_a_2_L = del_vy_L;
    del_a_3_L = del_vz_L;
    del_a_4_L = d_i * del_vx_L / (2*a_i) + del_p_L / (2*a_i*a_i);

    del_a_0_R = -d_i * del_vx_R / (2*a_i) + del_p_R / (2*a_i*a_i);
    del_a_1_R = del_d_R - del_p_R / (a_i*a_i);
    del_a_2_R = del_vy_R;
    del_a_3_R = del_vz_R;
    del_a_4_R = d_i * del_vx_R / (2*a_i) + del_p_R / (2*a_i*a_i);

    del_a_0_C = -d_i * del_vx_C / (2*a_i) + del_p_C / (2*a_i*a_i);
    del_a_1_C = del_d_C - del_p_C / (a_i*a_i);
    del_a_2_C = del_vy_C;
    del_a_3_C = del_vz_C;
    del_a_4_C = d_i * del_vx_C / (2*a_i) + del_p_C / (2*a_i*a_i);

    del_a_0_G = -d_i * del_vx_G / (2*a_i) + del_p_G / (2*a_i*a_i);
    del_a_1_G = del_d_G - del_p_G / (a_i*a_i);
    del_a_2_G = del_vy_G;
    del_a_3_G = del_vz_G;
    del_a_4_G = d_i * del_vx_G / (2*a_i) + del_p_G / (2*a_i*a_i);


    // Apply monotonicity constraints to the differences in the characteristic variables

    del_a_0_m = del_a_1_m = del_a_2_m = del_a_3_m = del_a_4_m = 0.0;

    if (del_a_0_L*del_a_0_R > 0.0) {
      lim_slope_a = fmin(fabs(del_a_0_L), fabs(del_a_0_R));
      lim_slope_b = fmin(fabs(del_a_0_C), fabs(del_a_0_G));
      del_a_0_m = sgn_CUDA(del_a_0_C) * fmin(2.0*lim_slope_a, lim_slope_b);
    }
    if (del_a_1_L*del_a_1_R > 0.0) {
      lim_slope_a = fmin(fabs(del_a_1_L), fabs(del_a_1_R));
      lim_slope_b = fmin(fabs(del_a_1_C), fabs(del_a_1_G));
      del_a_1_m = sgn_CUDA(del_a_1_C) * fmin(2.0*lim_slope_a, lim_slope_b);
    }
    if (del_a_2_L*del_a_2_R > 0.0) {
      lim_slope_a = fmin(fabs(del_a_2_L), fabs(del_a_2_R));
      lim_slope_b = fmin(fabs(del_a_2_C), fabs(del_a_2_G));
      del_a_2_m = sgn_CUDA(del_a_2_C) * fmin(2.0*lim_slope_a, lim_slope_b);
    }
    if (del_a_3_L*del_a_3_R > 0.0) {
      lim_slope_a = fmin(fabs(del_a_3_L), fabs(del_a_3_R));
      lim_slope_b = fmin(fabs(del_a_3_C), fabs(del_a_3_G));
      del_a_3_m = sgn_CUDA(del_a_3_C) * fmin(2.0*lim_slope_a, lim_slope_b);
    }
    if (del_a_4_L*del_a_4_R > 0.0) {
      lim_slope_a = fmin(fabs(del_a_4_L), fabs(del_a_4_R));
      lim_slope_b = fmin(fabs(del_a_4_C), fabs(del_a_4_G));
      del_a_4_m = sgn_CUDA(del_a_4_C) * fmin(2.0*lim_slope_a, lim_slope_b);
    }
    #ifdef DE
    del_ge_m_i = 0.0;
    if (del_ge_L*del_ge_R > 0.0) {
      lim_slope_a = fmin(fabs(del_ge_L), fabs(del_ge_R));
      lim_slope_b = fmin(fabs(del_ge_C), fabs(del_ge_G));
      del_ge_m_i = sgn_CUDA(del_ge_C) * fmin(2.0*lim_slope_a, lim_slope_b);
    }
    #endif  //DE
    #ifdef SCALAR
    for (int i=0; i<NSCALARS; i++) {
      del_scalar_m_i[i] = 0.0;
      if (del_scalar_L[i]*del_scalar_R[i] > 0.0) {
        lim_slope_a = fmin(fabs(del_scalar_L[i]), fabs(del_scalar_R[i]));
        lim_slope_b = fmin(fabs(del_scalar_C[i]), fabs(del_scalar_G[i]));
        del_scalar_m_i[i] = sgn_CUDA(del_scalar_C[i]) * fmin(2.0*lim_slope_a, lim_slope_b);
      }
    }
    #endif  //SCALAR



    // Project the monotonized difference in the characteristic variables back onto the
    // primitive variables
    // Stone Eqn 39
    del_d_m_i  = del_a_0_m + del_a_1_m + del_a_4_m;
    del_vx_m_i = -a_i*del_a_0_m / d_i + a_i* del_a_4_m / d_i;
    del_vy_m_i = del_a_2_m;
    del_vz_m_i = del_a_3_m;
    del_p_m_i  = a_i*a_i*del_a_0_m + a_i*a_i*del_a_4_m;


    // Compute the left and right interface values using the monotonized difference in the
    // primitive variables

    d_R_imh  = d_i  - 0.5*del_d_m_i;
    vx_R_imh = vx_i - 0.5*del_vx_m_i;
    vy_R_imh = vy_i - 0.5*del_vy_m_i;
    vz_R_imh = vz_i - 0.5*del_vz_m_i;
    p_R_imh  = p_i  - 0.5*del_p_m_i;

    d_L_iph  = d_i  + 0.5*del_d_m_i;
    vx_L_iph = vx_i + 0.5*del_vx_m_i;
    vy_L_iph = vy_i + 0.5*del_vy_m_i;
    vz_L_iph = vz_i + 0.5*del_vz_m_i;
    p_L_iph  = p_i  + 0.5*del_p_m_i;

    #ifdef DE
    ge_R_imh = ge_i - 0.5*del_ge_m_i;
    ge_L_iph = ge_i + 0.5*del_ge_m_i;
    #endif  //DE
    #ifdef SCALAR
    for (int i=0; i<NSCALARS; i++) {
      scalar_R_imh[i] = scalar_i[i] - 0.5*del_scalar_m_i[i];
      scalar_L_iph[i] = scalar_i[i] + 0.5*del_scalar_m_i[i];
    }
    #endif  //SCALAR


    C = d_R_imh + d_L_iph;
    d_R_imh = fmax( fmin(d_i, d_imo), d_R_imh );
    d_R_imh = fmin( fmax(d_i, d_imo), d_R_imh );
    d_L_iph = C - d_R_imh;
    d_L_iph = fmax( fmin(d_i, d_ipo), d_L_iph );
    d_L_iph = fmin( fmax(d_i, d_ipo), d_L_iph );
    d_R_imh = C - d_L_iph;

    C = vx_R_imh + vx_L_iph;
    vx_R_imh = fmax( fmin(vx_i, vx_imo), vx_R_imh );
    vx_R_imh = fmin( fmax(vx_i, vx_imo), vx_R_imh );
    vx_L_iph = C - vx_R_imh;
    vx_L_iph = fmax( fmin(vx_i, vx_ipo), vx_L_iph );
    vx_L_iph = fmin( fmax(vx_i, vx_ipo), vx_L_iph );
    vx_R_imh = C - vx_L_iph;

    C = vy_R_imh + vy_L_iph;
    vy_R_imh = fmax( fmin(vy_i, vy_imo), vy_R_imh );
    vy_R_imh = fmin( fmax(vy_i, vy_imo), vy_R_imh );
    vy_L_iph = C - vy_R_imh;
    vy_L_iph = fmax( fmin(vy_i, vy_ipo), vy_L_iph );
    vy_L_iph = fmin( fmax(vy_i, vy_ipo), vy_L_iph );
    vy_R_imh = C - vy_L_iph;

    C = vz_R_imh + vz_L_iph;
    vz_R_imh = fmax( fmin(vz_i, vz_imo), vz_R_imh );
    vz_R_imh = fmin( fmax(vz_i, vz_imo), vz_R_imh );
    vz_L_iph = C - vz_R_imh;
    vz_L_iph = fmax( fmin(vz_i, vz_ipo), vz_L_iph );
    vz_L_iph = fmin( fmax(vz_i, vz_ipo), vz_L_iph );
    vz_R_imh = C - vz_L_iph;

    C = p_R_imh + p_L_iph;
    p_R_imh = fmax( fmin(p_i, p_imo), p_R_imh );
    p_R_imh = fmin( fmax(p_i, p_imo), p_R_imh );
    p_L_iph = C - p_R_imh;
    p_L_iph = fmax( fmin(p_i, p_ipo), p_L_iph );
    p_L_iph = fmin( fmax(p_i, p_ipo), p_L_iph );
    p_R_imh = C - p_L_iph;

    del_d_m_i  = d_L_iph  - d_R_imh;
    del_vx_m_i = vx_L_iph - vx_R_imh;
    del_vy_m_i = vy_L_iph - vy_R_imh;
    del_vz_m_i = vz_L_iph - vz_R_imh;
    del_p_m_i  = p_L_iph  - p_R_imh;

    #ifdef DE
    C = ge_R_imh + ge_L_iph;
    ge_R_imh = fmax( fmin(ge_i, ge_imo), ge_R_imh );
    ge_R_imh = fmin( fmax(ge_i, ge_imo), ge_R_imh );
    ge_L_iph = C - ge_R_imh;
    ge_L_iph = fmax( fmin(ge_i, ge_ipo), ge_L_iph );
    ge_L_iph = fmin( fmax(ge_i, ge_ipo), ge_L_iph );
    ge_R_imh = C - ge_L_iph;
    del_ge_m_i = ge_L_iph - ge_R_imh;
    #endif  //DE

    #ifdef SCALAR
    for (int i=0; i<NSCALARS; i++) {
      C = scalar_R_imh[i] + scalar_L_iph[i];
      scalar_R_imh[i] = fmax( fmin(scalar_i[i], scalar_imo[i]), scalar_R_imh[i] );
      scalar_R_imh[i] = fmin( fmax(scalar_i[i], scalar_imo[i]), scalar_R_imh[i] );
      scalar_L_iph[i] = C - scalar_R_imh[i];
      scalar_L_iph[i] = fmax( fmin(scalar_i[i], scalar_ipo[i]), scalar_L_iph[i] );
      scalar_L_iph[i] = fmin( fmax(scalar_i[i], scalar_ipo[i]), scalar_L_iph[i] );
      scalar_R_imh[i] = C - scalar_L_iph[i];
      del_scalar_m_i[i] = scalar_L_iph[i] - scalar_R_imh[i];
    }
    #endif  //SCALAR


    #ifndef VL
    // Integrate linear interpolation function over domain of dependence
    // defined by max(min) eigenvalue
    qx = -0.5*fmin(lambda_m, 0.0)*dtodx;
    d_R_imh  = d_R_imh  + qx * del_d_m_i;
    vx_R_imh = vx_R_imh + qx * del_vx_m_i;
    vy_R_imh = vy_R_imh + qx * del_vy_m_i;
    vz_R_imh = vz_R_imh + qx * del_vz_m_i;
    p_R_imh  = p_R_imh  + qx * del_p_m_i;

    qx = 0.5*fmax(lambda_p, 0.0)*dtodx;
    d_L_iph  = d_L_iph  - qx * del_d_m_i;
    vx_L_iph = vx_L_iph - qx * del_vx_m_i;
    vy_L_iph = vy_L_iph - qx * del_vy_m_i;
    vz_L_iph = vz_L_iph - qx * del_vz_m_i;
    p_L_iph  = p_L_iph  - qx * del_p_m_i;

    #ifdef DE
    ge_R_imh = ge_R_imh + qx * del_ge_m_i;
    ge_L_iph = ge_L_iph - qx * del_ge_m_i;
    #endif  //DE

    #ifdef  SCALAR
    for (int i=0; i<NSCALARS; i++) {
      scalar_R_imh[i] = scalar_R_imh[i] + qx * del_scalar_m_i[i];
      scalar_L_iph[i] = scalar_L_iph[i] - qx * del_scalar_m_i[i];
    }
    #endif  //SCALAR


    // Perform the characteristic tracing
    // Stone Eqns 42 & 43

    // left-hand interface value, i+1/2
    sum_0 = sum_1 = sum_2 = sum_3 = sum_4 = 0;
    #ifdef DE
    sum_ge = 0;
    #endif  //DE
    #ifdef SCALAR
    for (int i=0; i<NSCALARS; i++) {
      sum_scalar[i] = 0.0;
    }
    #endif  //SCALAR
    if (lambda_m >= 0)
    {
      lamdiff = lambda_p - lambda_m;

      sum_0 += lamdiff * (-d_i*del_vx_m_i/(2*a_i) + del_p_m_i/(2*a_i*a_i));
      sum_1 += lamdiff * (del_vx_m_i/2.0 - del_p_m_i/(2*a_i*d_i));
      sum_4 += lamdiff * (-d_i*del_vx_m_i*a_i/2.0 + del_p_m_i/2.0);
    }
    if (lambda_0 >= 0)
    {
      lamdiff = lambda_p - lambda_0;

      sum_0 += lamdiff * (del_d_m_i - del_p_m_i/(a_i*a_i));
      sum_2 += lamdiff * del_vy_m_i;
      sum_3 += lamdiff * del_vz_m_i;
      #ifdef DE
      sum_ge += lamdiff * del_ge_m_i;
      #endif  //DE
      #ifdef SCALAR
      for (int i=0; i<NSCALARS; i++) {
        sum_scalar[i] += lamdiff * del_scalar_m_i[i];
      }
      #endif  //SCALAR
    }
    if (lambda_p >= 0)
    {
      lamdiff = lambda_p - lambda_p;

      sum_0 += lamdiff * (d_i*del_vx_m_i/(2*a_i) + del_p_m_i/(2*a_i*a_i));
      sum_1 += lamdiff * (del_vx_m_i/2.0 + del_p_m_i/(2*a_i*d_i));
      sum_4 += lamdiff * (d_i*del_vx_m_i*a_i/2.0 + del_p_m_i/2.0);
    }

    // add the corrections to the initial guesses for the interface values
    d_L_iph  += 0.5*dtodx*sum_0;
    vx_L_iph += 0.5*dtodx*sum_1;
    vy_L_iph += 0.5*dtodx*sum_2;
    vz_L_iph += 0.5*dtodx*sum_3;
    p_L_iph  += 0.5*dtodx*sum_4;
    #ifdef DE
    ge_L_iph += 0.5*dtodx*sum_ge;
    #endif  //DE
    #ifdef SCALAR
    for (int i=0; i<NSCALARS; i++) {
      scalar_L_iph[i] += 0.5*dtodx*sum_scalar[i];
    }
    #endif  //SCALAR


    // right-hand interface value, i-1/2
    sum_0 = sum_1 = sum_2 = sum_3 = sum_4 = 0;
    #ifdef DE
    sum_ge = 0;
    #endif  //DE
    #ifdef SCALAR
    for (int i=0; i<NSCALARS; i++) {
      sum_scalar[i] = 0;
    }
    #endif  //SCALAR
    if (lambda_m <= 0)
    {
      lamdiff = lambda_m - lambda_m;

      sum_0 += lamdiff * (-d_i*del_vx_m_i/(2*a_i) + del_p_m_i/(2*a_i*a_i));
      sum_1 += lamdiff * (del_vx_m_i/2.0 - del_p_m_i/(2*a_i*d_i));
      sum_4 += lamdiff * (-d_i*del_vx_m_i*a_i/2.0 + del_p_m_i/2.0);
    }
    if (lambda_0 <= 0)
    {
      lamdiff = lambda_m - lambda_0;

      sum_0 += lamdiff * (del_d_m_i - del_p_m_i/(a_i*a_i));
      sum_2 += lamdiff * del_vy_m_i;
      sum_3 += lamdiff * del_vz_m_i;
      #ifdef DE
      sum_ge += lamdiff * del_ge_m_i;
      #endif  //DE
      #ifdef SCALAR
      for (int i=0; i<NSCALARS; i++) {
        sum_scalar[i] += lamdiff * del_scalar_m_i[i];
      }
      #endif  //SCALAR
    }
    if (lambda_p <= 0)
    {
      lamdiff = lambda_m - lambda_p;

      sum_0 += lamdiff * (d_i*del_vx_m_i/(2*a_i) + del_p_m_i/(2*a_i*a_i));
      sum_1 += lamdiff * (del_vx_m_i/2.0 + del_p_m_i/(2*a_i*d_i));
      sum_4 += lamdiff * (d_i*del_vx_m_i*a_i/2.0 + del_p_m_i/2.0);
    }

    // add the corrections
    d_R_imh  += 0.5*dtodx*sum_0;
    vx_R_imh += 0.5*dtodx*sum_1;
    vy_R_imh += 0.5*dtodx*sum_2;
    vz_R_imh += 0.5*dtodx*sum_3;
    p_R_imh  += 0.5*dtodx*sum_4;
    #ifdef DE
    ge_R_imh += 0.5*dtodx*sum_ge;
    #endif  //DE
    #ifdef SCALAR
    for (int i=0; i<NSCALARS; i++) {
      scalar_R_imh[i] += 0.5*dtodx*sum_scalar[i];
    }
<<<<<<< HEAD
    #endif
    #endif // not VL
=======
    #endif  //SCALAR
    #endif  //CTU
>>>>>>> 6fb50f8f

    // apply minimum constraints
    d_R_imh = fmax(d_R_imh, (Real) TINY_NUMBER);
    d_L_iph = fmax(d_L_iph, (Real) TINY_NUMBER);
    p_R_imh = fmax(p_R_imh, (Real) TINY_NUMBER);
    p_L_iph = fmax(p_L_iph, (Real) TINY_NUMBER);

    // Convert the left and right states in the primitive to the conserved variables
    // send final values back from kernel
    // bounds_R refers to the right side of the i-1/2 interface
    if (dir == 0) id = xid-1 + yid*nx + zid*nx*ny;
    if (dir == 1) id = xid + (yid-1)*nx + zid*nx*ny;
    if (dir == 2) id = xid + yid*nx + (zid-1)*nx*ny;
    dev_bounds_R[            id] = d_R_imh;
    dev_bounds_R[o1*n_cells + id] = d_R_imh*vx_R_imh;
    dev_bounds_R[o2*n_cells + id] = d_R_imh*vy_R_imh;
    dev_bounds_R[o3*n_cells + id] = d_R_imh*vz_R_imh;
    dev_bounds_R[4*n_cells + id] = (p_R_imh/(gamma-1.0)) + 0.5*d_R_imh*(vx_R_imh*vx_R_imh + vy_R_imh*vy_R_imh + vz_R_imh*vz_R_imh);
    #ifdef SCALAR
    for (int i=0; i<NSCALARS; i++) {
      dev_bounds_R[(5+i)*n_cells + id] = d_R_imh*scalar_R_imh[i];
    }
    #endif  //SCALAR
    #ifdef DE
    dev_bounds_R[(n_fields-1)*n_cells + id] = d_R_imh*ge_R_imh;
    #endif  //DE
    // bounds_L refers to the left side of the i+1/2 interface
    id = xid + yid*nx + zid*nx*ny;
    dev_bounds_L[            id] = d_L_iph;
    dev_bounds_L[o1*n_cells + id] = d_L_iph*vx_L_iph;
    dev_bounds_L[o2*n_cells + id] = d_L_iph*vy_L_iph;
    dev_bounds_L[o3*n_cells + id] = d_L_iph*vz_L_iph;
    dev_bounds_L[4*n_cells + id] = (p_L_iph/(gamma-1.0)) + 0.5*d_L_iph*(vx_L_iph*vx_L_iph + vy_L_iph*vy_L_iph + vz_L_iph*vz_L_iph);
    #ifdef SCALAR
    for (int i=0; i<NSCALARS; i++) {
      dev_bounds_L[(5+i)*n_cells + id] = d_L_iph*scalar_L_iph[i];
    }
    #endif  //SCALAR
    #ifdef DE
    dev_bounds_L[(n_fields-1)*n_cells + id] = d_L_iph*ge_L_iph;
    #endif  //DE

  }
}



#endif //PLMC
#endif //CUDA<|MERGE_RESOLUTION|>--- conflicted
+++ resolved
@@ -13,11 +13,7 @@
 
 #ifdef DE //PRESSURE_DE
 #include "../utils/hydro_utilities.h"
-<<<<<<< HEAD
-#endif
-=======
 #endif  //DE
->>>>>>> 6fb50f8f
 
 
 /*! \fn __global__ void PLMC_cuda(Real *dev_conserved, Real *dev_bounds_L, Real *dev_bounds_R, int nx, int ny, int nz, int n_ghost, Real dx, Real dt, Real gamma, int dir)
@@ -74,13 +70,8 @@
   Real E, E_kin, dge;
   #ifndef VL
   Real sum_ge;
-<<<<<<< HEAD
-  #endif // not VL
-  #endif
-=======
   #endif //CTU
   #endif  //DE
->>>>>>> 6fb50f8f
   #ifdef SCALAR
   Real scalar_i[NSCALARS], scalar_imo[NSCALARS], scalar_ipo[NSCALARS];
   Real del_scalar_L[NSCALARS], del_scalar_R[NSCALARS], del_scalar_C[NSCALARS], del_scalar_G[NSCALARS];
@@ -88,13 +79,8 @@
   Real scalar_L_iph[NSCALARS], scalar_R_imh[NSCALARS];
   #ifndef VL
   Real sum_scalar[NSCALARS];
-<<<<<<< HEAD
-  #endif // not VL
-  #endif
-=======
   #endif //CTU
   #endif  //SCALAR
->>>>>>> 6fb50f8f
 
   // get a thread ID
   int blockId = blockIdx.x + blockIdx.y*gridDim.x;
@@ -136,11 +122,7 @@
     E_kin = 0.5 * d_i * ( vx_i*vx_i + vy_i*vy_i + vz_i*vz_i );
     dge = dev_conserved[(n_fields-1)*n_cells + id];
     p_i = hydro_utilities::Get_Pressure_From_DE( E, E - E_kin, dge, gamma );
-<<<<<<< HEAD
-    #else
-=======
     #else  //not DE
->>>>>>> 6fb50f8f
     p_i  = (dev_conserved[4*n_cells + id] - 0.5*d_i*(vx_i*vx_i + vy_i*vy_i + vz_i*vz_i)) * (gamma - 1.0);
     #endif //PRESSURE_DE
     p_i  = fmax(p_i, (Real) TINY_NUMBER);
@@ -165,11 +147,7 @@
     E_kin = 0.5 * d_imo * ( vx_imo*vx_imo + vy_imo*vy_imo + vz_imo*vz_imo );
     dge = dev_conserved[(n_fields-1)*n_cells + id];
     p_imo = hydro_utilities::Get_Pressure_From_DE( E, E - E_kin, dge, gamma );
-<<<<<<< HEAD
-    #else
-=======
     #else  //not DE
->>>>>>> 6fb50f8f
     p_imo  = (dev_conserved[4*n_cells + id] - 0.5*d_imo*(vx_imo*vx_imo + vy_imo*vy_imo + vz_imo*vz_imo)) * (gamma - 1.0);
     #endif //PRESSURE_DE
     p_imo  = fmax(p_imo, (Real) TINY_NUMBER);
@@ -194,11 +172,7 @@
     E_kin = 0.5 * d_ipo * ( vx_ipo*vx_ipo + vy_ipo*vy_ipo + vz_ipo*vz_ipo );
     dge = dev_conserved[(n_fields-1)*n_cells + id];
     p_ipo = hydro_utilities::Get_Pressure_From_DE( E, E - E_kin, dge, gamma );
-<<<<<<< HEAD
-    #else
-=======
     #else  //not DE
->>>>>>> 6fb50f8f
     p_ipo  = (dev_conserved[4*n_cells + id] - 0.5*d_ipo*(vx_ipo*vx_ipo + vy_ipo*vy_ipo + vz_ipo*vz_ipo)) * (gamma - 1.0);
     #endif //PRESSURE_DE
     p_ipo  = fmax(p_ipo, (Real) TINY_NUMBER);
@@ -612,13 +586,8 @@
     for (int i=0; i<NSCALARS; i++) {
       scalar_R_imh[i] += 0.5*dtodx*sum_scalar[i];
     }
-<<<<<<< HEAD
-    #endif
-    #endif // not VL
-=======
     #endif  //SCALAR
     #endif  //CTU
->>>>>>> 6fb50f8f
 
     // apply minimum constraints
     d_R_imh = fmax(d_R_imh, (Real) TINY_NUMBER);
