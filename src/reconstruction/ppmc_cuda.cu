--- conflicted
+++ resolved
@@ -132,11 +132,7 @@
     E_kin = 0.5 * d_i * ( vx_i*vx_i + vy_i*vy_i + vz_i*vz_i );
     dge = dev_conserved[(n_fields-1)*n_cells + id];
     p_i = hydro_utilities::Get_Pressure_From_DE( E, E - E_kin, dge, gamma );
-<<<<<<< HEAD
-    #else
-=======
     #else  //not DE
->>>>>>> 6fb50f8f
     p_i  = (dev_conserved[4*n_cells + id] - 0.5*d_i*(vx_i*vx_i + vy_i*vy_i + vz_i*vz_i)) * (gamma - 1.0);
     #endif //PRESSURE_DE
     p_i  = fmax(p_i, (Real) TINY_NUMBER);
@@ -161,11 +157,7 @@
     E_kin = 0.5 * d_imo * ( vx_imo*vx_imo + vy_imo*vy_imo + vz_imo*vz_imo );
     dge = dev_conserved[(n_fields-1)*n_cells + id];
     p_imo = hydro_utilities::Get_Pressure_From_DE( E, E - E_kin, dge, gamma );
-<<<<<<< HEAD
-    #else
-=======
     #else  //not DE
->>>>>>> 6fb50f8f
     p_imo  = (dev_conserved[4*n_cells + id] - 0.5*d_imo*(vx_imo*vx_imo + vy_imo*vy_imo + vz_imo*vz_imo)) * (gamma - 1.0);
     #endif //PRESSURE_DE
     p_imo  = fmax(p_imo, (Real) TINY_NUMBER);
@@ -190,11 +182,7 @@
     E_kin = 0.5 * d_ipo * ( vx_ipo*vx_ipo + vy_ipo*vy_ipo + vz_ipo*vz_ipo );
     dge = dev_conserved[(n_fields-1)*n_cells + id];
     p_ipo = hydro_utilities::Get_Pressure_From_DE( E, E - E_kin, dge, gamma );
-<<<<<<< HEAD
-    #else
-=======
     #else  //not DE
->>>>>>> 6fb50f8f
     p_ipo  = (dev_conserved[4*n_cells + id] - 0.5*d_ipo*(vx_ipo*vx_ipo + vy_ipo*vy_ipo + vz_ipo*vz_ipo)) * (gamma - 1.0);
     #endif //PRESSURE_DE
     p_ipo  = fmax(p_ipo, (Real) TINY_NUMBER);
@@ -219,11 +207,7 @@
     E_kin = 0.5 * d_imt * ( vx_imt*vx_imt + vy_imt*vy_imt + vz_imt*vz_imt );
     dge = dev_conserved[(n_fields-1)*n_cells + id];
     p_imt = hydro_utilities::Get_Pressure_From_DE( E, E - E_kin, dge, gamma );
-<<<<<<< HEAD
-    #else
-=======
     #else  //not DE
->>>>>>> 6fb50f8f
     p_imt  = (dev_conserved[4*n_cells + id] - 0.5*d_imt*(vx_imt*vx_imt + vy_imt*vy_imt + vz_imt*vz_imt)) * (gamma - 1.0);
     #endif //PRESSURE_DE
     p_imt  = fmax(p_imt, (Real) TINY_NUMBER);
@@ -248,11 +232,7 @@
     E_kin = 0.5 * d_ipt * ( vx_ipt*vx_ipt + vy_ipt*vy_ipt + vz_ipt*vz_ipt );
     dge = dev_conserved[(n_fields-1)*n_cells + id];
     p_ipt = hydro_utilities::Get_Pressure_From_DE( E, E - E_kin, dge, gamma );
-<<<<<<< HEAD
-    #else
-=======
     #else  //not DE
->>>>>>> 6fb50f8f
     p_ipt  = (dev_conserved[4*n_cells + id] - 0.5*d_ipt*(vx_ipt*vx_ipt + vy_ipt*vy_ipt + vz_ipt*vz_ipt)) * (gamma - 1.0);
     #endif //PRESSURE_DE
     p_ipt  = fmax(p_ipt, (Real) TINY_NUMBER);
