#-- Default hydro only build

#-- separated output flag so that it can be overriden in target-specific 
#   for make check
OUTPUT    ?=  -DOUTPUT -DHDF5
GPU_MPI   ?=  

DFLAGS    += -DCUDA
DFLAGS    += -DMPI_CHOLLA 
DFLAGS    += -DBLOCK
DFLAGS    += -DPRECISION=2
DFLAGS    += -DPPMP
DFLAGS    += -DHLLC

ifeq ($(findstring cosmology,$(TYPE)),cosmology)
DFLAGS    += -DSIMPLE
else
DFLAGS    += -DVL
<<<<<<< HEAD
endif

DFLAGS    += $(OUTPUT)
DFLAGS    += -DDENSITY_FLOOR
DFLAGS    += -DTEMPERATURE_FLOOR

#Select if the Hydro Conserved data will reside in the GPU
#and the MPI transfers are done from the GPU
#If not specified, GPU_MPI is off by default 
#This is set in the system make.host file
DFLAGS += $(GPU_MPI)  
=======
DFLAGS    += -DDE
DFLAGS    += $(OUTPUT)
DFLAGS    += -DDENSITY_FLOOR
DFLAGS    += -DTEMPERATURE_FLOOR
DFLAGS    += -DCOOLING_GPU
#DFLAGS    += -DSTATIC_GRAV
>>>>>>> 43d8e258
<|MERGE_RESOLUTION|>--- conflicted
+++ resolved
@@ -16,23 +16,26 @@
 DFLAGS    += -DSIMPLE
 else
 DFLAGS    += -DVL
-<<<<<<< HEAD
 endif
 
-DFLAGS    += $(OUTPUT)
+
+# Apply a density and temperature floor
 DFLAGS    += -DDENSITY_FLOOR
 DFLAGS    += -DTEMPERATURE_FLOOR
+
+
+# Solve the Gas Internal Energy usisng a Dual Energy Formalism
+DFLAGS    += -DDE
+
+
+# Apply the cooling in the GPU from precomtuded tables
+DFLAGS    += -DCOOLING_GPU
+
+
+DFLAGS    += $(OUTPUT)
 
 #Select if the Hydro Conserved data will reside in the GPU
 #and the MPI transfers are done from the GPU
 #If not specified, GPU_MPI is off by default 
 #This is set in the system make.host file
-DFLAGS += $(GPU_MPI)  
-=======
-DFLAGS    += -DDE
-DFLAGS    += $(OUTPUT)
-DFLAGS    += -DDENSITY_FLOOR
-DFLAGS    += -DTEMPERATURE_FLOOR
-DFLAGS    += -DCOOLING_GPU
-#DFLAGS    += -DSTATIC_GRAV
->>>>>>> 43d8e258
+DFLAGS += $(GPU_MPI)  