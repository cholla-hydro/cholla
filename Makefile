--- conflicted
+++ resolved
@@ -11,15 +11,9 @@
 
 DIRS     := src src/analysis src/chemistry_gpu src/cooling src/cooling_grackle src/cosmology \
             src/cpu src/global src/gravity src/gravity/paris src/grid src/hydro \
-<<<<<<< HEAD
-            src/integrators src/io src/main.cpp src/main_tests.cpp \
+            src/integrators src/io src/main.cpp src/main_tests.cpp src/mhd\
             src/model src/mpi src/old_cholla src/particles src/radiation src/radiation/alt \
-            src/reconstruction src/riemann_solvers src/system_tests src/utils
-=======
-            src/integrators src/io src/main.cpp src/main_tests.cpp src/mhd\
-            src/model src/mpi src/old_cholla src/particles src/reconstruction \
-            src/riemann_solvers src/system_tests src/utils src/dust
->>>>>>> f1f35a68
+            src/reconstruction src/riemann_solvers src/system_tests src/utils src/dust
 
 SUFFIX ?= .$(TYPE).$(MACHINE)
 
