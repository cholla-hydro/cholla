--- conflicted
+++ resolved
@@ -59,16 +59,9 @@
 CC                ?= cc
 CXX               ?= CC
 
-<<<<<<< HEAD
 CFLAGS_OPTIMIZE   ?= -Ofast
-# FIXME  put back -std=c++11
-CXXFLAGS_OPTIMIZE ?= -Ofast -std=c++17
-GPUFLAGS_OPTIMIZE ?= -g -O3 -std=c++17
-=======
-CFLAGS_OPTIMIZE   ?= -g -Ofast
-CXXFLAGS_OPTIMIZE ?= -g -Ofast -std=c++14
+CXXFLAGS_OPTIMIZE ?= -Ofast -std=c++14
 GPUFLAGS_OPTIMIZE ?= -g -O3 -std=c++14
->>>>>>> 363444c9
 BUILD             ?= OPTIMIZE
 
 CFLAGS            += $(CFLAGS_$(BUILD))
