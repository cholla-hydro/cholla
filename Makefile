--- conflicted
+++ resolved
@@ -60,11 +60,6 @@
 CC                ?= cc
 CXX               ?= CC
 
-<<<<<<< HEAD
-CFLAGS_OPTIMIZE   ?= -Ofast
-CXXFLAGS_OPTIMIZE ?= -Ofast -std=c++14
-GPUFLAGS_OPTIMIZE ?= -g -O3 -std=c++14
-=======
 CFLAGS_OPTIMIZE   ?= -g -Ofast
 CXXFLAGS_OPTIMIZE ?= -g -Ofast -std=c++17
 GPUFLAGS_OPTIMIZE ?= -g -O3 -std=c++17
@@ -77,7 +72,6 @@
   GPUFLAGS_DEBUG    ?= -g -G -cudart shared -O0 -std=c++17 -ccbin=mpicxx
 endif
 
->>>>>>> 1577c5f8
 BUILD             ?= OPTIMIZE
 
 CFLAGS            += $(CFLAGS_$(BUILD))
