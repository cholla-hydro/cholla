# Files specific to this repo #
##############################
cholla

# Compiled source #
###################
*.com
*.class
*.dll
*.exe
*.o
*.so
*.mod
*.a
a.out
*.dSYM

# Makefiles #
#############
Makefile
makefile.summit

# Output files #
################
*.h5
*.bin

<<<<<<< HEAD
## dropbox file
.DS_Store

.remote-sync.json
=======
# Logs and databases #
######################
*.log
*.sql
*.sqlite

# Packages #
############
# it's better to unpack these files and commit the raw source
# git has its own built in compression methods
*.7z
*.dmg
*.gz
*.iso
*.jar
*.rar
*.tar
*.zip

# OS generated files #
######################
.DS_Store
.DS_Store?
._*
.Spotlight-V100
.Trashes
ehthumbs.db
Thumbs.db

# IDE/Editor Files #
####################
.idea
.vscode
>>>>>>> 2a736c11
<|MERGE_RESOLUTION|>--- conflicted
+++ resolved
@@ -25,12 +25,6 @@
 *.h5
 *.bin
 
-<<<<<<< HEAD
-## dropbox file
-.DS_Store
-
-.remote-sync.json
-=======
 # Logs and databases #
 ######################
 *.log
@@ -53,7 +47,8 @@
 # OS generated files #
 ######################
 .DS_Store
-.DS_Store?
+
+.remote-sync.json
 ._*
 .Spotlight-V100
 .Trashes
@@ -63,5 +58,4 @@
 # IDE/Editor Files #
 ####################
 .idea
-.vscode
->>>>>>> 2a736c11
+.vscode