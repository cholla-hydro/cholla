# Files specific to this repo #
##############################
cholla*

# Compiled source #
###################
*.com
*.class
*.dll
*.exe
*.o
*.so
*.mod
*.a
a.out
*.dSYM

# Makefiles #
#############
makefile.summit

## binaries
*.o

##executable
cholla*

## input files
#parameter_file.txt
data

# Output files #
################
*.h5
*.bin
out.*
o.*
run

# Logs and databases #
######################
*.log
*.sql
*.sqlite

# Packages #
############
# it's better to unpack these files and commit the raw source
# git has its own built in compression methods
*.7z
*.dmg
*.gz
*.iso
*.jar
*.rar
*.tar
*.zip

# OS generated files #
######################
.DS_Store

.remote-sync.json
._*
.Spotlight-V100
.Trashes
ehthumbs.db
Thumbs.db

# IDE/Editor Files #
####################
.idea
.vscode

<<<<<<< HEAD
# Documentation build files #
#############################
docs/doxygen/build
docs/sphinx/build
=======
disk.*
*.err
>>>>>>> 21695306
<|MERGE_RESOLUTION|>--- conflicted
+++ resolved
@@ -37,8 +37,13 @@
 o.*
 run
 
+
+disk.*
+
+
 # Logs and databases #
 ######################
+*.err
 *.log
 *.sql
 *.sqlite
@@ -72,12 +77,7 @@
 .idea
 .vscode
 
-<<<<<<< HEAD
 # Documentation build files #
 #############################
 docs/doxygen/build
 docs/sphinx/build
-=======
-disk.*
-*.err
->>>>>>> 21695306
