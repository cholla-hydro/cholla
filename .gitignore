<<<<<<< HEAD
# Files specific to this repo #
##############################
cholla

# Compiled source #
###################
*.com
*.class
*.dll
*.exe
*.o
*.so
*.mod
*.a
a.out
*.dSYM

# Makefiles #
#############
Makefile
makefile.summit
=======
## binaries
*.o

##executable
cholla*

## input files
#parameter_file.txt
>>>>>>> b5d85829

# Output files #
################
*.h5
*.bin
out.*
o.*

# Logs and databases #
######################
*.log
*.sql
*.sqlite

# Packages #
############
# it's better to unpack these files and commit the raw source
# git has its own built in compression methods
*.7z
*.dmg
*.gz
*.iso
*.jar
*.rar
*.tar
*.zip

# OS generated files #
######################
.DS_Store

.remote-sync.json
._*
.Spotlight-V100
.Trashes
ehthumbs.db
Thumbs.db

# IDE/Editor Files #
####################
.idea
.vscode<|MERGE_RESOLUTION|>--- conflicted
+++ resolved
@@ -1,4 +1,3 @@
-<<<<<<< HEAD
 # Files specific to this repo #
 ##############################
 cholla
@@ -20,7 +19,7 @@
 #############
 Makefile
 makefile.summit
-=======
+
 ## binaries
 *.o
 
@@ -29,7 +28,6 @@
 
 ## input files
 #parameter_file.txt
->>>>>>> b5d85829
 
 # Output files #
 ################
